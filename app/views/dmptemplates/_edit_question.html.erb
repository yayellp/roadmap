<<<<<<< HEAD
<!--
**Project: DMPonline v4
**Description: This block displays editing a question, its guidance, and options when multiple choice is selected
in the admin interface.
**Arguments transferred: an instance of 'question'
**Copyright: Digital Curation Centre
-->

<%= form_for(question, :url => admin_updatequestion_dmptemplate_path(question), :html => { :method => :put}) do |f| %>
<div class="question-div">
	<table class="dmp_details_table phase">
			<!--Question number -->
			<tr>
				<td class="first_template"><%= t("org_admin.questions.question_number_label")%></td>
				<td><%= f.number_field :number, :in => 1..50, :class => "number_field has-tooltip", "data-toggle" => "tooltip", "title" => t("org_admin.questions.number_help_text") %>
					<div class="border_bottom"></div>
				</td>
			</tr>

			<!--Question text -->
			<tr>
				<td class="first_template"><%= t("org_admin.questions.question_text_label")%></td>
				<td><%= f.text_area :text, :rows => "5" %>
					<div class="border_bottom"></div>
				</td>
			</tr>

			<!-- Question format -->
			<tr>
				<td class="first_template"><%= t("org_admin.questions.answer_format_label")%></td>
				<td><div id="ques-<%= question.id %>-format" class="ques_format">
						<div class="div_left_icon">
							<%= f.hidden_field :id,{ :class => "quest_id" } %>
							<%= f.select :question_format_id, 
								options_from_collection_for_select(QuestionFormat.all.order("title"), :id, :title, question.question_format_id), 
								{},	:id => "#{question.id}-select-format"%>
						</div>
						<div class="div_right_icon">
							<%= link_to( image_tag("help_button.png"), "#", :class => "question_format_popover", :rel => "popover", "data-html" => "true",  "data-content" => t("org_admin.questions.question_format_help_text_html"))%>
						</div>

					</div>

					<!--display form to enter option from checkbox/radio button/ dropdown/ multi select box-->
					<div id="options-<%= question.id %>" style="display:none;" class="ques_format_option">
						<table class="options_table">
							<thead>
								<tr>
									<th nowrap class="small"><%= t("org_admin.option_order_label")%></th>
									<th nowrap class="medium"><%= t("org_admin.option_text_label")%></th>
									<th nowrap class="small"><%= t("org_admin.option_default_label")%></th>
									<th nowrap class="small"><%= link_to( image_tag("help_button.png"), "#", :class => "question_options_popover", :rel => "popover", "data-html" => "true", "data-content" => t("org_admin.questions.question_options_help_text_html"))%></th>	
								</tr>
							</thead>
							<tbody class="options_tbody">
								<% if question.options.count == 0 then %>
									<% 2.times {question.options.build } %>

								<%end%>
                                <% i = 0 %>
								<% question.options.to_a.sort_by{|op| op["number"]}.each do |options_q|%>
									<%= f.fields_for :options, options_q do |op|%>
                                        <% i = i + 1%>
                                        <% options_q.number = i %>
										<%= render "option_fields", :f => op %>
   									<%end%>
								<%end%>	
								
							</tbody>
						</table>

						<a href="#" class="add-option"><%= t("org_admin.add_option_label") %></a>

                        <div class="clearfix"></div>
                        <!--display for selecting comment box when multiple choice is being used-->
                        <%= f.check_box :option_comment_display, :as => :check_boxes%><%= f.label t("org_admin.questions.option_comment_display_checkbox"), :class => "checkbox inline"%>
					</div>
					<div class="clearfix"></div>
					<!--display for default value for text field label-->
					<div id='default-text-field-<%= question.id %>' style="display:none;" class="ques_format">
						<div>
							<%= t("org_admin.questions.default_answer_label")%>
						</div>
					</div>
					<div class="clearfix"></div>
					<!--display for default value for text area label -->
					<div id="default-text-area-<%= question.id %>" style="display:none;" class="ques_format">
						<div >
							<%= t("org_admin.questions.default_answer_label")%>
						</div>
					</div>
					<div class="clearfix"></div>
					<div id="default-value-field-<%= question.id %>" style="display:none;" class="ques_format">
						<div class="div_left_icon">
							<%= text_area_tag("question-default-value-#{question.id}", question.default_value, class: "tinymce") %>
						</div>
						<div class="div_right_icon">
							<%= link_to( image_tag("help_button.png"), "#", :class => "default_answer_popover", :rel => "popover", "data-html" => "true", "data-content" => t("org_admin.questions.default_answer_help_text_html"))%>
						</div>
					</div>
					<div class="add_space"></div>
					<div class="clearfix"></div>
					<div class="border_bottom"></div>
				</td>
			</tr>

			<!-- Suggested answer or Example-->
			<tr>
				<td class="first_template"><%= t("org_admin.questions.suggested_or_example_answer_label")%></td>
				<td><div class="div_left_icon">
					<% suggested_answer = question.suggested_answers.find_by_organisation_id(current_user.organisation.id) %>
					<% if suggested_answer.nil? then %>
						 <% suggested_answer = question.suggested_answers.build %>
					<%end%>
					<%= f.fields_for :suggested_answers, suggested_answer do |s|%>
						<%= s.hidden_field :organisation_id, :value => current_user.organisation.id %>
						<ul>
							<li><%= s.select :is_example, {t("org_admin.questions.example_answer_label") => true, t("org_admin.questions.suggested_answer_label") => false} %></li>
							<li><%= s.text_area :text, :rows => 5 %>
							</li>
						</ul>
					<%end%>
					</div>
					<div class="div_right_icon">
						<%= link_to( image_tag("help_button.png"), "#", :class => "suggested_answer_popover", :rel => "popover", "data-html" => "true", "data-content" => t("org_admin.questions.suggested_answer_help_text_html"))%>
					</div>
					<div class="clearfix"></div>
					<div class="border_bottom"></div>
				</td>
			</tr>
			<!-- Guidance for Question -->
			<tr>
				<td class="first_template"><%= t("org_admin.questions.guidance_label")%></td>
				<td><div class="div_left_icon">
						<%= text_area_tag("question-guidance-#{question.id}", question.guidance , class: "tinymce") %>
					</div>
					<div class="div_right_icon">
						<%= link_to( image_tag("help_button.png"), "#", :class => "question_guidance_popover", :rel => "popover", "data-html" => "true", "data-content" => t("org_admin.questions.question_guidance_help_text_html"))%>
					</div>
					<div class="clearfix"></div>
					<div class="border_bottom"></div>
				</td>
			</tr>
			<!-- Themes -->
			<tr>
				<td class="first_template"><%= t("org_admin.questions.themes_label")%></td>
				<td><div class="div_left_icon">
						<%= f.collection_select(:theme_ids,
							Theme.all.order("title"),
							:id, :title, {:prompt => false, :include_blank => "None"}, {:multiple => true})%>
					</div>
					<div class="div_right_icon">
						<%= link_to( image_tag("help_button.png"), "#", :class => "question_themes_popover", :rel => "popover", "data-html" => "true", "data-content" => t("org_admin.questions.question_themes_help_text_html"))%>
					</div>
				</td>
			</tr>
		</table>
		<br />
		<!-- submit buttons -->
		<div class="move_2_right">
			<%= f.submit t("helpers.submit.save"), :class => "btn btn-primary" %>
			<% if !question.section.version.published? then%>
				<%= link_to t("helpers.submit.delete"), admin_destroyquestion_dmptemplate_path(:question_id => question.id),
				:confirm => t("org_admin.questions.delete_message", :question_text => question.text ), :method => :delete, :class => "btn btn-primary"%>
			<%end%>	
			<%= hidden_field_tag :question_id, question.id, :class => "question_id" %>
			<%= link_to t("helpers.submit.cancel"), "#", :class => "btn cancel cancel_edit_question" %>
		</div>
	</div>	


<!--guidance block -->
<%= render :partial => "guidance_display", locals: {question: question}%>
<%end%>
=======
<!--
**Project: DMPRoadmap
**Description: This block displays editing a question, its guidance, and options when multiple choice is selected
in the admin interface.
**Arguments transferred: an instance of 'question'
**Copyright: Digital Curation Centre and University of California Curation Center
-->

<%= form_for(question, :url => admin_updatequestion_dmptemplate_path(question), :html => { :method => :put}) do |f| %>
<div class="question-div">
	<table class="dmp_details_table phase">
			<!--Question number -->
			<tr>
				<td class="first_template"><%= t("org_admin.questions.question_number_label")%></td>
				<td><%= f.number_field :number, :in => 1..50, :class => "number_field has-tooltip", "data-toggle" => "tooltip", "title" => t("org_admin.questions.number_help_text") %>
					<div class="border_bottom"></div>
				</td>
			</tr>

			<!--Question text -->
			<tr>
				<td class="first_template"><%= t("org_admin.questions.question_text_label")%></td>
				<td><%= f.text_area :text, :rows => "5" %>
					<div class="border_bottom"></div>
				</td>
			</tr>

			<!-- Question format -->
			<tr>
				<td class="first_template"><%= t("org_admin.questions.answer_format_label")%></td>
				<td><div id="ques-<%= question.id %>-format" class="ques_format">
						<div class="div_left_icon">
							<%= f.hidden_field :id,{ :class => "quest_id" } %>
							<%= f.select :question_format_id, 
								options_from_collection_for_select(QuestionFormat.all.order("title"), :id, :title, question.question_format_id), 
								{},	:id => "#{question.id}-select-format"%>
						</div>
						<div class="div_right_icon">
							<%= link_to( image_tag("help_button.png"), "#", :class => "question_format_popover", :rel => "popover", "data-html" => "true",  "data-content" => t("org_admin.questions.question_format_help_text_html"))%>
						</div>

					</div>

					<!--display form to enter option from checkbox/radio button/ dropdown/ multi select box-->
					<div id="options-<%= question.id %>" style="display:none;" class="ques_format_option">
						<table class="options_table">
							<thead>
								<tr>
									<th nowrap class="small"><%= t("org_admin.option_order_label")%></th>
									<th nowrap class="medium"><%= t("org_admin.option_text_label")%></th>
									<th nowrap class="small"><%= t("org_admin.option_default_label")%></th>
									<th nowrap class="small"><%= link_to( image_tag("help_button.png"), "#", :class => "question_options_popover", :rel => "popover", "data-html" => "true", "data-content" => t("org_admin.questions.question_options_help_text_html"))%></th>	
								</tr>
							</thead>
							<tbody class="options_tbody">
								<% if question.options.count == 0 then %>
									<% 2.times {question.options.build } %>

								<%end%>
                                <% i = 0 %>
								<% question.options.to_a.sort_by{|op| op["number"]}.each do |options_q|%>
									<%= f.fields_for :options, options_q do |op|%>
                                        <% i = i + 1%>
                                        <% options_q.number = i %>
										<%= render "option_fields", :f => op %>
   									<%end%>
								<%end%>	
								
							</tbody>
						</table>

						<a href="#" class="add-option"><%= t("org_admin.add_option_label") %></a>

                        <div class="clearfix"></div>
                        <!--display for selecting comment box when multiple choice is being used-->
                        <%= f.check_box :option_comment_display, :as => :check_boxes%><%= f.label t("org_admin.questions.option_comment_display_checkbox"), :class => "checkbox inline"%>
					</div>
					<div class="clearfix"></div>
					<!--display for default value for text field label-->
					<div id='default-text-field-<%= question.id %>' style="display:none;" class="ques_format">
						<div>
							<%= t("org_admin.questions.default_answer_label")%>
						</div>
					</div>
					<div class="clearfix"></div>
					<!--display for default value for text area label -->
					<div id="default-text-area-<%= question.id %>" style="display:none;" class="ques_format">
						<div >
							<%= t("org_admin.questions.default_answer_label")%>
						</div>
					</div>
					<div class="clearfix"></div>
					<div id="default-value-field-<%= question.id %>" style="display:none;" class="ques_format">
						<div class="div_left_icon">
							<%= text_area_tag("question-default-value-#{question.id}", question.default_value, class: "tinymce") %>
						</div>
						<div class="div_right_icon">
							<%= link_to( image_tag("help_button.png"), "#", :class => "default_answer_popover", :rel => "popover", "data-html" => "true", "data-content" => t("org_admin.questions.default_answer_help_text_html"))%>
						</div>
					</div>
					<div class="add_space"></div>
					<div class="clearfix"></div>
					<div class="border_bottom"></div>
				</td>
			</tr>

			<!-- Suggested answer or Example-->
			<tr>
				<td class="first_template"><%= t("org_admin.questions.suggested_or_example_answer_label")%></td>
				<td><div class="div_left_icon">
					<% suggested_answer = question.suggested_answers.find_by_organisation_id(current_user.organisation.id) %>
					<% if suggested_answer.nil? then %>
						 <% suggested_answer = question.suggested_answers.build %>
					<%end%>
					<%= f.fields_for :suggested_answers, suggested_answer do |s|%>
						<%= s.hidden_field :organisation_id, :value => current_user.organisation.id %>
						<ul>
							<li><%= s.select :is_example, {t("org_admin.questions.example_answer_label") => true, t("org_admin.questions.suggested_answer_label") => false} %></li>
							<li><%= s.text_area :text, :rows => 5 %>
							</li>
						</ul>
					<%end%>
					</div>
					<div class="div_right_icon">
						<%= link_to( image_tag("help_button.png"), "#", :class => "suggested_answer_popover", :rel => "popover", "data-html" => "true", "data-content" => t("org_admin.questions.suggested_answer_help_text_html"))%>
					</div>
					<div class="clearfix"></div>
					<div class="border_bottom"></div>
				</td>
			</tr>
			<!-- Guidance for Question -->
			<tr>
				<td class="first_template"><%= t("org_admin.questions.guidance_label")%></td>
				<td><div class="div_left_icon">
						<%= text_area_tag("question-guidance-#{question.id}", question.guidance , class: "tinymce") %>
					</div>
					<div class="div_right_icon">
						<%= link_to( image_tag("help_button.png"), "#", :class => "question_guidance_popover", :rel => "popover", "data-html" => "true", "data-content" => t("org_admin.questions.question_guidance_help_text_html"))%>
					</div>
					<div class="clearfix"></div>
					<div class="border_bottom"></div>
				</td>
			</tr>
			<!-- Themes -->
			<tr>
				<td class="first_template"><%= t("org_admin.questions.themes_label")%></td>
				<td><div class="div_left_icon">
						<%= f.collection_select(:theme_ids,
							Theme.all.order("title"),
							:id, :title, {:prompt => false, :include_blank => "None"}, {:multiple => true})%>
					</div>
					<div class="div_right_icon">
						<%= link_to( image_tag("help_button.png"), "#", :class => "question_themes_popover", :rel => "popover", "data-html" => "true", "data-content" => t("org_admin.questions.question_themes_help_text_html"))%>
					</div>
				</td>
			</tr>
		</table>
		<br />
		<!-- submit buttons -->
		<div class="move_2_right">
			<%= f.submit t("helpers.submit.save"), :class => "btn btn-primary" %>
			<% if !question.section.version.published? then%>
				<%= link_to t("helpers.submit.delete"), admin_destroyquestion_dmptemplate_path(:question_id => question.id),
				:confirm => t("org_admin.questions.delete_message", :question_text => question.text ), :method => :delete, :class => "btn btn-primary"%>
			<%end%>	
			<%= hidden_field_tag :question_id, question.id, :class => "question_id" %>
			<%= link_to t("helpers.submit.cancel"), "#", :class => "btn cancel cancel_edit_question" %>
		</div>
	</div>	


<!--guidance block -->
<%= render :partial => "guidance_display", locals: {question: question}%>
<%end%>
>>>>>>> ae3bb64d
<|MERGE_RESOLUTION|>--- conflicted
+++ resolved
@@ -1,179 +1,3 @@
-<<<<<<< HEAD
-<!--
-**Project: DMPonline v4
-**Description: This block displays editing a question, its guidance, and options when multiple choice is selected
-in the admin interface.
-**Arguments transferred: an instance of 'question'
-**Copyright: Digital Curation Centre
--->
-
-<%= form_for(question, :url => admin_updatequestion_dmptemplate_path(question), :html => { :method => :put}) do |f| %>
-<div class="question-div">
-	<table class="dmp_details_table phase">
-			<!--Question number -->
-			<tr>
-				<td class="first_template"><%= t("org_admin.questions.question_number_label")%></td>
-				<td><%= f.number_field :number, :in => 1..50, :class => "number_field has-tooltip", "data-toggle" => "tooltip", "title" => t("org_admin.questions.number_help_text") %>
-					<div class="border_bottom"></div>
-				</td>
-			</tr>
-
-			<!--Question text -->
-			<tr>
-				<td class="first_template"><%= t("org_admin.questions.question_text_label")%></td>
-				<td><%= f.text_area :text, :rows => "5" %>
-					<div class="border_bottom"></div>
-				</td>
-			</tr>
-
-			<!-- Question format -->
-			<tr>
-				<td class="first_template"><%= t("org_admin.questions.answer_format_label")%></td>
-				<td><div id="ques-<%= question.id %>-format" class="ques_format">
-						<div class="div_left_icon">
-							<%= f.hidden_field :id,{ :class => "quest_id" } %>
-							<%= f.select :question_format_id, 
-								options_from_collection_for_select(QuestionFormat.all.order("title"), :id, :title, question.question_format_id), 
-								{},	:id => "#{question.id}-select-format"%>
-						</div>
-						<div class="div_right_icon">
-							<%= link_to( image_tag("help_button.png"), "#", :class => "question_format_popover", :rel => "popover", "data-html" => "true",  "data-content" => t("org_admin.questions.question_format_help_text_html"))%>
-						</div>
-
-					</div>
-
-					<!--display form to enter option from checkbox/radio button/ dropdown/ multi select box-->
-					<div id="options-<%= question.id %>" style="display:none;" class="ques_format_option">
-						<table class="options_table">
-							<thead>
-								<tr>
-									<th nowrap class="small"><%= t("org_admin.option_order_label")%></th>
-									<th nowrap class="medium"><%= t("org_admin.option_text_label")%></th>
-									<th nowrap class="small"><%= t("org_admin.option_default_label")%></th>
-									<th nowrap class="small"><%= link_to( image_tag("help_button.png"), "#", :class => "question_options_popover", :rel => "popover", "data-html" => "true", "data-content" => t("org_admin.questions.question_options_help_text_html"))%></th>	
-								</tr>
-							</thead>
-							<tbody class="options_tbody">
-								<% if question.options.count == 0 then %>
-									<% 2.times {question.options.build } %>
-
-								<%end%>
-                                <% i = 0 %>
-								<% question.options.to_a.sort_by{|op| op["number"]}.each do |options_q|%>
-									<%= f.fields_for :options, options_q do |op|%>
-                                        <% i = i + 1%>
-                                        <% options_q.number = i %>
-										<%= render "option_fields", :f => op %>
-   									<%end%>
-								<%end%>	
-								
-							</tbody>
-						</table>
-
-						<a href="#" class="add-option"><%= t("org_admin.add_option_label") %></a>
-
-                        <div class="clearfix"></div>
-                        <!--display for selecting comment box when multiple choice is being used-->
-                        <%= f.check_box :option_comment_display, :as => :check_boxes%><%= f.label t("org_admin.questions.option_comment_display_checkbox"), :class => "checkbox inline"%>
-					</div>
-					<div class="clearfix"></div>
-					<!--display for default value for text field label-->
-					<div id='default-text-field-<%= question.id %>' style="display:none;" class="ques_format">
-						<div>
-							<%= t("org_admin.questions.default_answer_label")%>
-						</div>
-					</div>
-					<div class="clearfix"></div>
-					<!--display for default value for text area label -->
-					<div id="default-text-area-<%= question.id %>" style="display:none;" class="ques_format">
-						<div >
-							<%= t("org_admin.questions.default_answer_label")%>
-						</div>
-					</div>
-					<div class="clearfix"></div>
-					<div id="default-value-field-<%= question.id %>" style="display:none;" class="ques_format">
-						<div class="div_left_icon">
-							<%= text_area_tag("question-default-value-#{question.id}", question.default_value, class: "tinymce") %>
-						</div>
-						<div class="div_right_icon">
-							<%= link_to( image_tag("help_button.png"), "#", :class => "default_answer_popover", :rel => "popover", "data-html" => "true", "data-content" => t("org_admin.questions.default_answer_help_text_html"))%>
-						</div>
-					</div>
-					<div class="add_space"></div>
-					<div class="clearfix"></div>
-					<div class="border_bottom"></div>
-				</td>
-			</tr>
-
-			<!-- Suggested answer or Example-->
-			<tr>
-				<td class="first_template"><%= t("org_admin.questions.suggested_or_example_answer_label")%></td>
-				<td><div class="div_left_icon">
-					<% suggested_answer = question.suggested_answers.find_by_organisation_id(current_user.organisation.id) %>
-					<% if suggested_answer.nil? then %>
-						 <% suggested_answer = question.suggested_answers.build %>
-					<%end%>
-					<%= f.fields_for :suggested_answers, suggested_answer do |s|%>
-						<%= s.hidden_field :organisation_id, :value => current_user.organisation.id %>
-						<ul>
-							<li><%= s.select :is_example, {t("org_admin.questions.example_answer_label") => true, t("org_admin.questions.suggested_answer_label") => false} %></li>
-							<li><%= s.text_area :text, :rows => 5 %>
-							</li>
-						</ul>
-					<%end%>
-					</div>
-					<div class="div_right_icon">
-						<%= link_to( image_tag("help_button.png"), "#", :class => "suggested_answer_popover", :rel => "popover", "data-html" => "true", "data-content" => t("org_admin.questions.suggested_answer_help_text_html"))%>
-					</div>
-					<div class="clearfix"></div>
-					<div class="border_bottom"></div>
-				</td>
-			</tr>
-			<!-- Guidance for Question -->
-			<tr>
-				<td class="first_template"><%= t("org_admin.questions.guidance_label")%></td>
-				<td><div class="div_left_icon">
-						<%= text_area_tag("question-guidance-#{question.id}", question.guidance , class: "tinymce") %>
-					</div>
-					<div class="div_right_icon">
-						<%= link_to( image_tag("help_button.png"), "#", :class => "question_guidance_popover", :rel => "popover", "data-html" => "true", "data-content" => t("org_admin.questions.question_guidance_help_text_html"))%>
-					</div>
-					<div class="clearfix"></div>
-					<div class="border_bottom"></div>
-				</td>
-			</tr>
-			<!-- Themes -->
-			<tr>
-				<td class="first_template"><%= t("org_admin.questions.themes_label")%></td>
-				<td><div class="div_left_icon">
-						<%= f.collection_select(:theme_ids,
-							Theme.all.order("title"),
-							:id, :title, {:prompt => false, :include_blank => "None"}, {:multiple => true})%>
-					</div>
-					<div class="div_right_icon">
-						<%= link_to( image_tag("help_button.png"), "#", :class => "question_themes_popover", :rel => "popover", "data-html" => "true", "data-content" => t("org_admin.questions.question_themes_help_text_html"))%>
-					</div>
-				</td>
-			</tr>
-		</table>
-		<br />
-		<!-- submit buttons -->
-		<div class="move_2_right">
-			<%= f.submit t("helpers.submit.save"), :class => "btn btn-primary" %>
-			<% if !question.section.version.published? then%>
-				<%= link_to t("helpers.submit.delete"), admin_destroyquestion_dmptemplate_path(:question_id => question.id),
-				:confirm => t("org_admin.questions.delete_message", :question_text => question.text ), :method => :delete, :class => "btn btn-primary"%>
-			<%end%>	
-			<%= hidden_field_tag :question_id, question.id, :class => "question_id" %>
-			<%= link_to t("helpers.submit.cancel"), "#", :class => "btn cancel cancel_edit_question" %>
-		</div>
-	</div>	
-
-
-<!--guidance block -->
-<%= render :partial => "guidance_display", locals: {question: question}%>
-<%end%>
-=======
 <!--
 **Project: DMPRoadmap
 **Description: This block displays editing a question, its guidance, and options when multiple choice is selected
@@ -347,5 +171,4 @@
 
 <!--guidance block -->
 <%= render :partial => "guidance_display", locals: {question: question}%>
-<%end%>
->>>>>>> ae3bb64d
+<%end%>