--- conflicted
+++ resolved
@@ -16,13 +16,7 @@
   belongs_to :question
   has_and_belongs_to_many :themes, join_table: "themes_in_guidance"
 # depricated, but required for migration "single_group_for_guidance"
-<<<<<<< HEAD
   #has_and_belongs_to_many :guidance_groups, join_table: "guidance_in_group"
-=======
-#  has_and_belongs_to_many :guidance_groups, join_table: "guidance_in_group"
->>>>>>> 543cc051
-
-
 
 
   # EVALUATE CLASS AND INSTANCE METHODS BELOW
