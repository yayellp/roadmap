class User < ActiveRecord::Base

  ##
  # Devise
  #   Include default devise modules. Others available are:
  #   :token_authenticatable, :confirmable,
  #   :lockable, :timeoutable and :omniauthable
  devise :invitable, :database_authenticatable, :registerable, :recoverable,
         :rememberable, :trackable, :validatable, :omniauthable,
         :omniauth_providers => [:shibboleth, :orcid]


  ##
  # User Notification Preferences
  serialize :prefs, Hash

  ##
  # Associations
  has_and_belongs_to_many :perms, join_table: :users_perms
  belongs_to :language
  belongs_to :org
  has_one  :pref
  has_many :answers
  has_many :notes
  has_many :exported_plans
  has_many :roles, dependent: :destroy
  has_many :plans, through: :roles do
    def filter(query)
      return self unless query.present?
      t = self.arel_table
      q = "%#{query}%"
      conditions = t[:title].matches(q)
      columns = %i(
        grant_number identifier description principal_investigator data_contact
      )
      columns = ['grant_number', 'identifier', 'description', 'principal_investigator', 'data_contact']
      columns.each {|col| conditions = conditions.or(t[col].matches(q)) }
      self.where(conditions)
    end
  end

  has_many :user_identifiers
  has_many :identifier_schemes, through: :user_identifiers

<<<<<<< HEAD
=======
  ##
  # Possibly needed for active_admin
  #   -relies on protected_attributes gem as syntax depricated in rails 4.2
  #accepts_nested_attributes_for :roles
  #attr_accessible :password_confirmation, :encrypted_password, :remember_me,
  #                :id, :email, :firstname, :last_login,:login_count, :orcid_id,
  #                :password, :shibboleth_id, :user_status_id, :surname,
  #                :user_type_id, :org_id, :skip_invitation, :other_organisation,
  #                :accept_terms, :role_ids, :dmponline3, :api_token,
  #                :organisation, :language, :language_id, :org, :perms,
  #                :confirmed_at, :org_id

>>>>>>> 8bfb0c63
  validates :email, email: true, allow_nil: true, uniqueness: {message: _("must be unique")}

  ##
  # Scopes
  default_scope { includes(:org, :perms) }



  # EVALUATE CLASS AND INSTANCE METHODS BELOW
  #
  # What do they do? do they do it efficiently, and do we need them?

  # Determines the locale set for the user or the organisation he/she belongs
  # @return String or nil
  def get_locale
    if !self.language.nil?
      return self.language.abbreviation
    elsif !self.org.nil?
      return self.org.get_locale
    else
      return nil
    end
  end


  ##
  # gives either the name of the user, or the email if name unspecified
  #
  # @param user_email [Boolean] defaults to true, allows the use of email if there is no firstname or surname
  # @return [String] the email or the firstname and surname of the user
  def name(use_email = true)
    if (firstname.blank? && surname.blank?) || use_email then
      return email
    else
      name = "#{firstname} #{surname}"
      return name.strip
    end
  end

  ##
  # returns all active plans for a user
  #
  # @return [Plans]
  def active_plans
    plans = []
    self.roles.includes(:plan).where(active: true).each do |r|
      plans << r.plan
    end
    return plans
  end


  ##
  # Returns the user's identifier for the specified scheme name
  #
  # @param the identifier scheme name (e.g. ORCID)
  # @return [UserIdentifier] the user's identifier for that scheme
  def identifier_for(scheme)
    user_identifiers.where(identifier_scheme: scheme).first
  end

# TODO: Check the logic here. Its deleting the permissions if the user does not have permission
#       to change orgs and either the incoming or existing org is nil.
#       We should also NOT be auto-saving here!!!
  ##
  # sets a new organisation id for the user
  # if the user has any perms such as org_admin or admin, those are removed
  # if the user had an api_token, that is removed
  #
  # @param new_organisation_id [Integer] the id for an organisation
  # @return [String] the empty string as a causality of setting api_token
  def org_id=(new_org_id)
    unless self.can_change_org? || new_org_id.nil? || self.org.nil? || (new_org_id.to_s == self.org.id.to_s)
      # rip all permissions from the user
      self.perms.delete_all
    end
    # set the user's new organisation
    super(new_org_id)
    self.save!
    # rip api permissions from the user
    self.remove_token!
  end

  ##
  # sets a new organisation for the user
  #
  # @param new_organisation [Organisation] the new organisation for the user
  def organisation=(new_org)
    org_id = new_org.id unless new_org.nil?
  end

  ##
  # checks if the user is a super admin
  # if the user has any privelege which requires them to see the super admin page
  # then they are a super admin
  #
  # @return [Boolean] true if the user is an admin
  def can_super_admin?
    return self.can_add_orgs? || self.can_grant_api_to_orgs? || self.can_change_org?
  end

  ##
  # checks if the user is an organisation admin
  # if the user has any privlege which requires them to see the org-admin pages
  # then they are an org admin
  #
  # @return [Boolean] true if the user is an organisation admin
  def can_org_admin?
    return self.can_grant_permissions? || self.can_modify_guidance? ||
           self.can_modify_templates? || self.can_modify_org_details?
  end

  ##
  # checks if the user can add new organisations
  #
  # @return [Boolean] true if the user can add new organisations
  def can_add_orgs?
    perms.include? Perm.add_orgs
  end

  ##
  # checks if the user can change their organisation affiliations
  #
  # @return [Boolean] true if the user can change their organisation affiliations
  def can_change_org?
    perms.include? Perm.change_affiliation
  end

  ##
  # checks if the user can grant their permissions to others
  #
  # @return [Boolean] true if the user can grant their permissions to others
  def can_grant_permissions?
    perms.include? Perm.grant_permissions
  end

  ##
  # checks if the user can modify organisation templates
  #
  # @return [Boolean] true if the user can modify organisation templates
  def can_modify_templates?
    self.perms.include? Perm.modify_templates
  end

  ##
  # checks if the user can modify organisation guidance
  #
  # @return [Boolean] true if the user can modify organistion guidance
  def can_modify_guidance?
    perms.include? Perm.modify_guidance
  end

  ##
  # checks if the user can use the api
  #
  # @return [Boolean] true if the user can use the api
  def can_use_api?
    perms.include? Perm.use_api
  end

  ##
  # checks if the user can modify their org's details
  #
  # @return [Boolean] true if the user can modify the org's details
  def can_modify_org_details?
    perms.include? Perm.change_org_details
  end


  ##
  # checks if the user can grant the api to organisations
  #
  # @return [Boolean] true if the user can grant api permissions to organisations
  def can_grant_api_to_orgs?
    perms.include? Perm.grant_api
  end

  ##
<<<<<<< HEAD
=======
  # checks what type the user's organisation is
  #
  # @return [String] the organisation type
=begin
  def org_type
    org_type = org.organisation_type
    return org_type
  end
=end

  ##
>>>>>>> 8bfb0c63
  # removes the api_token from the user
  # modifies the user model
  def remove_token!
    unless api_token.blank?
      self.api_token = ""
      self.save!
    end
  end

  ##
  # generates a new token for the user unless the user already has a token.
  # modifies the user's model.
  def keep_or_generate_token!
    if api_token.nil? || api_token.empty?
      self.api_token = loop do
        random_token = SecureRandom.urlsafe_base64(nil, false)
        break random_token unless User.exists?(api_token: random_token)
      end
      self.save!
      # send an email to the user to notify them of their new api token
      #UserMailer.api_token_granted_notification(self)
    end
  end

  ##
  # Load the user based on the scheme and id provided by the Omniauth call
  # --------------------------------------------------------------
  def self.from_omniauth(auth)
    scheme = IdentifierScheme.find_by(name: auth.provider.downcase)

    if scheme.nil?
      throw Exception.new('Unknown OAuth provider: ' + auth.provider)
    else
      joins(:user_identifiers).where('user_identifiers.identifier': auth.uid,
                   'user_identifiers.identifier_scheme_id': scheme.id).first
    end
  end

  ##
  # Return the user's preferences for a given base key
  #
  # @return [JSON] with symbols as keys
  def get_preferences(key)
    if self.pref.present? && self.pref.settings[key.to_s].present?
      return self.pref.settings[key.to_s].deep_symbolize_keys
    else
      return Pref.default_settings[key]
    end
  end

  ##
  # Override devise_invitable email title
  # --------------------------------------------------------------
  def deliver_invitation(options = {})
    super(options.merge(subject: _('A Data Management Plan in %{application_name} has been shared with you') % {application_name: Rails.configuration.branding[:application][:name]}))
  end
<<<<<<< HEAD
=======
  ##
  # Case insensitive search over User model
  # @param field [string] The name of the field being queried
  # @param val [string] The string to search for, case insensitive
  # @return [ActiveRecord::Relation] The result of the search
  def self.where_case_insensitive(field, val)
    User.where("lower(#{field}) = ?", val.downcase)
  end

# TODO: Remove this, its never called.
  # this generates a reset password link for a given user
  # which can then be sent to them with the appropriate host
  # prepended.
=begin
  def reset_password_link
    raw, enc = Devise.token_generator.generate(self.class, :reset_password_token)
    self.reset_password_token   = enc
    self.reset_password_sent_at = Time.now.utc
    save(validate: false)

    edit_user_password_path  + '?reset_password_token=' + raw
  end
=end
>>>>>>> 8bfb0c63

end<|MERGE_RESOLUTION|>--- conflicted
+++ resolved
@@ -42,21 +42,6 @@
   has_many :user_identifiers
   has_many :identifier_schemes, through: :user_identifiers
 
-<<<<<<< HEAD
-=======
-  ##
-  # Possibly needed for active_admin
-  #   -relies on protected_attributes gem as syntax depricated in rails 4.2
-  #accepts_nested_attributes_for :roles
-  #attr_accessible :password_confirmation, :encrypted_password, :remember_me,
-  #                :id, :email, :firstname, :last_login,:login_count, :orcid_id,
-  #                :password, :shibboleth_id, :user_status_id, :surname,
-  #                :user_type_id, :org_id, :skip_invitation, :other_organisation,
-  #                :accept_terms, :role_ids, :dmponline3, :api_token,
-  #                :organisation, :language, :language_id, :org, :perms,
-  #                :confirmed_at, :org_id
-
->>>>>>> 8bfb0c63
   validates :email, email: true, allow_nil: true, uniqueness: {message: _("must be unique")}
 
   ##
@@ -235,20 +220,6 @@
   end
 
   ##
-<<<<<<< HEAD
-=======
-  # checks what type the user's organisation is
-  #
-  # @return [String] the organisation type
-=begin
-  def org_type
-    org_type = org.organisation_type
-    return org_type
-  end
-=end
-
-  ##
->>>>>>> 8bfb0c63
   # removes the api_token from the user
   # modifies the user model
   def remove_token!
@@ -305,8 +276,6 @@
   def deliver_invitation(options = {})
     super(options.merge(subject: _('A Data Management Plan in %{application_name} has been shared with you') % {application_name: Rails.configuration.branding[:application][:name]}))
   end
-<<<<<<< HEAD
-=======
   ##
   # Case insensitive search over User model
   # @param field [string] The name of the field being queried
@@ -316,20 +285,4 @@
     User.where("lower(#{field}) = ?", val.downcase)
   end
 
-# TODO: Remove this, its never called.
-  # this generates a reset password link for a given user
-  # which can then be sent to them with the appropriate host
-  # prepended.
-=begin
-  def reset_password_link
-    raw, enc = Devise.token_generator.generate(self.class, :reset_password_token)
-    self.reset_password_token   = enc
-    self.reset_password_sent_at = Time.now.utc
-    save(validate: false)
-
-    edit_user_password_path  + '?reset_password_token=' + raw
-  end
-=end
->>>>>>> 8bfb0c63
-
 end