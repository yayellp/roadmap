--- conflicted
+++ resolved
@@ -1,117 +1,66 @@
-<%- model_class = Phase -%>
-<% javascript "admin.js" %>
-
-<h1>
-  <%= @template.title %>
-</h1>
-
-<div class="content">
-  <div class="tabbed-area">
-    <!-- render navigation tabs for the template-->
-    <%= render partial: "templates/admin_nav_tabs", locals: {template: @template, active: "add_plan"} %>
-
-    <div class="tab-panels project-tabs-body" role="tabpanel">
-      <!-- phase main container -->
-      <div id="add-phase-panel" class="tab-panel active project-tabs-body"
-           aria-hidden="false" aria-labelledby="add-phase-tab">
-
-<<<<<<< HEAD
-        <div class="accordion">
-          <h2><%= _('Phase details')%></h2>
-            
-          <!--phase details -->
-          <div class="phase_details">
-            <div class="phase_details_body">
-              <!-- add phase details -->
-              <p>
-              <%= _('When you create a new phase for your template, a version will automatically be created. Once you complete the form below you will be provided with options to create sections and questions.') %></p>
-              <%= form_for :phase, {url: admin_create_phase_path, html: {class: "roadmap-form"}} do |f| %>
-                <%= f.hidden_field :template_id, value: @template.id%>
-                  
-                <fieldset class="side-by-side">
-                  <div class="form-input">
-                    <%= f.label :title %>
-                    <%= f.text_field :title, as: :string,
-                      class: "text_field has-tooltip", "data-toggle" => "tooltip", "title" => _('Enter a title for the phase e.g. intial DMP, full DMP... This is what users will see in the tabs when completing a plan. If you only have one phase, call it something generic e.g. Glasgow DMP') %>
-                  </div>
-                  <div class="form-input">
-                    <%= f.label _('Order of display'), for: :number %>
-                    <%= f.number_field :number, in: 1..5, class: "number_field has-tooltip", "data-toggle" => "tooltip", title: _('This allows you to order the phases of your template.') %>
-                  </div>
-                  <div class="form-input">
-                    <%= f.label :description %>
-                    <%= text_area_tag("phase-desc","" , class: "tinymce") %>
-                    <div class="inline">
-                      <%= link_to( image_tag("help_button.png"), "#", class: "phase_desc_popover", rel: "popover", "data-html" => "true", "data-content" => _("Enter a basic description. This will be presented to users on the 'Admin Plan' tab, above the summary of the sections and questions which they will be asked to answer."))%>
-                    </div>
-                  </div>
-                  
-                  <br />
-                  <div class="form-input">
-                    <label></label>
-                    <%= f.submit _('Save'), class: "btn btn-primary" %>
-                    <%= link_to _('Cancel'), admin_template_template_path(@template), class: "btn cancel" %>
-                  </div>
-                </fieldset>
-              <% end %>
-            </div>
-=======
-<!-- phase main container -->
-<div class="project-tabs-body">
-    <div class="accordion" id="sections-accordion">
-
-      <!--phase details -->
-      <div class="phase_details">
-        <div class="phase_details_body">
-
-          <!-- add phase details -->
-          <%= form_for :phase, {url: admin_create_phase_path} do |f| %>
-          <h3>
-            <%= _('Phase details')%>
-          </h3>
-          <%= raw _('When you create a new phase for your template, a version will automatically be created. Once you complete the form below you will be provided with options to create sections and questions.')%>
-          <br/>
-          <div class="div_clear"></div>
-          <%= f.hidden_field :template_id, value: @template.id%>
-          <table class="dmp_details_table phase">
-            <tr>
-              <td class="first_template"><%= _('Title') %></td>
-              <td><%= f.text_field :title,
-                  as: :string,
-                  class: "text_field has-tooltip", "data-toggle" => "tooltip", "title" => _('Enter a title for the phase e.g. intial DMP, full DMP... This is what users will see in the tabs when completing a plan. If you only have one phase, call it something generic e.g. Glasgow DMP') %></td>
-            </tr>
-            <tr>
-              <td class="first_template"><%= _('Order of display') %></td>
-              <td><%= f.number_field :number, in: 1..5, class: "number_field has-tooltip", "data-toggle" => "tooltip", title: _('This allows you to order the phases of your template.') %></td>
-            </tr>
-            <tr>
-              <td class="first_template"><%= _('Description') %></td>
-              <td class="tinymce">
-                <div class="div_left_icon">
-                  <%= text_area_tag("phase-desc","" , class: "tinymce") %>
-                  <%= tinymce :content_css => asset_path('application.css') %>
-                </div>
-                <div class="div_right_icon">
-                  <%= link_to( image_tag("help_button.png"), "#", "data-toggle": "popover", rel: "popover", "data-html" => "true", "data-content" => _("Enter a basic description. This will be presented to users on the 'Admin Plan' tab, above the summary of the sections and questions which they will be asked to answer."))%>
-                </div>
-                <div class="clearfix"></div>
-              </td>
-            </tr>
-          </table>
-          <div class="div_clear"></div>
-
-          <!-- submit buttons -->
-          <div class="move_2_right">
-            <%= f.submit _('Save'), class: "btn btn-primary" %>
-            <%= link_to _('Cancel'), admin_template_template_path(@template), class: "btn cancel" %>
->>>>>>> 6ab65a50
-          </div>
-            
-        </div><!-- close accordion -->
-      </div><!-- close tab panel -->
-        
-    </div><!-- close tab panels -->
-  </div><!-- close tabbed area -->
-</div>
-    
+<%- model_class = Phase -%>
+<% javascript "admin.js" %>
+
+<h1>
+  <%= @template.title %>
+</h1>
+
+<div class="content">
+  <div class="tabbed-area">
+    <!-- render navigation tabs for the template-->
+    <%= render partial: "templates/admin_nav_tabs", locals: {template: @template, active: "add_plan"} %>
+
+    <div class="tab-panels project-tabs-body" role="tabpanel">
+      <!-- phase main container -->
+      <div id="add-phase-panel" class="tab-panel active project-tabs-body"
+           aria-hidden="false" aria-labelledby="add-phase-tab">
+
+        <div class="accordion">
+          <h2><%= _('Phase details')%></h2>
+            
+          <!--phase details -->
+          <div class="phase_details">
+            <div class="phase_details_body">
+              <!-- add phase details -->
+              <p>
+              <%= _('When you create a new phase for your template, a version will automatically be created. Once you complete the form below you will be provided with options to create sections and questions.') %></p>
+              <%= form_for :phase, {url: admin_create_phase_path, html: {class: "roadmap-form"}} do |f| %>
+                <%= f.hidden_field :template_id, value: @template.id%>
+                  
+                <fieldset class="side-by-side">
+                  <div class="form-input">
+                    <%= f.label :title %>
+                    <%= f.text_field :title, as: :string,
+                      class: "text_field has-tooltip", "data-toggle" => "tooltip", "title" => _('Enter a title for the phase e.g. intial DMP, full DMP... This is what users will see in the tabs when completing a plan. If you only have one phase, call it something generic e.g. Glasgow DMP') %>
+                  </div>
+                  <div class="form-input">
+                    <%= f.label _('Order of display'), for: :number %>
+                    <%= f.number_field :number, in: 1..5, class: "number_field has-tooltip", "data-toggle" => "tooltip", title: _('This allows you to order the phases of your template.') %>
+                  </div>
+                  <div class="form-input">
+                    <%= f.label :description %>
+                    <%= text_area_tag("phase-desc","" , class: "tinymce") %>
+                    <div class="inline">
+                      <%= link_to( image_tag("help_button.png"), "#", 'data-toggle': 'popover', rel: "popover", "data-html" => "true", "data-content" => _("Enter a basic description. This will be presented to users on the 'Admin Plan' tab, above the summary of the sections and questions which they will be asked to answer."))%>
+                    </div>
+                  </div>
+                  
+                  <br />
+                  <div class="form-input">
+                    <label></label>
+                    <%= f.submit _('Save'), class: "btn btn-primary" %>
+                    <%= link_to _('Cancel'), admin_template_template_path(@template), class: "btn cancel" %>
+                  </div>
+                </fieldset>
+              <% end %>
+            </div>
+          </div>
+            
+        </div><!-- close accordion -->
+      </div><!-- close tab panel -->
+        
+    </div><!-- close tab panels -->
+  </div><!-- close tabbed area -->
+</div>
+    
 <%= tinymce :content_css => asset_path('application.css') %>