<<<<<<< HEAD
# [+Project:+] DMPonline
# [+Description:+] 
#   
# [+Created:+] 03/09/2014
# [+Copyright:+] Digital Curation Centre 

ActiveAdmin.register SuggestedAnswer do
	permit_params :question_id, :organisation_id
	
	menu :priority => 4, :label => proc{I18n.t('admin.sug_answer')}, :parent => "Templates management"
	 
	 
	 #form 	
 	form do |f|
  	f.inputs "Details" do
  		f.input :question_id, :label => I18n.t('admin.question'), 
  						:as => :select, 
  						:collection => Question.order('text').map{|ques|[ques.text, ques.id]}
  		f.input :organisation_id, :label => I18n.t('admin.org_title'), 
  						:as => :select, 
  						:collection => Organisation.order('name').map{|orgp|[orgp.name, orgp.id]}
  		f.input :text
  		f.input :is_example
  	end
  	f.actions  
  end		

	 controller do
		def permitted_params
		  params.permit!
		end
  end
end
=======
# [+Project:+] DMPRoadmap
# [+Description:+] 
#   
# [+Created:+] 03/09/2014
# [+Copyright:+] Digital Curation Centre and University of California Curation Center

ActiveAdmin.register SuggestedAnswer do
	permit_params :question_id, :organisation_id
	
	menu :priority => 4, :label => proc{I18n.t('admin.sug_answer')}, :parent => "Templates management"
	 
	 
	 #form 	
 	form do |f|
  	f.inputs "Details" do
  		f.input :question_id, :label => I18n.t('admin.question'), 
  						:as => :select, 
  						:collection => Question.order('text').map{|ques|[ques.text, ques.id]}
  		f.input :organisation_id, :label => I18n.t('admin.org_title'), 
  						:as => :select, 
  						:collection => Organisation.order('name').map{|orgp|[orgp.name, orgp.id]}
  		f.input :text
  		f.input :is_example
  	end
  	f.actions  
  end		

	 controller do
		def permitted_params
		  params.permit!
		end
  end
end
>>>>>>> ae3bb64d
<|MERGE_RESOLUTION|>--- conflicted
+++ resolved
@@ -1,38 +1,3 @@
-<<<<<<< HEAD
-# [+Project:+] DMPonline
-# [+Description:+] 
-#   
-# [+Created:+] 03/09/2014
-# [+Copyright:+] Digital Curation Centre 
-
-ActiveAdmin.register SuggestedAnswer do
-	permit_params :question_id, :organisation_id
-	
-	menu :priority => 4, :label => proc{I18n.t('admin.sug_answer')}, :parent => "Templates management"
-	 
-	 
-	 #form 	
- 	form do |f|
-  	f.inputs "Details" do
-  		f.input :question_id, :label => I18n.t('admin.question'), 
-  						:as => :select, 
-  						:collection => Question.order('text').map{|ques|[ques.text, ques.id]}
-  		f.input :organisation_id, :label => I18n.t('admin.org_title'), 
-  						:as => :select, 
-  						:collection => Organisation.order('name').map{|orgp|[orgp.name, orgp.id]}
-  		f.input :text
-  		f.input :is_example
-  	end
-  	f.actions  
-  end		
-
-	 controller do
-		def permitted_params
-		  params.permit!
-		end
-  end
-end
-=======
 # [+Project:+] DMPRoadmap
 # [+Description:+] 
 #   
@@ -65,5 +30,4 @@
 		  params.permit!
 		end
   end
-end
->>>>>>> ae3bb64d
+end