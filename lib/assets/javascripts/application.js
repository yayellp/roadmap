--- conflicted
+++ resolved
@@ -8,10 +8,8 @@
 import './views/devise/passwords/new';
 import './views/devise/registrations/edit';
 import './views/notes/index';
-<<<<<<< HEAD
-=======
 import './views/orgs/shibboleth_ds';
->>>>>>> 68d4901c
+
 import './views/phases/edit';
 import './views/phases/show';
 import './views/plans/download';
@@ -19,11 +17,8 @@
 import './views/plans/index';
 import './views/plans/new';
 import './views/plans/share';
-<<<<<<< HEAD
-=======
 import './views/orgs/admin_edit';
 
->>>>>>> 68d4901c
 import './views/questions/new';
 import './views/sections/index';
 import './views/sections/new';
@@ -31,15 +26,6 @@
 import './views/templates/show';
 import './views/templates/edit';
 
-<<<<<<< HEAD
-// Not sure if this belongs here. All tables share the same class/id selectors 
-// so having it on one page makes it work everywhere
-import { collateTable, filteriseTable } from './utils/tableHelper';
-
-$().ready(() => {
-  collateTable({ selector: 'table.tablesorter' });
-  filteriseTable({ selector: '#filter' });
-=======
 // Not sure if this file is the best place for this. 
 // All tables share the same class/id selectors so having it on one page makes it work everywhere
 // All tooltips have the data-toggle="tooltip" attribute
@@ -58,5 +44,4 @@
     animated: 'fade',
     placement: 'right',
   });
->>>>>>> 68d4901c
 });