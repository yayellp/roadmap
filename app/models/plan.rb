class Plan < ActiveRecord::Base
  ##
  # Associations
  belongs_to :template
  has_many :phases, through: :template
  has_many :sections, through: :phases
  has_many :questions, through: :sections
  has_many :answers
  has_many :notes, through: :answers
  has_many :users, through: :roles

<<<<<<< HEAD
	attr_accessible :locked, :project_id, :version_id, :version, :plan_sections, 
                  :Exported_plans, :project, :version, :as => [:default, :admin]
=======
  ##
  # Possibly needed for active_admin
  #   -relies on protected_attributes gem as syntax depricated in rails 4.2
	attr_accessible :locked, :project_id, :version_id, :version, :plan_sections, :as => [:default, :admin]
>>>>>>> 14f019c8

  # public is a Ruby keyword so using publicly
  enum visibility: [:organisationally_visible, :publicly_visible, :is_test, :privately_visible]

  ##
  # Constants
	A4_PAGE_HEIGHT = 297 #(in mm)
	A4_PAGE_WIDTH = 210 #(in mm)
	ROUNDING = 5 #round estimate up to nearest 5%
	FONT_HEIGHT_CONVERSION_FACTOR = 0.35278 #convert font point size to mm
	FONT_WIDTH_HEIGHT_RATIO = 0.4 #Assume glyph width averages 2/5 the height

<<<<<<< HEAD
	#associations between tables
	belongs_to :project
	belongs_to :version
	has_many :answers
	has_many :plan_sections
  has_many :exported_plans
=======
  ##
  # Settings for the template
	has_settings :export, class_name: 'Settings::Template' do |s|
		s.key :export, defaults: Settings::Template::DEFAULT_SETTINGS
	end
	alias_method :super_settings, :settings

  





  # EVALUATE CLASS AND INSTANCE METHODS BELOW
  #
  # What do they do? do they do it efficiently, and do we need them?
  # Special note, these are both the methods in the old plan, and in the old project





>>>>>>> 14f019c8




  ##
	# Proxy through to the template settings (or defaults if this plan doesn't have
	# an associated template) if there are no settings stored for this plan.
	# `key` is required by rails-settings, so it's required here, too.
  #
  # @param key [Key] a key required by rails
  # @return [Settings] settings for this plan's template
	def settings(key)
		self_settings = self.super_settings(key)
		return self_settings if self_settings.value?
		self.dmptemplate.settings(key)
	end

  ##
  # returns the template for this plan, or generates an empty template and returns that
  #
  # @return [Dmptemplate] the template associated with this plan
	def dmptemplate
		self.project.try(:dmptemplate) || Dmptemplate.new
	end

  ##
  # returns the title for this project as defined by the settings
  #
  # @return [String] the title for this project
	def title
		logger.debug "Title in settings: #{self.settings(:export).title}"
		if self.settings(:export).title == ""
      if !self.version.nil? && !self.version.phase.nil? && !self.version.phase.title? then
        return self.version.phase.title
      else
        return I18n.t('tool_title2')
			end
		else
			return self.settings(:export).title
		end
	end

  ##
  # returns the most recent answer to the given question id
  # optionally can create an answer if none exists
  #
  # @param qid [Integer] the id for the question to find the answer for
  # @param create_if_missing [Boolean] if true, will genereate a default answer to the question
  # @return [Answer,nil] the most recent answer to the question, or a new question with default value, or nil
	def answer(qid, create_if_missing = true)
  	answer = answers.where(:question_id => qid).order("created_at DESC").first
  	question = Question.find(qid)
		if answer.nil? && create_if_missing then
			answer = Answer.new
			answer.plan_id = id
			answer.question_id = qid
			answer.text = question.default_value
			default_options = Array.new
			question.options.each do |option|
				if option.is_default
					default_options << option
				end
			end
			answer.options = default_options
		end
		return answer
	end

  ##
  # returns all of the sections for this version of the plan, and for the project's organisation
  #
  # @return [Array<Section>,nil] either a list of sections, or nil if none were found
	def sections
		unless project.organisation.nil? then
			sections = version.global_sections + project.organisation.all_sections(version_id)
		else
			sections = version.global_sections
		end
		return sections.uniq.sort_by &:number
	end

  ##
  # returns the guidances associated with the project's organisation, for a specified question
  #
  # @param question [Question] the question to find guidance for
  # @return [Array<Guidance>] the list of guidances which pretain to the specified question
	def guidance_for_question(question)
		guidances = {}
		# If project org isn't nil, get guidance by theme from any "non-subset" groups belonging to project org
		unless project.organisation.nil? then
			project.organisation.guidance_groups.each do |group|
				if !group.optional_subset && (group.dmptemplates.pluck(:id).include?(project.dmptemplate_id) || group.dmptemplates.count == 0) then
					group.guidances.each do |guidance|
						guidance.themes.where("id IN (?)", question.theme_ids).each do |theme|
							guidances = self.add_guidance_to_array(guidances, group, theme, guidance)
						end
					end
				end
			end
		end
		# Get guidance by theme from any guidance groups selected on creation
		project.guidance_groups.each do |group|
			if group.dmptemplates.pluck(:id).include?(project.dmptemplate_id) || group.dmptemplates.count == 0 then
				group.guidances.each do |guidance|
					guidance.themes.where("id IN (?)", question.theme_ids).each do |theme|
						guidances = self.add_guidance_to_array(guidances, group, theme, guidance)
					end
				end
			end
    end
		# Get guidance by question where guidance group was selected on creation or if group is organisation default
		question.guidances.each do |guidance|
			guidance.guidance_groups.each do |group|
				if (group.organisation == project.organisation && !group.optional_subset) || project.guidance_groups.include?(group) then
					guidances = self.add_guidance_to_array(guidances, group, nil, guidance)
				end
      end
		end
    
		return guidances
	end

  ##
  # adds the given guidance to a hash indexed by a passed guidance group and theme
  #
  # @param guidance_array [{GuidanceGroup => {Theme => Array<Gudiance>}}] the passed hash of arrays of guidances.  Indexed by GuidanceGroup and Theme.
  # @param guidance_group [GuidanceGroup] the guidance_group index of the hash
  # @param theme [Theme] the theme object for the GuidanceGroup
  # @param guidance [Guidance] the guidance object to be appended to the correct section of the array
  # @return [{GuidanceGroup => {Theme => Array<Guidance>}}] the updated object which was passed in
	def add_guidance_to_array(guidance_array, guidance_group, theme, guidance)
		if guidance_array[guidance_group].nil? then
			guidance_array[guidance_group] = {}
		end
		if theme.nil? then
			if guidance_array[guidance_group]["no_theme"].nil? then
				guidance_array[guidance_group]["no_theme"] = []
			end
			if !guidance_array[guidance_group]["no_theme"].include?(guidance) then
				guidance_array[guidance_group]["no_theme"].push(guidance)
			end
		else
			if guidance_array[guidance_group][theme].nil? then
				guidance_array[guidance_group][theme] = []
			end
			if !guidance_array[guidance_group][theme].include?(guidance) then
				guidance_array[guidance_group][theme].push(guidance)
			end
		end
      return guidance_array
	end

  ##
  # determines if the plan is editable by the specified user
  # NOTE: This should be renamed to editable_by?
  #
  # @param user_id [Integer] the id for a user
  # @return [Boolean] true if user can edit the plan
	def editable_by(user_id)
		return project.editable_by(user_id)
	end

  ##
  # determines if the plan is readable by the specified user
  # NOTE: This shoudl be renamed to readable_by?
  #
  # @param user_id [Integer] the id for a user
  # @return [Boolean] true if the user can read the plan
	def readable_by(user_id)
		if project.nil?
			return false
		else
			return project.readable_by(user_id)
		end
	end

  ##
  # determines if the plan is administerable by the specified user
  # NOTE: This should be renamed to administerable_by?
  #
  # @param user_id [Integer] the id for the user
  # @return [Boolean] true if the user can administer the plan
	def administerable_by(user_id)
		return project.readable_by(user_id)
	end


  ##
  # defines and returns the status of the plan
  # status consists of a hash of the num_questions, num_answers, sections, questions, and spaced used.
  # For each section, it contains theid's of each of the questions
  # for each question, it contains the answer_id, answer_created_by, answer_text, answer_options_id, aand answered_by
  #
  # @return [Status]
	def status
		status = {
			"num_questions" => 0,
			"num_answers" => 0,
			"sections" => {},
			"questions" => {},
			"space_used" => 0 # percentage of available space in pdf used
		}

		space_used = height_of_text(self.project.title, 2, 2)

		sections.each do |s|
			space_used += height_of_text(s.title, 1, 1)
			section_questions = 0
			section_answers = 0
			status["sections"][s.id] = {}
			status["sections"][s.id]["questions"] = Array.new
			s.questions.each do |q|
				status["num_questions"] += 1
				section_questions += 1
				status["sections"][s.id]["questions"] << q.id
				status["questions"][q.id] = {}
				answer = answer(q.id, false)

				space_used += height_of_text(q.text) unless q.text == s.title
				space_used += height_of_text(answer.try(:text) || I18n.t('helpers.plan.export.pdf.question_not_answered'))

				if ! answer.nil? then
					status["questions"][q.id] = {
						"answer_id" => answer.id,
						"answer_created_at" => answer.created_at.to_i,
						"answer_text" => answer.text,
						"answer_option_ids" => answer.option_ids,
						"answered_by" => answer.user.name
					}
                    q_format = q.question_format
					status["num_answers"] += 1 if (q_format.title == I18n.t("helpers.checkbox") || q_format.title == I18n.t("helpers.multi_select_box") ||
                                        q_format.title == I18n.t("helpers.radio_buttons") || q_format.title == I18n.t("helpers.dropdown")) || answer.text.present?
					section_answers += 1
					#TODO: include selected options in space estimate
				else
					status["questions"][q.id] = {
						"answer_id" => nil,
						"answer_created_at" => nil,
						"answer_text" => nil,
						"answer_option_ids" => nil,
						"answered_by" => nil
					}
				end
 				status["sections"][s.id]["num_questions"] = section_questions
 				status["sections"][s.id]["num_answers"] = section_answers
			end
		end

		status['space_used'] = estimate_space_used(space_used)
		return status
	end


  ##
  # defines and returns the details for the plan
  # details consists of a hash of: project_title, phase_title, and for each section,
  # section: title, question text for each question, answer type and answer value
  #
  # @return [Details]
	def details
		details = {
			"project_title" => project.title,
			"phase_title" => version.phase.title,
			"sections" => {}
		}
		sections.sort_by(&:"number").each do |s|
			details["sections"][s.number] = {}
			details["sections"][s.number]["title"] = s.title
			details["sections"][s.number]["questions"] = {}
			s.questions.order("number").each do |q|
				details["sections"][s.number]["questions"][q.number] = {}
				details["sections"][s.number]["questions"][q.number]["question_text"] = q.text
				answer = answer(q.id, false)
				if ! answer.nil? then
                    q_format = q.question_format
					if (q_format.title == t("helpers.checkbox") || q_format.title == t("helpers.multi_select_box") ||
                                        q_format.title == t("helpers.radio_buttons") || q_format.title == t("helpers.dropdown")) then
						details["sections"][s.number]["questions"][q.number]["selections"] = {}
						answer.options.each do |o|
							details["sections"][s.number]["questions"][q.number]["selections"][o.number] = o.text
						end
					end
					details["sections"][s.number]["questions"][q.number]["answer_text"] = answer.text
				end
			end
		end
		return details
	end

  ##
  # determines wether or not a specified section of a plan is locked to a specified user and returns a status hash
  #
  # @param section_id [Integer] the setion to determine if locked
  # @param user_id [Integer] the user to determine if locked for
  # @return [Hash{String => Hash{String => Boolean, nil, String, Integer}}]
	def locked(section_id, user_id)
		plan_section = plan_sections.where("section_id = ? AND user_id != ? AND release_time > ?", section_id, user_id, Time.now).last
		if plan_section.nil? then
			status = {
				"locked" => false,
				"locked_by" => nil,
				"timestamp" => nil,
				"id" => nil
			}
		else
			status = {
				"locked" => true,
				"locked_by" => plan_section.user.name,
				"timestamp" => plan_section.updated_at,
				"id" => plan_section.id
			}
		end
	end

  ##
  # for each section, lock the section with the given user_id
  #
  # @param user_id [Integer] the id for the user who can use the sections
	def lock_all_sections(user_id)
		sections.each do |s|
			lock_section(s.id, user_id, 1800)
		end
	end

  ##
  # for each section, unlock the section
  #
  # @param user_id [Integer] the id for the user to unlock the sections for
	def unlock_all_sections(user_id)
		plan_sections.where(:user_id => user_id).order("created_at DESC").each do |lock|
			lock.delete
		end
	end

  ##
  # for each section, unlock the section
  # Not sure how this is different from unlock_all_sections
  #
  # @param user_id [Integer]
	def delete_recent_locks(user_id)
		plan_sections.where(:user_id => user_id).each do |lock|
			lock.delete
		end
	end

  ##
  # Locks the specified section to only be used by the specified user, for the number of secconds specified
  #
  # @param section_id [Integer] the id of the section to be locked
  # @param user_id [Integer] the id of the user who can use the section
  # @param release_time [Integer] the number of secconds the section will be locked for, defaults to 60
  # @return [Boolean] wether or not the section was locked
	def lock_section(section_id, user_id, release_time = 60)
		status = locked(section_id, user_id)
		if ! status["locked"] then
			plan_section = PlanSection.new
			plan_section.plan_id = id
			plan_section.section_id = section_id
			plan_section.release_time = Time.now + release_time.seconds
			plan_section.user_id = user_id
			plan_section.save
		elsif status["current_user"] then
			plan_section = PlanSection.find(status["id"])
			plan_section.release_time = Time.now + release_time.seconds
			plan_section.save
		else
			return false
		end
	end

  ##
  # unlocks the specified section for the specified user
  #
  # @param section_id [Integer] the id for the section to be unlocked
  # @param user_id [Integer] the id for the user for whom the section was previously locked
  # @return [Boolean] wether or not the lock was removed
	def unlock_section(section_id, user_id)
		plan_sections.where(:section_id => section_id, :user_id => user_id).order("created_at DESC").each do |lock|
			lock.delete
		end
	end

  ##
  # returns the time of either the latest answer to any question, or the latest update to the model
  #
  # @return [DateTime] the time at which the plan was last changed
	def latest_update
		if answers.any? then
			last_answered = answers.order("updated_at DESC").first.updated_at
			if last_answered > updated_at then
				return last_answered
			else
				return updated_at
			end
		else
			return updated_at
		end
	end

  ##
  # returns an array of hashes.  Each hash contains the question's id, the answer_id,
  # the answer_text, the answer_timestamp, and the answer_options
  #
  # @param section_id [Integer] the section to find answers of
  # @return [Array<Hash{String => nil,String,Integer,DateTime}]
	def section_answers(section_id)
		section = Section.find(section_id)
 		section_questions = Array.new
 		counter = 0
 		section.questions.each do |q|
 			section_questions[counter] = {}
 			section_questions[counter]["id"] = q.id
 			#section_questions[counter]["multiple_choice"] = q.multiple_choice
 			q_answer = answer(q.id, false)
 			if q_answer.nil? then
 				section_questions[counter]["answer_id"] = nil
 				if q.suggested_answers.find_by_organisation_id(project.organisation_id).nil? then
 					section_questions[counter]["answer_text"] = ""
 				else
 					section_questions[counter]["answer_text"] = q.default_value
 				end
 				section_questions[counter]["answer_timestamp"] = nil
 				section_questions[counter]["answer_options"] = Array.new
 			else
 				section_questions[counter]["answer_id"] = q_answer.id
 				section_questions[counter]["answer_text"] = q_answer.text
 				section_questions[counter]["answer_timestamp"] = q_answer.created_at
 				section_questions[counter]["answer_options"] = q_answer.options.pluck(:id)
 			end
 			counter = counter + 1
 		end
 		return section_questions
	end

private

  ##
	# Based on the height of the text gathered so far and the available vertical
	# space of the pdf, estimate a percentage of how much space has been used.
	# This is highly dependent on the layout in the pdf. A more accurate approach
	# would be to render the pdf and check how much space had been used, but that
	# could be very slow.
	# NOTE: This is only an estimate, rounded up to the nearest 5%; it is intended
	# for guidance when editing plan data, not to be 100% accurate.
  #
  # @param used_height [Integer] an estimate of the height used so far
  # @return [Integer] the estimate of space used of an A4 portrain
	def estimate_space_used(used_height)
		@formatting ||= self.settings(:export).formatting

		return 0 unless @formatting[:font_size] > 0

		margin_height    = @formatting[:margin][:top].to_i + @formatting[:margin][:bottom].to_i
		page_height      = A4_PAGE_HEIGHT - margin_height # 297mm for A4 portrait
		available_height = page_height * self.dmptemplate.settings(:export).max_pages

		percentage = (used_height / available_height) * 100
		(percentage / ROUNDING).ceil * ROUNDING # round up to nearest five
	end

  ##
	# Take a guess at the vertical height (in mm) of the given text based on the
	# font-size and left/right margins stored in the plan's settings.
	# This assumes a fixed-width for each glyph, which is obviously
	# incorrect for the font-face choices available; the idea is that
	# they'll hopefully average out to that in the long-run.
	# Allows for hinting different font sizes (offset from base via font_size_inc)
	# and vertical margins (i.e. for heading text)
  #
  # @param text [String] the text to estimate size of
  # @param font_size_inc [Integer] the size of the font of the text, defaults to 0
  # @param vertical_margin [Integer] the top margin above the text, defaults to 0
	def height_of_text(text, font_size_inc = 0, vertical_margin = 0)
		@formatting     ||= self.settings(:export).formatting
		@margin_width   ||= @formatting[:margin][:left].to_i + @formatting[:margin][:right].to_i
		@base_font_size ||= @formatting[:font_size]

		return 0 unless @base_font_size > 0

		font_height = FONT_HEIGHT_CONVERSION_FACTOR * (@base_font_size + font_size_inc)
		font_width  = font_height * FONT_WIDTH_HEIGHT_RATIO # Assume glyph width averages at 2/5s the height
		leading     = font_height / 2

		chars_in_line = (A4_PAGE_WIDTH - @margin_width) / font_width # 210mm for A4 portrait
		num_lines = (text.length / chars_in_line).ceil

		(num_lines * font_height) + vertical_margin + leading
	end



  # BEGIN METHODS FROM PROJECT
  # 
  


  ##
  # sets a new funder for the project
  # defaults to the first dmptemplate if the current template is nill and the funder has more than one dmptemplate
  #
  # @param new_funder_id [Integer] the id for a new funder
  # @return [Organisation] the new funder
  def funder_id=(new_funder_id)
    if new_funder_id != "" then
      new_funder = Org.find(new_funder_id);
      if new_funder.dmptemplates.count >= 1 && self.dmptemplate.nil? then
        self.dmptemplate = new_funder.dmptemplates.first
      end
    end
  end

  ##
  # returns the funder id for the project
  #
  # @return [Integer, nil] the id for the funder
  def funder_id
    if self.dmptemplate.nil? then
      return nil
    end
    template_org = self.dmptemplate.organisation
    if template_org.organisation_type.name == constant("organisation_types.funder").downcase
      return template_org.id
    else
      return nil
    end
  end

  ##
  # returns the funder organisation for the project or nil if none is specified
  #
  # @return [Organisation, nil] the funder for project, or nil if none exists
  def funder
    if self.dmptemplate.nil? then
      return nil
    end
    template_org = self.dmptemplate.organisation
    if template_org.organisation_type.name == constant("organisation_types.funder").downcase
      return template_org
    else
      return nil
    end
  end

  ##
  # returns the name of the funder for the project
  #
  # @return [String] the name fo the funder for the project
  def funder_name
    if self.funder.nil?
      return read_attribute(:funder_name)
    else
      return self.funder.name
    end
  end

  ##
  # defines a new funder_name for the project.
  #
  # @param new_funder_name [String] the string name of the new funder
  # @return [Integer, nil] the org_id of the new funder
  def funder_name=(new_funder_name)
    write_attribute(:funder_name, new_funder_name)
    org_table = Org.arel_table
    existing_org = Org.where(org_table[:name].matches(new_funder_name))
    if existing_org.nil?
      existing_org = Org.where(org_table[:abbreviation].matches(new_funder_name))
    end
    unless existing_org.empty?
      self.funder_id=existing_org.id
    end
  end

  ##
  # sets a new institution_id if there is no current organisation
  #
  # @param new_institution_id [Integer] the id for the new institution
  # @return [Integer, Bool] false if an organisation exists, or the id of the set org if a new organisation is set
  def institution_id=(new_institution_id)
    if organisation.nil? then
      self.organisation_id = new_institution_id
    end
  end

  ##
  # returns the organisation which is root over the owning organisation
  #
  # @return [Integer, nil] the organisation_id or nil
  def institution_id
    if organisation.nil?
      return nil
    else
      return organisation.root.id
    end
  end

  ##
  # defines a new organisation_id for the project
  # but is confusingly labled unit_id
  #
  # @param new_unit_id [Integer]
  # @return [Integer, Boolean] the new organisation ID or false if no unit_id was passed
  def unit_id=(new_unit_id)
    unless new_unit_id.nil? ||new_unit_id == ""
      self.organisation_id = new_unit_id
    end
  end

  ##
  # returns the organisation_id or nil
  # again seems redundant
  #
  # @return [nil, Integer] nil if no organisation, or the id if there is an organisation specified
  def unit_id
    if organisation.nil? || organisation.parent_id.nil?
      return nil
    else
      return organisation_id
    end
  end

  ##
  # assigns the passed user_id to the creater_role for the project
  # gives the user rights to read, edit, administrate, and defines them as creator
  #
  # @param user_id [Integer] the user to be given priveleges' id
  def assign_creator(user_id)
    add_user(user_id, true, true, true)
  end

  ##
  # assigns the passed user_id as an editor for the project
  # gives the user rights to read and edit
  #
  # @param user_id [Integer] the user to be given priveleges' id
  def assign_editor(user_id)
    add_user(user_id, true)
  end

  ##
  # assigns the passed user_id as a reader for the project
  # gives the user rights to read
  #
  # @param user_id [Integer] the user to be given priveleges' id
  def assign_reader(user_id)
    add_user(user_id)
  end

  ##
  # assigns the passed user_id as an administrator for the project
  # gives the user rights to read, adit, and administrate the project
  #
  # @param user_id [Integer] the user to be given priveleges' id
  def assign_administrator(user_id)
    add_user(user_id, true, true)
  end

  ##
  # whether or not the current plan is administrable by the user
  #
  # @param user_id [Integer] the user to check if has privleges
  # @return [Boolean] true if user can administer project, false otherwise
  def administerable_by(user_id)
    user = project_groups.find_by_user_id(user_id)
    if (! user.nil?) && user.project_administrator then
      return true
    else
      return false
    end
  end

  ##
  # whether or not the current plan is editable by the user
  #
  # @param user_id [Integer] the user to check if has privleges
  # @return [Boolean] true if user can edit project, false otherwise
  def editable_by(user_id)
    user = project_groups.find_by_user_id(user_id)
    if (! user.nil?) && user.project_editor then
      return true
    else
      return false
    end
  end

  ##
  # whether or not the current plan is readable by the user
  # should be renamed to readable_by?
  #
  # @param user_id [Integer] the user to check if has privleges
  # @return [Boolean] true if user can read project, false otherwise
  def readable_by(user_id)
    user = project_groups.find_by_user_id(user_id)
    if (! user.nil?) then
      return true
    else
      return false
    end
  end

  ##
  # returns the projects which the user can atleast read
  #
  # @param user_id [Integer] the user to lookup projects for
  # @return [Array<Project>] list of all projects the user can atleast read
  def self.projects_for_user(user_id)
    projects = Array.new
    groups = ProjectGroup.where("user_id = ?", user_id)
    unless groups.nil? then
      groups.each do |group|
        unless group.project.nil? then
          projects << group.project
        end
      end
    end
    return projects
  end

  ##
  # whether or not the specified user_id created this project
  # should be renamed to created_by?
  #
  # @param user_id [Integer] the user to check the priveleges of
  # @return [Boolean] true if the user created the project
  def created_by(user_id)
    user = project_groups.find_by_user_id(user_id)
    if (! user.nil?) && user.project_creator then
      return true
    else
      return false
    end
  end

  ##
  # the datetime for the latest update of this project, or any plan it owns
  #
  # @return [DateTime] the time of latest update
  def latest_update
    latest_update = updated_at
    plans.each do |plan|
      if plan.latest_update > latest_update then
        latest_update = plan.latest_update
      end
    end
    return latest_update
  end

  # Getters to match 'My plans' columns

  ##
  # the title of the project
  #
  # @return [String] the title of the project
  def name
    self.title
  end

  ##
  # the owner of the project
  #
  # @return [User] the creater of the project
  def owner
    self.project_groups.find_by_project_creator(true).try(:user)
  end

  ##
  # the time the project was last updated, formatted as a date
  #
  # @return [Date] last update as a date
  def last_edited
    self.latest_update.to_date
  end

  ##
  # whether or not the plan is shared with anybody
  #
  # @return [Boolean] true if the project has been shared
  def shared?
    self.project_groups.count > 1
  end

  alias_method :shared, :shared?

  ##
  # the organisation who owns the project
  #
  # @return [Dmptemplate,Organisation,String] the template, it's owner, or it's owner's abreviation
  def template_owner
    self.dmptemplate.try(:organisation).try(:abbreviation)
  end

  private

  ##
  # adds a user to the project
  # if no flags are specified, the user is given read privleges
  #
  # @param user_id [Integer] the user to be given privleges
  # @param is_editor [Boolean] whether or not the user can edit the project
  # @param is_administrator [Boolean] whether or not the user can administrate the project
  # @param is_creator [Boolean] wheter or not the user created the project
  # @return [Array<ProjectGroup>]
  def add_user(user_id, is_editor = false, is_administrator = false, is_creator = false)
    group = ProjectGroup.new
    group.user_id = user_id
    group.project_creator = is_creator
    group.project_editor = is_editor
    group.project_administrator = is_administrator
    project_groups << group
  end

  ##
  # creates a plan for each phase in the dmptemplate associated with this project
  # unless the phase is unpublished, it creates a new plan, and a new version of the plan and adds them to the project's plans
  #
  # @return [Array<Plan>]
  def create_plans
    dmptemplate.phases.each do |phase|
      latest_published_version = phase.latest_published_version
      unless latest_published_version.nil?
        new_plan = Plan.new
        new_plan.version = latest_published_version
        plans << new_plan
      end
    end
  end

end<|MERGE_RESOLUTION|>--- conflicted
+++ resolved
@@ -9,15 +9,11 @@
   has_many :notes, through: :answers
   has_many :users, through: :roles
 
-<<<<<<< HEAD
-	attr_accessible :locked, :project_id, :version_id, :version, :plan_sections, 
-                  :Exported_plans, :project, :version, :as => [:default, :admin]
-=======
   ##
   # Possibly needed for active_admin
   #   -relies on protected_attributes gem as syntax depricated in rails 4.2
-	attr_accessible :locked, :project_id, :version_id, :version, :plan_sections, :as => [:default, :admin]
->>>>>>> 14f019c8
+	attr_accessible :locked, :project_id, :version_id, :version, :plan_sections, 
+                  :exported_plans, :project, :as => [:default, :admin]
 
   # public is a Ruby keyword so using publicly
   enum visibility: [:organisationally_visible, :publicly_visible, :is_test, :privately_visible]
@@ -30,14 +26,6 @@
 	FONT_HEIGHT_CONVERSION_FACTOR = 0.35278 #convert font point size to mm
 	FONT_WIDTH_HEIGHT_RATIO = 0.4 #Assume glyph width averages 2/5 the height
 
-<<<<<<< HEAD
-	#associations between tables
-	belongs_to :project
-	belongs_to :version
-	has_many :answers
-	has_many :plan_sections
-  has_many :exported_plans
-=======
   ##
   # Settings for the template
 	has_settings :export, class_name: 'Settings::Template' do |s|
@@ -60,7 +48,6 @@
 
 
 
->>>>>>> 14f019c8
 
 
 
