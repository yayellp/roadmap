--- conflicted
+++ resolved
@@ -81,33 +81,6 @@
     end
   end
 
-<<<<<<< HEAD
-    def admin_api_update
-        if user_signed_in? && current_user.is_org_admin? then
-          #iterate through all org users
-          user_ids = params[:api_user_ids].blank? ? [] : params[:api_user_ids].map(&:to_i)
-          admin_user_ids = params[:org_admin_ids].blank? ? [] : params[:org_admin_ids].map(&:to_i)
-          current_user.organisation.users.each do |user|
-            # if user_id in passed params
-            if user_ids.include? user.id
-              # run generate_or_keep
-              user.keep_or_generate_token!
-            # if not in passed params
-            else
-              # remove the token
-              user.remove_token!
-            end
-            # ORG_ADMINS
-            if admin_user_ids.include?( user.id) && !user.is_org_admin?
-              # add admin privleges
-              # MAGIC_STRING
-              user.roles << Role.find_by(name: constant("user_role_types.organisational_admin"))
-            # if user_id not in passed, but user is an admin
-            elsif !admin_user_ids.include?(user.id) && user.is_org_admin?
-              # strip admin privleges
-              user.roles.delete(Role.find_by(name: constant("user_role_types.organisational_admin")))
-            end
-=======
   def admin_grant_permissions
     @user = User.includes(:roles).find(params[:id])
     authorize @user
@@ -126,7 +99,6 @@
           @user.roles.delete(role)
           if role.name == constant("user_role_types.use_api")
             @user.remove_token!
->>>>>>> 14df3a75
           end
         end
       else
