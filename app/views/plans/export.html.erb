--- conflicted
+++ resolved
@@ -44,11 +44,7 @@
 						<% questions.each do |question| %>
 							<tr>
 								<th class="dmp_th_border" >
-<<<<<<< HEAD
-									<p>- <%= question.text %></p>
-=======
 									<p>- <%= raw question.text %></p>
->>>>>>> bea115fa
 								</th>
 	        					<td class="dmp_td_border" >	
 									<% answer = @plan.answer(question.id, false) %>
@@ -78,4 +74,4 @@
 			<% end %>
 		</div>	
 	</div>	
-</div>
+</div>