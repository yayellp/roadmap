# [+Project:+] DMPRoadmap
# [+Description:+] This file contains all the text present on DMPRoadmap that is not being retrieve from the database.
# [+Copyright:+] Digital Curation Centre and University of California Curation Center

en-US:
  date:
    formats:
      # Use the strftime parameters for formats.
      # When no format has been given, it uses default.
      # You can provide other formats here if you like!
      default: "%m-%d-%Y"
      short: "%m/%d/%Y"
      long: "%B %d, %Y"

    day_names: [Sunday, Monday, Tuesday, Wednesday, Thursday, Friday, Saturday]
    abbr_day_names: [Sun, Mon, Tue, Wed, Thu, Fri, Sat]

    # Don't forget the nil at the beginning; there's no such thing as a 0th month
    month_names: [~, January, February, March, April, May, June, July, August, September, October, November, December]
    abbr_month_names: [~, Jan, Feb, Mar, Apr, May, Jun, Jul, Aug, Sep, Oct, Nov, Dec]
    # Used in date_select and datetime_select.
    order:
      - day
      - month
      - year

  time:
    formats:
      default: "%a, %b %d %Y %H:%M:%S %z"
      short: "%d %b %H:%M"
      custom: "%m/%d/%Y %H:%M"
      long: "%B %d, %Y %H:%M"
    am: "am"
    pm: "pm"

  tool_title: "%{application_name}"
  tool_title2: "DMP title"
  dcc_name: "%{organisation_name}"
  welcome_title: "Welcome."
  welcome_text: "<p>%{application_name} has been jointly developed by the <strong>%{organisation_name}</strong> to help you write data management plans.</p>"
  screencast_text: "Screencast on how to use %{application_name}"
  screencast_error_text: "Your browser does not support the video tag."

  unauthorized: "You need to sign in or sign up before continuing."

  admin:
    org_title: "Organization name"
    org: "Organization"
    orgs: "Organizations"
    org_type: "Organization type"
    org_parent: "Parent organization"
    org_created_message: "Organization was successfully created."
    org_updated_message: "Organization was successfully updated."
    org_bad_logo: "There seems to be a problem with your logo. Please upload it again."
    plans: "Plans"
    title: "Title"
    desc: "Description"
    guidance_group: "Guidance group"
    no_guidance_group: "No guidance group"
    guidance: "Guidance"
    guidance_lowercase: "guidance"
    guidance_lowercase_on: "guidance on"
    name: "Name"
    abbrev: "Abbreviation"
    question: "Question"
    question_format: "Question Format"
    questions: "Questions"
    template_title: "Template title"
    section_title: "Section title"
    formatting: "Formatting"
    max_pages: "Max Pages"
    phase_title: "Phase title"
    version_title: "Version title"
    user_name: "Username"
    firstname: "First name"
    surname: "Surname"
    user: "User"
    user_created: 'User was successfully created.'
    user_org_role: "User role on an Organization"
    user_role_type: "User role type"
    user_role_type_created: 'User role type was successfully created.'
    user_role_type_updated: 'User role type was successfully updated.'
    user_role: "User role"
    role: "Role"
    user_status: "User status"
    user_status_created: 'User status was successfully created.'
    user_status_updated: 'User status was successfully updated.'
    user_type: "User type"
    user_type_created: 'User type was successfully created.'
    user_type_updated: 'User type was successfully created.'
    last_logged_in: "Last logged in"
    version_numb: "Version number"
    details: "Details"
    phases: "Phases"
    phase: "Phase"
    version: "Version"
    versions: "Versions"
    sections: "Sections"
    section: "Section"
    multi_options: "Multiple question options"
    templates: "Templates"
    template: "Template"
    themes: "Themes"
    theme: "Theme"
    theme_created: 'Theme was successfully created.'
    theme_updated: 'Theme was successfully updated.'
    sug_answer: "Suggested answer"
    sug_answers: "Suggested answers"
    old_temp_field: "old template field"
    old_theme_field: "old theme field"
    token_permission_type: "Token Permission Type"
    permission_description: "Permission Description"
    token_permission: "Token Permission"
    org_token_permission: "Organization Token Permission"

#    choose_api_permissions: "Choose all API Permissions that apply."

    settings_updated: 'Settings updated successfully'
    choose_themes: 'Choose all themes that apply.'
    all_themes: 'All themes'
    selected_themes: "Selected themes"
    choose_templates: 'Choose all templates that apply.'
    all_templates: 'All templates'
    selected_templates: "Selected templates"
    select_question_format: "Select question format"
    no_template: 'No template'
    no_phase: 'No phase'
    no_version: 'No version'
    no_section: 'No section'

  org_admin:
    admin_area: "Admin area"
    admin_details: "Admin Details"
    template_label: "Templates"
    user_list_label: "Users"
    org_details_label:  "Organization details"
    org_text: "These are the basic details for your organization."
    org_abbr_help_text_html: "This is what displays as a label on your guidance, e.g. 'Glasgow guidance on Metadata'. It's best to use an abbreviation or short name."
    users_list: "List of users"
    user_full_name: "Name"
    user_name: "Email address"
    last_logged_in: "Last logged in"
    how_many_plans: "How many plans?"
    privileges: "Permissions"
    user_text_html: "Below is a list of users registered for your organization. You can sort the data by each field."
    org_name: "Name"
    org_abbr: "Abbreviation"
    org_logo_failed_message: "Logo Upload Failed."
    org_logo: "Logo"
    org_contact_email: "Contact Email"
    org_contact_email_help_text: "The email address of an administrator at your organization. Your users will use this address if they have questions."
    new_org_logo: "Upload a new logo file"
    remove_logo: "If you decide to use the default DMPRoadmap logo, please check this box to remove your current logo."
    org_desc: "Description"
    org_banner_text: "Top banner text"
    org_target_url: "Website"
    org_type: "Organization type"
    parent_org: "Main organization"
    last_updated: "Last updated"
    desc_help_text_html: "<div class='tooltip_box'>Please enter information describing your organization.</div>"
    top_banner_help_text_html: "<div class='tooltip_box'>Please enter information you would like your users to see while sign in. Do not enter more than 165 characteres.</div>"
    template_desc_help_text_html: "<div class='tooltip_box'>Enter a description that helps you to differentiate between templates e.g. if you have ones for different audiences.</div>"
    abbre_help_text: "Please enter an abbreviation to your organization's name."
    target_url_help_text: "Please enter a valid web address."
    name_help_text: "Please enter your organization's name."
    guidance_label: "Guidance"
    templates_label: "Templates"
    add_option_label: "Add option"
    add_question_label: "Add question"
    add_section_label: "Add section"
    remove_option_label: "Remove"
    option_order_label: "Order"
    option_text_label: "Text"
    option_default_label: "Default"
    user_org_created: 'User org role was successfully created.'
    user_org_updated: 'User org role was successfully updated.'
    api_privileges: 'API Permissions?'
    edit_user_privileges: 'Edit User Permissions'

    guidance:
      guidance_list: "Guidance list"
      text_label: "Text"
      themes_label: "Themes"
      question_label: "Question"
      by_theme_or_by_question: "Should this guidance apply:"
      by_themes_label: "by themes"
      by_question_label: "by question"
      template: "Template"
      templates: "Templates"
      guidance_group_label: "Guidance group"
      published: "Published"
      created: "Created"
      last_updated: "Last updated"
      actions: "Actions"
      add_guidance: "Add guidance"
      created_message: "Guidance was successfully created."
      updated_message: "Guidance was successfully updated."
      help_text_html: "<div class='tooltip_box'>Please enter guidance text for this theme.</div>"
      new_label: "New guidance"
      view_all_guidance: "View all guidance"
      text_help_text_html: "Enter your guidance here. You can include links where needed."
      apply_to_help_text_html: "Decide whether your guidance should display by themes (default) or if it only pertains to a specific question in one of the funder templates."
      by_themes_help_text_html: "Select which theme(s) this guidance relates to."
      by_question_help_text_html: "Select the relevant template, phase, version, section and question from the following dropdown options to define which specific question this guidance should display on."
      guidance_group_select_help_text_html: "Select which group this guidance relates to."
      guidance_group_published_help_text_html: "Check this box when you are ready for this guidance to appear on user's plans."
      guidance_text_html: "<p>You can write pieces of guidance to be displayed by theme (e.g. generic guidance on storage and backup that should present across the board) or you can write guidance for specific questions. Writing generic guidance by theme saves you time and effort as your advice will be automatically displayed across all templates rather than having to write guidance to accompany each.</p>
      <p>You will usually want your guidance to display on all templates, however there may be cases where you only want it to show for specific funders e.g. if you have specific instructions for applicants to BBSRC for example. This can be set too if needed.</p>"
      delete_message_html: "You are about to delete '%{guidance_summary}'. Are you sure?"
    guidance_group:
      add_guidance_group: "Add guidance group"
      guidance_group_list: "Guidance group list"
      name_label: "Name"
      subset: "Optional subset"
      subset_eg: "e.g. School/ Department"
      all_temp: "All templates"
      help_text_add: "Please enter the group title"
      subset_option_help_text: "If the guidance is only meant for a subset of users e.g. those in a specific college or institute, check this box.  Users will be able to select to display this subset guidance when answering questions in the 'create plan' wizard."
      template_help_text_html: "Select which templates you want the guidance to display on. This will usually be all templates."
      title_help_text_html: "Add an appropriate name for your guidance group e.g. Glasgow guidance. This name will be used to tell the end user where the guidance has come from e.g. 'Glasgow Guidance on Metadata'"
      guidance_group_text_html: "<p>First create a guidance group. This could be institution wide or a subset e.g. a particular College / School, Institute or department. When you create guidance you'll be asked to assign it to a guidance group.</p>"
      delete_message: "You are about to delete '%{guidance_group_name}'. This will affect guidance. Are you sure?"
      created_message: "Guidance group was successfully created."
      updated_message: "Guidance group was successfully updated."
      destroyed_message: "Guidance group was successfully deleted."
    templates:
      create_template: "Create a template"
      new_label: "New template"
      template_details: "Template details"
      edit_details: "Edit template details"
      view_all_templates: "View all templates"
      funders_temp: "Funders templates"
      title_help_text: "Please enter a title for your template."
      section_title_help_text: "Please enter section title"
      help_text_html: "<div class='tooltip_box'>Please enter template description for this theme.</div>"
      create_own_template_text_html: "<p>If you wish to add an institutional template for a Data Management Plan, use the 'create template' button. You can create more than one template if desired e.g. one for researchers and one for PhD students.</p>
              <p>Your template will be presented to users within your institution when no funder templates apply. If you want to add questions to funder templates use the 'customise template' options below.</p>"
      create_new_template_text_html: "<p>To create a new template, first enter a title and description. Once you have saved this you will be presented with options to add one or more phases. </p>"
      desc_help_text_html: "Enter a description that helps you to differentiate between templates e.g. if you have ones for different audiences"
      own_temp: "Own templates"
      add_phase_label: "Add new phase +"
      view_phase_label: "View phase"
      edit_phase_label: "Edit phase"
      back_to_edit_phase_label: "Back to edit view"
      edit_phase_details_label: "Edit phase details"
      phase_details_label: "Phase details"
      phase_order_label: "Order of display"
      phase_details_text_html: "<p>Here you set the title that users will see. If you intend to have multiple phases for you DMP, this should be clear in the title and description.<p/>"
      phase_title_help_text: "Enter a title for the phase e.g. intial DMP, full DMP... This is what users will see in the tabs when completing a plan. If you only have one phase, call it something generic e.g. Glasgow DMP"
      phase_number_help_text: "This allows you to order the phases of your template."
      phase_desc_help_text_html: "Enter a basic description. This will be presented to users on the 'Admin Plan' tab, above the summary of the sections and questions which they will be asked to answer."
      phase_delete_message: "You are about to delete '%{phase_title}'. This will affect versions, sections and questions linked to this phase. Are you sure?"
      phase_new_text_html: "When you create a new phase for your template, a version will automatically be created. Once you complete the form below you will be provided with options to create sections and questions."
      versions_label: "Versions"
      version_details_label: "Version details"
      add_section: "Add section"
      new_section: "New section title"
      section_title_placeholder: "New section title"
      section_desc_help_text_html: "<div class='tooltip_box'>Enter a basic description. This could be a summary of what is covered in the section or instructions on how to answer. This text will be displayed in the coloured banner once a section is opened to edit.</div>"
      section_number_help_text: "This allows you to order sections."
      add_question: "Add question"
      created: "Created at"
      last_updated: "Last updated"
      published_label: "Published"
      cannot_publish: "Please ensure you have created at least one phase with a published version."
      title_label: "Title"
      desc_label: "Description"
      actions: "Actions"
      customise: "Customise"
      edit_customisation: "Edit customisation"
      created_message: "Information was successfully created."
      updated_message: "Information was successfully updated."
      destroyed_message: "Information was successfully deleted."
      section_delete_message: "You are about to delete '%{section_title}'. This will affect questions linked to this section. Are you sure?"
    versions:
      clone_versions_label: "Make big changes"
      edit_versions_label: "Make small changes"
      edit_label: "Edit"
      versions_text_html: "A first version is created automatically. If you want to make major changes to published versions later (e.g. add section or questions) please create a new version. If you only want to fix typos or make small changes that do not alter meanings, edit the current version."
      desc_help_text_html: "Enter a basic description as an internal reference to describe the difference between versions"
      delete_message: "You are about to delete '%{version_title}'. This will affect sections and questions linked to this version. Are you sure?"
      edit_alert_label: "Edit alert"
      edit_alert_text: "Please consider the kind of changes you are about to make as this plan is already published and might be in use"
    questions:
      quidance_button: "Guidance"
      question_text_label: "Question text"
      question_number_label: "Question number"
      question_edit_button: "Edit question"
      question_delete_button: "Delete question"
      answer_format_label: "Answer format"
      option_comment_display_checkbox: "Display additional comment area."
      option_comment_display: "Additional comment area will be displayed."
      option_comment_hide: "No additional comment area will be displayed."
      example_answer_label: "Example of answer"
      suggested_answer_label: "Suggested answer"
      suggested_answer_help_text_html: "You can add an example or suggested answer to help users respond. These will be presented above the answer box and can be copied/ pasted."
      suggested_or_example_answer_label: "Suggested answer/ Example"
      suggested_or_example_answer_button: "Add suggested answer/ example"
      edit_suggested_answer_button: "Edit suggested answer/ example"
      delete_suggested_answer_message: "You are about to delete a suggested answer/ example for '%{question_text}'. Are you sure?"
      default_value_label: "Default value"
      number_help_text: "This allows you to order questions within a section."
      question_format_help_text_html: "You can choose from:<ul><li>- text area (large box for paragraphs);</li> <li>- text field (for a short answer);</li>
      <li>- checkboxes where options are presented in a list and multiple values can be selected;</li>
      <li>- radio buttons where options are presented in a list but only one can be selected;</li>
      <li>- dropdown like this box - only one option can be selected;</li>
      <li>- multiple select box allows users to select several options from a scrollable list, using the CTRL key;</li></ul>"
      default_answer_help_text_html: "Anything you enter here will display in the answer box. If you want an answer in a certain format (e.g. tables), you can enter that style here."
      themes_label: "Themes"
      question_themes_help_text_html: "<p>Select themes that are relevant to this question.</p>
      <p>This allows your generic institution-level guidance to be drawn in, as well as that from other sources e.g. the %{organisation_abbreviation} or any Schools/Departments that you provide guidance for. </p>
      <p>You can select multiple themes by using the CTRL button.</p>"
      default_answer_label: "Default answer"
      guidance_label: "Guidance"
      question_guidance_help_text_html: "Enter specific guidance to accompany this question. If you have guidance by themes too, this will be pulled in based on your selections below so it's best not to duplicate too much text."
      delete_message: "You are about to delete '%{question_text}'. Are you sure?"
      question_options_help_text_html: "Enter any options that you wish to display. If you want to pre-set one option as selected, check the default box."

  helpers:
    home: "Home"
    return_home: "Return to the home page"
    admin_area: "Super admin area"
    edit_profile: "Edit profile"
    view_plans_label: "View plans"
    create_plan_label: "Create plan"
    about_us_label: "About"
    roadmap_label: "Future plans"
    help_label: "Help"
    contact_label: "Contact"
    jisc: "The %{organisation_abbreviation} is funded by"
    format: "format"

    sign_in: "Sign in"
    sign_out: "Sign out"
    sign_up: "Sign up"
    sign_up_text: "New to %{application_name}? Sign up today."
    signed_in: "Signed in as "
    institution_sign_in_link: "Or, sign in with your institutional credentials"
    institution_sign_in: " (UK users only)"

    user_name: "Email address"
    email: "Email"
    subject: "Subject"
    message: "Message"
    valid_email: "You must enter a valid email address."
    user_details_text_html: "<p>Please note that your email address is used as your username. If you change this, remember to use your new email address on sign in.</p>"
    user_details_paragraph_html: "You can edit any of the details below."
    remember_me: "Remember me"
    org_not_listed: "My organization isn't listed."

    password: "Password"
    current_password: "Current password"
    new_password: "New password"
    password_conf: "Password confirmation"
    change_password: "Change your password"
    forgot_password: "Forgot your password?"
    password_too_small: "Your password must contain at least 8 characters."
    password_no_match: "This must match what you entered in the previous field."
    no_pass_instructions: "Didn't receive confirmation instructions?"
    no_unlock_instructions: "Didn't receive unlock instructions?"
    send_password_info: "Reset password instructions"
    edit_password_info: "If you would like to change your password please complete the following fields."
    accept_terms_html: " I accept the <a href='/%{current_locale}/terms' target='_blank'>terms and conditions</a> *"
    you_must_accept: 'You must accept the terms and conditions to register.'
    email_already_registered: 'That email address is already registered.'
    email_must_valid_confirmation_message: "This must be a valid email address - a message will be sent to it for confirmation."
    error_registration_check: 'Error processing registration. Please check that you have entered a valid email address and that your chosen password is at least 8 characters long.'

    api_token: 'API token'
    api_info: 'API Information'
    api_use: 'How to use the API'
    api_granted: 'You have been granted permission by your organization to use our API.'
    api_view_token: 'Your API token and instructions for using the API endpoints can be found here.'
    api_mail_subject: 'API Permission Granted'

    text_area: "Text area"
    text_field: "Text field"
    radio_buttons: "Radio buttons"
    checkbox: "Check box"
    dropdown: "Dropdown"
    multi_select_box: "Multi select box"
    export: "Export"

    about:
      by: "By "
      on: " on "
      read_more: "Read more on the "

    mailer:
      permission_relating: "Your permissions relating to "
      changed: " have changed. You now have "
      access: "access."
      access_to: "Your access to "
      removed: " has been removed."
      given: "You have been given "
      access_two: " access to "

    truncate_continued: "... (continued)"
    security_check: "Security check"
    error: "Error!"
    comment: "Comment"
    send: "Send"
    yes_label: "Yes"
    no_label: "No"
    ok_label: "Ok"
    none: "None"
    false_lowercase: "false"
    title: "Title"
    note: "Note"
    me: "Me"
    view: "View"
    desc: "Description"
    save: "Save"
    preview: "Preview"
    saving: "Saving..."
    loading: "Loading..."
    removing: "Removing..."
    unsaved: "Unsaved changes"
    unlink_account: "Unlink account"

    links:
      edit: "Edit"
      share: "Share"
      export: "Export"
      destroy: "Delete"

    submit:
      edit: "Edit"
      create: "Create"
      update: "Update"
      cancel: "Cancel"
      save: "Save"
      delete: "Delete"
      back: "Back"
      discard: "Discard"
      publish: "Publish"

    before_submitting_consider: "Before submitting, please consider:"
    name: "Name"
    first_name: "First name"
    last_name: "Last name"
    first_name_help_text: "Please enter your first name."
    surname_help_text: "Please enter your surname or family name."
    owner: "Owner"
    orcid_id: "ORCID number"
    orcid_html: "ORCID number is a persistent digital identifier that distinguishes each researcher, <a href='http://orcid.org/content/initiative' target='_blank' rel='external' class='a_orange'>more info</a>."
    sign_up_shibboleth_alert_text_html: "%{application_name} doesn't recognise your institutional credentials - either you haven't created an account with us or you haven't linked these details to your existing account. </br>
     --> If you <strong>do not have</strong> an account with %{application_name}, please complete the form below.</br>
     --> If you <strong>have</strong> an account with %{application_name}, please <a href='#header-login-form' data-toggle='modal' class='a_orange'>Sign in</a> so we can link your account to your institutional credentials.</br>
    Once you have created and/or linked your account, you'll be able to sign in with your institutional credentials directly."
    shibboleth_linked_text: "Your account is linked to your institutional credentials."
    shibboleth_to_link_text: "Link your %{application_name} account to your institutional credentials (UK users only)"
    shibboleth_unlink_label: "Unlink your institutional credentials"
    shibboleth_unlink_alert: "Unlink institutional credentials alert"
    shibboleth_unlink_dialog_text: "<p>You are about to unlink %{application_name} of your institutional credentials, would you like to continue?</p>"

    select_phase: "Select a phase"
    select_version: "Select a version"
    select_section: "Select a section"
    select_question: "Select a question"
    select_template: "Select a template"

    main_email:
      from: 'info@dcc.ac.uk'
      access_given: "You have been given access to a Data Management Plan"
      permission_changed: "DMP permissions changed"
      access_removed: "DMP access removed"


    section_label: "Section"
    sections_label: "Sections"
    questions_label: "Questions"
    answers_label: "Answers"
    answer_questions: "Answer questions"
    last_edit: "Last edited"
    select_action: "Select an action"
    answered_by: "Answered "
    answered_by_part2: " by "
    suggested_answer: "Suggested answer"
    suggested_example: "Example answer"
    notanswered: "Not answered yet"
    noquestionanswered: "No questions have been answered"
    guidance: "Guidance"
    policy_expectations: "Policy Expectations"
    export: "Export"
    guidance_accordion_label: "Guidance"
    add_comment_accordion_label: "Share note"
    comment_accordion_label: "Notes"

    comments:
      add_comment_label: "Add note"
      add_comment_text: "Share note with collaborators"
      comment_label: "Note"
      comments_label: "Notes"
      view_label: "View"
      edit_label: "Edit"
      retract_label: "Remove"
      clear_label: "Remove"
      commented_by: "Noted by:"
      archive_own_comment_question: "Are you sure you would like to remove this note?"
      archive_own_comment_button_label: "Remove"
      archive_comment_question: "Are you sure you would like to remove this note?"
      archive_comment_button_label: "Remove"
      clear_by: "Note removed by"
      retracted: "Note removed by you"
      comment_created: 'Comment was successfully created.'
      comment_updated: 'Comment was successfully updated.'
      comment_removed: 'Comment has been removed.'


    org_type:
      funder: "Funder"
      institution: "Institution"
      project: "Project"
      organisation: "Organization"
      org_name: "Organization name"
      school: "School"
      publisher: "Publisher"
      other_guidance: "Other guidance"
      template: "Template"
      templates: "Templates"
      child: "Unit"
      other_org_help_text: "Please enter the name of your organization."


    project:
      create: "Create plan"
      edit: "Edit plan details"
      grant_title: "Grant number"
      grant_help_text: "Grant reference number if applicable [POST-AWARD DMPs ONLY]"
      not_applicable: "Not applicable/not listed."
      multi_templates: "There are a number of possible templates you could use. Please choose one."
      project_name: "Plan name"
      my_project_name: "My plan"
      success: "Plan was successfully created."
      success_update: "Plan was successfully updated."
      principal_investigator: "Principal Investigator/Researcher"
      principal_investigator_help_text: "Name of Principal Investigator(s) or main researcher(s) on the project."
      principal_investigator_id: "Principal Investigator/Researcher ID"
      principal_investigator_id_help_text: "E.g ORCID http://orcid.org/."
      funder_help_text: "Research funder if relevant"
      funder_name: "Funder name"
      project_question_desc_label: "Summary about the questions"
      tab_plan: "Plan details"
      tab_export: "Export"
      export_text_html: "<p>From here you can  download your plan in various formats. This may be useful if you need to submit your plan as part of a grant application.</br>
Select what format you wish to use and click to 'Export'.</p>"
      questions_answered: "questions answered"
      not_saved_answers_text_alert: "You have altered answers but have not saved them:"
      not_saved_answers_confirmation_alert: "Would you like to save them now?"
      not_saved_answers_header: "Unsaved answers"
      answer_recorded: 'Answer was successfully recorded.'
      answer_error: 'There was an error saving the answer.'
      answer_no_change: 'No change in answer content - not saved.'
      project_data_contact: "Plan data contact"
      project_data_contact_help_text: "Name (if different to above), telephone and email contact details"
      project_name_help_text: "If applying for funding, state the name exactly as in the grant proposal."
      project_desc_help_text_html: "<div class='tooltip_box'><h4>Questions to consider:</h4><ul><li>- What is the nature of your research project?</li><li>- What research questions are you addressing? </li><li>- For what purpose are the data being collected or created? </li></ul><h4>Guidance:</h4><p>Briefly summarise the type of study (or studies) to help others understand the purposes for which the data are being collected or created.</p></div>"
      project_identifier: "ID"
      project_identifier_help_text: "A pertinent ID as determined by the funder and/or institution."
      project_static_info: "This plan is based on:"
      projects_title: "My plans"
      project_settings_text: "The items you select here will be displayed in the table below. You can sort the data by each of these headings or filter by entering a text string in the search box."
      project_text_when_no_project: "<p><strong>Welcome.</strong></br> You are now ready to create your first DMP.</br>Click the 'Create plan' button below to begin.</p>"
      project_text_when_project: "<p>The table below lists the plans that you have created, and any that have been shared with you by others.</br>These can be edited, shared, exported or deleted at anytime.</p>"
      project_details_text_html: "This page gives you an overview of your plan. It tells what your plan is based on and gives an overview of the questions that you will be asked."
      project_details_editing_text_html: "Please fill in the basic project details below and click 'Update' to save"
      confirm_delete_text: "Are you sure you wish to delete this plan? If the plan is being shared with other users, by deleting it from your list, the plan will be deleted from their plan list as well"
      confirmation_text: "Confirm plan details"
      confirmation_text_desc: "Where your funder or institution doesn't have specific requirements (or if you left these options blank), you will see the %{organisation_abbreviation} Checklist. This offers a generic set of DMP questions and guidance. For more details see: <a href='/files/DMP_Checklist_2013.pdf' target='_blank'>DMP checklist 2013</a>."
      confirmation_button_text: "Yes, create plan"
      default_confirmation_text_desc: "You have selected the Default DMP, which is based on the %{organisation_abbreviation} Checklist. This offers a generic set of DMP questions and guidance. For more details see: <a href='/files/DMP_Checklist_2013.pdf' target='_blank'>DMP checklist 2013</a>."
      default_confirmation_button_text: "Create plan"
      alert_default_template_text_html: "Please note: %{org_name} provides a DMP template. If you wish to use it select 'Cancel', otherwise select 'Create plan'"
      share:
        tab_share: "Share"
        shared_label: "Shared?"
        share_text_html: "<p>You can give other people access to your plan here. There are three permission levels.<ul><li>Users with \"read only\" access can only read the plan.</li><li>Editors can contribute to the plan.</li><li>Co-owners can also contribute to the plan, but additionally can edit the plan details and control access to the plan.</li></ul></p><p>Add each collaborator in turn by entering their email address below, choosing a permission level and clicking \"Add collaborator\".</p><p>Those you invite will receive an email notification that they have access to this plan, inviting them to register with %{application_name} if they don't already have an account. A notification is also issued when a user's permission level is changed.</p>"
        collaborators: "Collaborators"
        add_collaborator: "Add collaborator"
        add: "Add"
        permissions: "Permissions"
        permissions_desc: "Editors can contribute to plans. Co-owners have additional rights to edit plan details and control access."
        remove: "Remove user access"
        confirmation_question: "Are you sure?"
        owner: "Owner"
        co_owner: "Co-owner"
        edit: "Edit"
        read_only: "Read only"
        locked_section_text: "This section is locked for editing by "
      create_page:
        title: "Create a new plan"
        desc_html: "<p>Please select from the following drop-downs so we can determine what questions and guidance should be displayed in your plan.</p>
        <p>If you aren't responding to specific requirements from a funder or an institution, <a id='create-default-plan-button' data-toggle='modal' href='#default-template-confirmation-dialog'>select here to write a generic DMP</a> based on the most common themes.</p>"
        default_template: "Default DMP"
        funders_question: "If applying for funding, select your research funder."
        funders_question_description: "Otherwise leave blank."
        other_funder_name_label: "Name of funder, if applicable."
        institution_question: "To see institutional questions and/or guidance, select your organization."
        institution_question_description: "You may leave blank or select a different organization to your own."
        other_guidance_question: "Tick to select any other sources of guidance you wish to see."
      configure: "Configure"
      columns:
        name: "Name"
        owner: "Owner"
        shared: "Shared?"
        template_owner: "Template Owner"
        last_edited: "Last edited"
        identifier: "Identifier"
        grant_number: "Grant number"
        principal_investigator: "Principal Investigator / Researcher"
        data_contact: "Plan data contact"
        description: "Description"
        unknown: " - "
      filter:
        placeholder: "Filter plans"
        submit: "Filter"
        cancel: "Cancel"
        no_plans_match: "No plans match '%{filter}'"
        no_matches: "No matches"
      user_added: "User added to project"
      invitation_success: 'Invitation issued successfully.'
      enter_email: "Please enter an email address"
      sharing_updated: 'Sharing details successfully updated.'
      access_removed: 'Access removed'
      update_success: 'Project was successfully updated.'
      create_success: 'Project was successfully created.'
      details_update_success: "Details successfully updated."
      choose_template: "Choose a template"

    plan:
      export:
        pdf:
          question_not_answered: "Question not answered."
          generated_by: "This document was generated by %{application_name} (http://dmponline.dcc.ac.uk)"
        space_used: "approx. %{space_used}% of available space used (max %{num_pages} pages)"
        space_used_without_max: "approx. %{space_used}% of available space used"
        project_name: "Plan Name"
        project_identifier: "Plan ID"
        grant_title: "Grant Number"
        principal_investigator: "Principal Investigator / Researcher"
        project_data_contact: "Plan Data Contact"
        project_description: "Description"
        funder: "Funder"
        institution: "Institution"
        not_valid_format: '%{value}% is not a valid format'

    settings:
      title: "Settings"
      projects:
        title: "Settings - My plans"
        desc: "The table below lists the available columns that can be shown on the 'My plans' list. Choose which you would like to appear."
        errors:
          no_name: "'name' must be included in column list."
          duplicate: "Duplicate column name. Please only include each column once."
          unknown: "Unknown column name."
      plans:
        title: "File Name"
        reset: "Reset"
        description: "Description"
        custom_formatting: "(Using custom PDF formatting values)"
        template_formatting: "(Using template PDF formatting values)"
        default_formatting: "(Using default PDF formatting values)"
        included_elements: "Included Elements"
        pdf_formatting: "PDF Formatting"
        font_face: "Face"
        font_size: "Size"
        font: "Font"
        margin: "Margin"
        margins:
          top: "Top"
          bottom: "Bottom"
          left: "Left"
          right: "Right"
        max_pages: "Maximum number of pages"
        errors:
          missing_key: "A required setting has not been provided"
          invalid_margin: "Margin value is invalid"
          negative_margin: "Margin cannot be negative"
          unknown_margin: "Unknown margin. Can only be 'top', 'bottom', 'left' or 'right'"
          invalid_font_size: "Invalid font size"
          invalid_font_face: "Invalid font face"
          unknown_key: "Unknown formatting setting"
          invalid_max_pages: "Invalid maximum pages"
          no_access_account: "This account does not have access to that plan."

  js:
    question_text_empty: 'Question text is empty, please enter your question.'
    add_guidance_text: "add guidance text"
    select_question: "select a question"
    select_at_least_one_theme: "select at least one theme"
    select_guidance_group: "select a guidance group"
    enter_up_to: "Please only enter up to 165 characters, you have used"
    if_using_url_try: "If you are entering an URL try to use something like http://tinyurl.com/ to make it smaller."
    you_have_unsaved_in_sections: 'You have unsaved answers in the following sections:\n'

  custom_devise:
    resend_confirmation: "Resend confirmation instructions"
    welcome_to_DMP: "Welcome to %{application_name}"
    thank_you_and_confirm: "Thank you for registering at %{application_name}. Please confirm your email address:"
    click_to_confirm: "Click here to confirm your account"
    1st_part_copy: "(or copy"
    2nd_part_copy: "into your browser)."
    colleague_invited_you: "A colleague has invited you to contribute to their Data Management Plan at"
    click_to_accept: "Click here to accept the invitation"
    ignore_wont_be_created: "<p>If you don't want to accept the invitation, please ignore this email.<br />
    Your account won't be created until you access the link above and set your password.</p>"
    1st_part_change_password: "Someone has requested a link to change your"
    2nd_part_change_password: "password. You can do this through the link below."
    ignore_password_wont_be_changed: "<p>If you didn't request this, please ignore this email.</p>
     <p>Your password won't change until you access the link above and create a new one.</p>"
    hello: "Hello"
    1st_part_locked: "Your "
    2nd_part_locked: " account has been locked due to an excessive number of unsuccessful sign in attempts."
    click_to_unlock: "Click the link below to unlock your account:"
    unlock: 'Unlock my account'
    waiting_for_confirmation: "Currently waiting confirmation for: "
    resend_unlock: "Resend unlock instructions"

  api:
    bad_credentials: '{"Error":"Bad credentials"}'
    org_dosent_exist: '{"Error":"Organization does not exist"}'
    org_not_funder: '{"Error":"Organization specified is not a funder"}'
    org_multiple_templates: '{"Error":"Organization has more than one template and template name unspecified or invalid"}'
    no_auth_for_endpoint: '{"Error":"You do not have authorisation to view this endpoint"}'
    bad_resource: '{"Error":"You do not have authorisation to view this resource"}'

  identifier_schemes:
    connect_success: 'Your account has bee connected to %{scheme}'
    connect_failure: 'We could not connect your account to %{scheme}'
    disconnect_success: 'Your account has been disconnected from %{scheme}'
    disconnect_failure: 'We were unable to disconnect your account from %{scheme}'
<<<<<<< HEAD

=======
    new_login_success: 'It does not look like you have setup an account with us yet. Please fill in the following information to complete your registration.'
    new_login_failure: 'We were unable to verify your account. Please use the following form to create a new account. You will be able to link your new account afterward.'
    
>>>>>>> 0abcf045
    schemes:
      ORCID:
        logo: 'http://orcid.org/sites/default/files/images/orcid_16x16.png'
        connect: 'Create or Connect your ORCID ID'
        connect_tooltip: 'ORCID provides a persistent digital identifier that distinguishes you from other researchers. Learn more at orcid.org'
<<<<<<< HEAD
        disconnect_confirmation: 'Are you sure you want to disconnect your ORCID ID?'
        disconnect_tooltip: 'Disconnect your account from ORCID. You can reconnect at any time.'
=======
        disconnect_tooltip: 'Disconnect your ORCID ID'
        disconnect_confirmation: 'Are you sure you want to disconnect your ORCID ID?'
>>>>>>> 0abcf045

  magic_strings:
    organisation_types:
      funder: 'Funder'
      organisation: 'Organisation'
      project: 'Project'
      institution: 'Institution'
      research_institute: 'Research Institute'
      template: 'Template'
      managing_organisation: 'Digital Curation Centre'
    user_role_types:
      super_admin: 'admin'
      organisational_admin: 'org_admin'
      user: 'user'
      add_organisations: 'add_organisations'
      change_org_affiliation: 'change_org_affiliation'
      grant_permissions: 'grant_permissions'
      modify_templates: 'modify_templates'
      modify_guidance: 'modify_guidance'
      use_api: 'use_api'
      change_org_details: 'change_org_details'
      grant_api_to_orgs: 'grant_api_to_orgs'
    api_endpoint_types:
      guidances: 'guidances'
      plans: 'plans'
      templates: 'templates'
      statistics: 'statistics'
    languages:<|MERGE_RESOLUTION|>--- conflicted
+++ resolved
@@ -730,25 +730,16 @@
     connect_failure: 'We could not connect your account to %{scheme}'
     disconnect_success: 'Your account has been disconnected from %{scheme}'
     disconnect_failure: 'We were unable to disconnect your account from %{scheme}'
-<<<<<<< HEAD
-
-=======
     new_login_success: 'It does not look like you have setup an account with us yet. Please fill in the following information to complete your registration.'
     new_login_failure: 'We were unable to verify your account. Please use the following form to create a new account. You will be able to link your new account afterward.'
     
->>>>>>> 0abcf045
     schemes:
       ORCID:
         logo: 'http://orcid.org/sites/default/files/images/orcid_16x16.png'
         connect: 'Create or Connect your ORCID ID'
         connect_tooltip: 'ORCID provides a persistent digital identifier that distinguishes you from other researchers. Learn more at orcid.org'
-<<<<<<< HEAD
         disconnect_confirmation: 'Are you sure you want to disconnect your ORCID ID?'
         disconnect_tooltip: 'Disconnect your account from ORCID. You can reconnect at any time.'
-=======
-        disconnect_tooltip: 'Disconnect your ORCID ID'
-        disconnect_confirmation: 'Are you sure you want to disconnect your ORCID ID?'
->>>>>>> 0abcf045
 
   magic_strings:
     organisation_types:
