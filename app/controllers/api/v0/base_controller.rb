module Api
  module V0
    class BaseController < ApplicationController
      protect_from_forgery with: :null_session
      before_action :set_resource, only: [:destroy, :show, :update]
      respond_to :json

      public
      # POST /api/{plural_resource_name}
      def create
        set_resource(resource_class.new(resource_params))

        if get_resource.save
          render :show, status: :created
        else
          render json: get_resource.errors, status: :unprocessable_entity
        end
      end

      # DELETE /api/{plural_resource_name}/1
      def destroy
        get_resource.destroy
        head :no_content
      end

      # GET /api/{plural_resource_name}
      def index
        plural_resource_name = "@#{resource_name.pluralize}"
        resources = resource_class.where(query_params)
                        .page(page_params[:page])
                        .per(page_params[:page_size])

        instance_variable_set(plural_resource_name, resources)
        respond_with instance_variable_get(plural_resource_name)
      end

      # GET /api/{plural_resource_name}/1
      def show
        respond_with get_resource
      end

      # PATCH/PUT /api/{plural_resource_name}/1
      def update
        if get_resource.update(resource_params)
          render :show
        else
          render json: get_resource.errors, status: :unprocessable_entity
        end
      end

      private
      # returns the resource from the created instance variable
      # @return [Object]
      def get_resource
        instance_variable_get("@#{resource_name}")
      end

      # Returns the allowed parameters for searching
      # Override this method in each API controller
      # to permit additional parameters to search on
      # @return [Hash]
      def query_params
        {}
      end

      # Returns the allowed parameters for pagination
      # @return [Hash]
      def page_params
        params.permit(:page, :page_size)
      end

      # The resource class based on the controller
      # @return [Class]
      def resource_class
        @resource_class ||= resource_name.classify.constantize
      end

      # The singular name for the resource class based on the controller
      # @return [String]
      def resource_name
        @resource_name ||= self.controller_name.singularize
      end

      # Only allow a trusted parameter "white list" through.
      # If a single resource is loaded for #create or #update,
      # then the controller for the resource must implement
      # the method "#{resource_name}_params" to limit permitted
      # parameters for the individual model.
      def resource_params
        @resource_params ||= self.send("#{resource_name}_params")
      end

      # Use callbacks to share common setup or constraints between actions.
      def set_resource(resource = nil)
        resource ||= resource_class.find(params[:id])
        instance_variable_set("@#{resource_name}", resource)
      end

      def authenticate
        authenticate_token || render_bad_credentials
      end

      def authenticate_token
        authenticate_with_http_token do |token, options|
          # reject the empty string as it is our base empty token
          if token != ""
            @token = token
            @user = User.find_by(api_token: token)
            # if no user found, return false, otherwise true
<<<<<<< HEAD
            !@user.nil?
=======
            !@user.nil? && @user.can_use_api?
>>>>>>> 14df3a75
          else
            false
          end
        end
      end


      def render_bad_credentials
        self.headers['WWW-Authenticate'] = "Token realm=\"\""
        render json: I18n.t("api.bad_credentials"), status: 401
      end

      def has_auth (auth_type)
        auth = false
        # not sure if initial if is necissary, but it works with it there... refactor later?
        # if !TokenPermission.where(api_token: @token).nil?
        #   TokenPermission.where(api_token: @token).find_each do |permission|
        #     if permission.token_permission_type.token_type == auth_type
        #       auth = true
        #       logger.info "we have auth"
        #     end
        #   end
        # end
        OrgTokenPermission.where(organisation_id: @user.organisation_id).find_each do |org_token_permission|
          logger.debug "#{org_token_permission.token_permission_type.token_type}"
          if org_token_permission.token_permission_type.token_type == auth_type
            auth= true
          end
        end
        return auth
      end

    end
  end
end
<|MERGE_RESOLUTION|>--- conflicted
+++ resolved
@@ -1,149 +1,145 @@
-module Api
-  module V0
-    class BaseController < ApplicationController
-      protect_from_forgery with: :null_session
-      before_action :set_resource, only: [:destroy, :show, :update]
-      respond_to :json
-
-      public
-      # POST /api/{plural_resource_name}
-      def create
-        set_resource(resource_class.new(resource_params))
-
-        if get_resource.save
-          render :show, status: :created
-        else
-          render json: get_resource.errors, status: :unprocessable_entity
-        end
-      end
-
-      # DELETE /api/{plural_resource_name}/1
-      def destroy
-        get_resource.destroy
-        head :no_content
-      end
-
-      # GET /api/{plural_resource_name}
-      def index
-        plural_resource_name = "@#{resource_name.pluralize}"
-        resources = resource_class.where(query_params)
-                        .page(page_params[:page])
-                        .per(page_params[:page_size])
-
-        instance_variable_set(plural_resource_name, resources)
-        respond_with instance_variable_get(plural_resource_name)
-      end
-
-      # GET /api/{plural_resource_name}/1
-      def show
-        respond_with get_resource
-      end
-
-      # PATCH/PUT /api/{plural_resource_name}/1
-      def update
-        if get_resource.update(resource_params)
-          render :show
-        else
-          render json: get_resource.errors, status: :unprocessable_entity
-        end
-      end
-
-      private
-      # returns the resource from the created instance variable
-      # @return [Object]
-      def get_resource
-        instance_variable_get("@#{resource_name}")
-      end
-
-      # Returns the allowed parameters for searching
-      # Override this method in each API controller
-      # to permit additional parameters to search on
-      # @return [Hash]
-      def query_params
-        {}
-      end
-
-      # Returns the allowed parameters for pagination
-      # @return [Hash]
-      def page_params
-        params.permit(:page, :page_size)
-      end
-
-      # The resource class based on the controller
-      # @return [Class]
-      def resource_class
-        @resource_class ||= resource_name.classify.constantize
-      end
-
-      # The singular name for the resource class based on the controller
-      # @return [String]
-      def resource_name
-        @resource_name ||= self.controller_name.singularize
-      end
-
-      # Only allow a trusted parameter "white list" through.
-      # If a single resource is loaded for #create or #update,
-      # then the controller for the resource must implement
-      # the method "#{resource_name}_params" to limit permitted
-      # parameters for the individual model.
-      def resource_params
-        @resource_params ||= self.send("#{resource_name}_params")
-      end
-
-      # Use callbacks to share common setup or constraints between actions.
-      def set_resource(resource = nil)
-        resource ||= resource_class.find(params[:id])
-        instance_variable_set("@#{resource_name}", resource)
-      end
-
-      def authenticate
-        authenticate_token || render_bad_credentials
-      end
-
-      def authenticate_token
-        authenticate_with_http_token do |token, options|
-          # reject the empty string as it is our base empty token
-          if token != ""
-            @token = token
-            @user = User.find_by(api_token: token)
-            # if no user found, return false, otherwise true
-<<<<<<< HEAD
-            !@user.nil?
-=======
-            !@user.nil? && @user.can_use_api?
->>>>>>> 14df3a75
-          else
-            false
-          end
-        end
-      end
-
-
-      def render_bad_credentials
-        self.headers['WWW-Authenticate'] = "Token realm=\"\""
-        render json: I18n.t("api.bad_credentials"), status: 401
-      end
-
-      def has_auth (auth_type)
-        auth = false
-        # not sure if initial if is necissary, but it works with it there... refactor later?
-        # if !TokenPermission.where(api_token: @token).nil?
-        #   TokenPermission.where(api_token: @token).find_each do |permission|
-        #     if permission.token_permission_type.token_type == auth_type
-        #       auth = true
-        #       logger.info "we have auth"
-        #     end
-        #   end
-        # end
-        OrgTokenPermission.where(organisation_id: @user.organisation_id).find_each do |org_token_permission|
-          logger.debug "#{org_token_permission.token_permission_type.token_type}"
-          if org_token_permission.token_permission_type.token_type == auth_type
-            auth= true
-          end
-        end
-        return auth
-      end
-
-    end
-  end
-end
+module Api
+  module V0
+    class BaseController < ApplicationController
+      protect_from_forgery with: :null_session
+      before_action :set_resource, only: [:destroy, :show, :update]
+      respond_to :json
+
+      public
+      # POST /api/{plural_resource_name}
+      def create
+        set_resource(resource_class.new(resource_params))
+
+        if get_resource.save
+          render :show, status: :created
+        else
+          render json: get_resource.errors, status: :unprocessable_entity
+        end
+      end
+
+      # DELETE /api/{plural_resource_name}/1
+      def destroy
+        get_resource.destroy
+        head :no_content
+      end
+
+      # GET /api/{plural_resource_name}
+      def index
+        plural_resource_name = "@#{resource_name.pluralize}"
+        resources = resource_class.where(query_params)
+                        .page(page_params[:page])
+                        .per(page_params[:page_size])
+
+        instance_variable_set(plural_resource_name, resources)
+        respond_with instance_variable_get(plural_resource_name)
+      end
+
+      # GET /api/{plural_resource_name}/1
+      def show
+        respond_with get_resource
+      end
+
+      # PATCH/PUT /api/{plural_resource_name}/1
+      def update
+        if get_resource.update(resource_params)
+          render :show
+        else
+          render json: get_resource.errors, status: :unprocessable_entity
+        end
+      end
+
+      private
+      # returns the resource from the created instance variable
+      # @return [Object]
+      def get_resource
+        instance_variable_get("@#{resource_name}")
+      end
+
+      # Returns the allowed parameters for searching
+      # Override this method in each API controller
+      # to permit additional parameters to search on
+      # @return [Hash]
+      def query_params
+        {}
+      end
+
+      # Returns the allowed parameters for pagination
+      # @return [Hash]
+      def page_params
+        params.permit(:page, :page_size)
+      end
+
+      # The resource class based on the controller
+      # @return [Class]
+      def resource_class
+        @resource_class ||= resource_name.classify.constantize
+      end
+
+      # The singular name for the resource class based on the controller
+      # @return [String]
+      def resource_name
+        @resource_name ||= self.controller_name.singularize
+      end
+
+      # Only allow a trusted parameter "white list" through.
+      # If a single resource is loaded for #create or #update,
+      # then the controller for the resource must implement
+      # the method "#{resource_name}_params" to limit permitted
+      # parameters for the individual model.
+      def resource_params
+        @resource_params ||= self.send("#{resource_name}_params")
+      end
+
+      # Use callbacks to share common setup or constraints between actions.
+      def set_resource(resource = nil)
+        resource ||= resource_class.find(params[:id])
+        instance_variable_set("@#{resource_name}", resource)
+      end
+
+      def authenticate
+        authenticate_token || render_bad_credentials
+      end
+
+      def authenticate_token
+        authenticate_with_http_token do |token, options|
+          # reject the empty string as it is our base empty token
+          if token != ""
+            @token = token
+            @user = User.find_by(api_token: token)
+            # if no user found, return false, otherwise true
+            !@user.nil? && @user.can_use_api?
+          else
+            false
+          end
+        end
+      end
+
+
+      def render_bad_credentials
+        self.headers['WWW-Authenticate'] = "Token realm=\"\""
+        render json: I18n.t("api.bad_credentials"), status: 401
+      end
+
+      def has_auth (auth_type)
+        auth = false
+        # not sure if initial if is necissary, but it works with it there... refactor later?
+        # if !TokenPermission.where(api_token: @token).nil?
+        #   TokenPermission.where(api_token: @token).find_each do |permission|
+        #     if permission.token_permission_type.token_type == auth_type
+        #       auth = true
+        #       logger.info "we have auth"
+        #     end
+        #   end
+        # end
+        OrgTokenPermission.where(organisation_id: @user.organisation_id).find_each do |org_token_permission|
+          logger.debug "#{org_token_permission.token_permission_type.token_type}"
+          if org_token_permission.token_permission_type.token_type == auth_type
+            auth= true
+          end
+        end
+        return auth
+      end
+
+    end
+  end
+end