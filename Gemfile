--- conflicted
+++ resolved
@@ -160,15 +160,13 @@
 # A pagination engine plugin for Rails 4+ and other modern frameworks (https://github.com/kaminari/kaminari)
 gem 'kaminari'
 
-<<<<<<< HEAD
 # Following best practices from http://12factor.net run a maintainable, clean, and scalable app on Rails (https://github.com/heroku/rails_12factor)
 gem "rails_12factor", group: [:production]
 
 # Autoload dotenv in Rails. (https://github.com/bkeepers/dotenv)
 gem "dotenv-rails"
-=======
+
 gem 'activerecord-session_store'
->>>>>>> 7f226ed2
 
 # ------------------------------------------------
 # ENVIRONMENT SPECIFIC DEPENDENCIES
@@ -195,11 +193,6 @@
   # Guard gem for RSpec (https://github.com/guard/guard-rspec)
   gem "guard-rspec"
 
-<<<<<<< HEAD
-=======
-  gem "dotenv-rails"
-
->>>>>>> 7f226ed2
 end
 
 group :test do
