/* ================================================ */
/* FORM Styling                                     */
/* The top of this file is generic form styles and  */
/* the bottom contains page specific changes to the generic */
/* ================================================ */
textarea,
input[type="text"], input[type="email"], input[type="password"],
input[type="search"], select {
  font-family: $font-family;
  font-size: 14px;
  border-radius: 3px;
  line-height: 30px;
  min-width: 150px;
  height: 30px;
  padding-left: 10px;
  margin: 5px 15px 15px 0;
  border: 1px solid $medium-grey;
}
input[type="checkbox"], input[type="radio"], select {
  border: 1px solid $medium-grey;
}

/* Tinymce control hover (e.g. bold, italic, etc.) */
.mce-btn button:hover {
  background-color: $white;
}

textarea:focus, select:focus,
input[type="text"]:focus, input[type="email"]:focus, input[type="password"]:focus,
input[type="search"]:focus, input[type="checkbox"]:focus, input[type="radio"]:focus {
  box-shadow: 0 0 8px $light-grey;
}

select {
  margin-top: 10px;
  vertical-align: top;
  height: 30px;
}

select[multiple="true"], select[multiple="multiple"] {
  height: 65px;
}

label.disabled {
  color: $disabled-button-color;
}

.checkbox-label {
  display: inline-block;
  font-size: 1em;
  margin: 0;
  padding: 2px;
}

.checkbox-input {
  border: none;
  vertical-align: middle;
  height: 17px;
  margin: 0 4px 0 0;
  padding: 0;
}

form, fieldset {
  border: 0;
}

div.under-input {
  display: block;
  margin: -5px 0 10px;

  label {
    font-weight: normal;
  }
}

/* Roadmap Form Styling */
/* ------------------------------------------------ */
form.roadmap-form {
  text-align: top;

  div.form-separator {
    width: 75%;
    margin: 25px auto;
    border-bottom: 1px solid $dark-grey;
  }

  fieldset.padded {
    padding: 10px 10px 25px 10px;
  }

  /* Fieldset with labels over inputs */
  /* -------------------------------- */
  fieldset.standard {
    padding: 5px;
    background-color: $white;
    text-align: left;
    margin-bottom: 25px;

    div.form-separator {
      margin-left: 15px;
    }

    .mce-tinymce {
      display: inline-block;
      margin: 10px 5px 15px 15px;
      width: 70%;
    }

    label,
    input[type="checkbox"],
    .combobox-container,
    .left-indent {
      margin-left: 15px;
    }

    input[type="text"], select {
      margin-bottom: 15px;
    }

    input[type="checkbox"] {
      vertical-align: top;
    }

    label:not(.checkbox-label) {
      display: block;
    }

    input, select {
      margin-bottom: 15px;
    }

    .checkbox-label {
      font-weight: normal;
      display: inline-block;
      margin-left: 5px;
    }
  }

  /* Fieldset with labels to the left of inputs */
  /* ------------------------------------------ */
  fieldset.side-by-side {
    border: 0;

    .mce-tinymce {
      display: inline-block;
      margin-bottom: 15px;
      width: 51%;
    }

    div.under-input {
      margin-left: 25%;

      label {
        width: auto;
      }
    }

    div {
      label,
      .button-spacer,
      div.read-only,
      input[type="checkbox"],
      .combobox-container,
      .identifier-scheme {
        display: inline-block;
      }

      .identifier-scheme-indent {
        margin-left: -5px;
      }

      label, .button-spacer {
        width: 25%;
        text-align: right;
        margin-right: 10px;
        vertical-align: middle;
      }

      label.align-top {
        vertical-align: top;
      }
      input.form-submit,
      button.form-cancel {
        font-size: 10pt;
        text-decoration:none;
      }
      div.read-only{
        margin-bottom: 15px;
      }
    }
  }

  /* Generic Fieldset Settings */
  fieldset legend {
    font-family: $header-font;
    color: $primary-color;
    font-size: 26px;
    font-weight: normal;
    text-decoration: none;
    margin-top: 10px;
    margin-bottom: 20px;
    padding-left: 5px;

    float: left; /* positions the legend within the fieldset box */
    border-bottom: none;
  }

  label.required:before {
    content: "* ";
  }

  .form-input {
    clear: both;
  }

  .input-full-width {
    width: 95%;
  }
  .input-extra-large {
    width: 70%;
  }
  .input-large {
    width: 50%;
  }
  .input-medium {
    width: 30%;
  }
  select.input-medium {
    width: 32%;
  }
  .input-small {
    width: 10%;
  }
  /* Used for the jquery autocomplete combobox on side-by-side fieldsets */
  .fixed-width-large {
    width: 550px;
  }

  input.form-submit[aria-disabled='true'] {
    background-color: $disabled-button-color;
  }
  input.form-submit:focus + [role="tooltip"] {
    display: inline-block;
  }
  button.form-cancel {
    background-color: $cancel-button-color;
    color: $white;
  }

  /* Tooltip */
  .arrow-left {
    display: inline-block;
    width: 0;
    height: 0;
    border-top: 6px solid transparent;
    border-bottom: 6px solid transparent;
    border-right: 6px solid $dark-grey;
  }

  input.small-input-button {
    width: 150px;
  }

  div.form-input {
    position: relative;
  }

  /* Input validation errors */
  .red-border {
    border: 1px solid $error-color;
    box-shadow: 0 0 6px $error-background;
  }

  .error-tooltip, .error-tooltip-right, .error-tooltip-top, .submit-tooltip {
    display: none;
    width: 45%;
    background: $error-background;
    border-radius: 6px;
    color: $error-color;
    padding: 6px 25px 7px 10px;
  }

  .error-tooltip[role='alert'], .submit-tooltip[role='tooltip'] {
    top: 65px;
    left: 0;
    display: inline;
    position: absolute;
    z-index: 9;
  }

  .error-tooltip[role='alert']:before, .submit-tooltip[role='tooltip']:before {
    display: inline;
    position: absolute;
    top: -30px;
    margin: 0 auto;
    @include icon(caret-up);
    color: $error-background;
    font-size: 44px;
  }

  .error-tooltip-top[role='alert'] {
    top: -35px;
    left: 0;
    display: inline;
    position: absolute;
    z-index: 9;
  }
  .error-tooltip-top[role='alert']:before {
    display: inline;
    position: absolute;
    margin: 0 auto;
    top: 30px;
    @include icon(caret-down);
    color: $error-background;
    font-size: 44px;
  }

  .error-tooltip-right[role="alert"], .error-tooltip-right[role="tooltip"] {
    top: 0;
    left: 400px;
    display: inline;
  }
  .error-tooltip-right[role='alert']:before, .error-tooltip-right[role="tooltip"] {
    display: inline;
    position: relative;
    left: -23px;
    top: 11px;
    @include icon(caret-left);
    color: $error-background;
    font-size: 44px;
  }
}

/* Accessible JQuery combobox */
/* ------------------------------------------------------ */
.invisible {
  border: 0;
  clip: rect(0 0 0 0);
  height: 1px;
  margin: -1px;
  overflow: hidden;
  padding: 0;
  position: absolute;
  width: 1px;
}

.combobox-container {
  position: relative;
  width: 95%;
  min-width: 325px;
  font-family: $font-family;
}

.combobox-suggestions {
  position: absolute;
  left: 0;
  width: 98%;
  margin-top: -10px;
  background: #fff;
  z-index: 99;
}
.combobox-suggestion {
  color: #666;
  border-bottom: 1px solid #000;
  border-left: 1px solid #000;
  border-right: 1px solid #000;
  padding: 5px 10px 5px 10px;
  cursor: pointer;
  text-align: left;
}
.combobox-suggestion:first-child {
  border-top: 1px solid #000;
}
.combobox-suggestion:hover,
.combobox-suggestion:focus {
  color: $white;
  background-color: $primary-color;
}

.combobox-clear-button, .combobox-clear-button:hover, .combobox-clear-button:focus {
  @include icon(times-circle);
  cursor: pointer;
  display: inline;
  position: absolute;
  top: 0;
  right: 0;
  margin-top: 8px;
  margin-right: -25px;
  border: none;
  background: transparent;
  color: $black;
  padding-top: 3px;
  font-size: 16pt;
}

/* http://geektnt.com/how-to-remove-x-from-search-input-field-on-chrome-and-ie.html */
.js-combobox[type=text]::-ms-clear { display: none; width: 0; height: 0; }
.js-combobox[type=text]::-ms-reveal { display: none; width: 0; height: 0; }

/* Allows for an auto-complete box in a side-by-side form */
div.accessible-combobox-smaller {
  position: relative;

  .combobox-container {
    width: 30%;
  }
  .js-combobox {
    width: 95%;
  }
  .combobox-suggestions {
    width: 98%
  }
}


/* ------------------------------------------------ */
/* ------------------------------------------------ */
/* Page specific form styling                       */
/* ------------------------------------------------ */
/* ------------------------------------------------ */


/* Sign in/Create account and edit profile forms */
/* ------------------------------------------------ */
.omniauth-options {
  display: block;
  width: 100%;
  margin-bottom: 10px;

  .omniauth-login {
    display: inline-block;
    width: 90%;
    padding: 4px 12px;
    background-color: $primary-color;
    color: $white;
    border-radius: 5px;
  }
}


#new_user fieldset {
  width: 90%;
  padding-bottom: 15px;
  margin-bottom: 5px;

  input[type="password"],
  #user_password,
  #user_other_organisation,
  input[type="email"] {
    width: 90%;
  }

  .small-header {
    margin-top: 0;
  }

  .checkbox-right {
    width: 97%;
    position: relative;

    #user_remember_me, input[type='checkbox'], .checkbox-label {
      float: right;
    }
  }
}
#edit_user fieldset {
  div.identifier-scheme {
    margin-bottom: 15px;
  }

  .checkbox-right,
  .checkbox-right-side-by-side {
    position: relative;

    #user_remember_me, input[type='checkbox'], .checkbox-label {
      float: right;
    }
  }

  .checkbox-right-side-by-side {
    width: 65%;
  }
  .checkbox-right {
    width: 55%;
  }
}

#new_user.register-form {
  .inline {
    width: 46%;

    #user_firstname,
    #user_surname {
      width: 92%;
    }
  }
}
div#forgot-password-link {
  vertical-align: bottom;
  margin-bottom: 5px;

  a:hover {
    color: $primary-color !important;  /* Remove the important once the bootstrap_and_overrides css is gone */
  }
}
#new_user #password-reset-form {
  width: 50%;
}


/* Shibboleth Custom Discovery Service form */
/* ------------------------------------------------ */
#shibboleth-ds {
  width: 50%;
}

form.shibboleth-ds-form {
  width: 55%;

  select {
    width: 85%;
  }

  input.form-submit {
    margin-top: 0;
    margin-bottom: 15px;
  }
}

div.three-column, div.two-column, div.one-column {
  display: inline-block;
  vertical-align: top;

  ul li {
    margin-top: 5px;
    margin-bottom: 5px;
    padding: 4px 12px;
  }

  ul li.separator {
    background-color: $medium-grey;
    color: $white;
    font-weight: bold;
  }
}
div.three-column {
  width: 31%;
}
div.two-column {
  width: 47%;
}
div.one-column {
  width: 95%;
}

/* ------------------------------------------------ */
/* Orcid Component */
/* ------------------------------------------------ */
#connect-orcid-button{
  border: 1px solid #D3D3D3;
  padding: 5px 5px 5px 20px;
  background-color: #fff;
  border-radius: 8px;
  box-shadow: 1px 1px 3px #999;
  cursor: pointer;
  color: #999;
  font-weight: bold;
  font-size: .8em;
  line-height: 24px;
  text-decoration: none;
  vertical-align: right;
  background-image: url('http://orcid.org/sites/default/files/images/orcid_16x16.png');
  background-repeat: no-repeat;
  background-position: left 5px;
}

#connect-orcid-button:hover{
  border: 1px solid #338caf;
  color: #338caf;
}

#orcid-id-logo{
  display: inline-block;
  vertical-align: middle;
  margin: 0;
  padding: 3px;
  float: left;
}

#orcid-id {
  color: #338caf;
  text-decoration: none;
}

/* View plans */
/* ------------------------------------------------ */
div.main_page_content p #create-test {
  vertical-align: middle;
}
td.plan-edit-actions {
  position: absolute;
  overflow: visible;

  ul {
    top: 8px;
    left: 0;

    li a {
      text-decoration: none;
    }
  }
}

/* Create plan */
/* ------------------------------------------------ */
#create_plan {
  position: relative;

  fieldset {
    margin-bottom: 10px;
  }

  #plan_title {
    display: block;
    margin-bottom: 5px;
    width: 90%;
  }

  div.form-left-side {
    position: relative;
    clear: both;
    float: left;
    width: 40%;
  }
  div.form-right-side {
    position: relative;
    float: left;
    margin-left: 20px;
    padding-top: 20px;
    width: 45%;
    min-width: 400px;

    label, input {
      display: inline-block;
    }
    label {
      width: 75%;
    }
    p {
      vertical-align: top;
      margin-top: -2px;
      margin: -2px -5px 0 5px;
    }
  }
}

/* Show/Edit plan details */
/* ------------------------------------------------ */
.project-title-container {
  width: 60%;
}
#details-panel {

  hr {
    width: 40%;
  }
}
.edit-plan-left {
  display: inline-block;
  width: 60%;
}
.edit-plan-right {
  vertical-align: top;
  display: inline-block;
  width: 35%;

  h2 {
    margin-top: 0;
  }

  ul {
    list-style: none;
  }

  .fa {
    vertical-align: top;
    font-size: 18px;
    margin-left: 5px;
  }

  fieldset.standard {
    label {
      margin-left: 0;
    }
  }
}

/* Write plan */
/* ------------------------------------------------ */
#sections-accordion-controls {
  width: 55%;
  margin: 15px 0 15px 45px;
<<<<<<< HEAD
  
=======

>>>>>>> 8d272cff
  a {
    text-decoration: none;
  }
  .expand-collapse-all, .progress {
    width: 45%;
  }
  .progress {
    position: relative;
    width: 52%;

    .bar-container {
      position: relative;
      top: 0;
      margin: 0 -10px 0 auto;
      padding: 5px;
      border-radius: 5px;
      width: 200px;
      height: 20px;

      #questions-progress-title {
        position: absolute;
        top: 5px;
        left: 5px;
        z-index: 3;
      }
      #questions-progress {
        position: absolute;
        top: 0;
        left: 0;
        height: 98%;
        border-radius: 3px;
        background-color: $light-grey;
        z-index: 1;
      }
    }
  }
}
#sections-accordion {
  /* Section title / progress */
  h2 {
    font-size: 18px;
<<<<<<< HEAD
    
=======

>>>>>>> 8d272cff
    .section-title {
      color: $white;
      background-color: $primary-color;
      width: 55%;
      height: 100%;
      padding: 0 0 10px 10px;
      margin-bottom: -10px;
<<<<<<< HEAD
      
=======

>>>>>>> 8d272cff
      .section-status {
        position: absolute;
        top: 10px;
        left: 0;
        width: 55%;
        text-align: right;
        font-size: 16px;
<<<<<<< HEAD
      
=======

>>>>>>> 8d272cff
        .fa {
          font-size: 14px;
          position: absolute;
          top: 5px;
          right: -19px;
          color: $white;
        }
      }
    }
  }
<<<<<<< HEAD
  
=======

>>>>>>> 8d272cff
  .answer-unsaved {
    position: relative;
    right: -205px;
    top: 18px;
    color: $error-color;
    background: $error-background;
    padding: 5px 10px;
    border-radius: 3px;
  }
<<<<<<< HEAD
  
=======

>>>>>>> 8d272cff
  .section-description {
    width: 60%;
  }

  /* Example Answers */
  div.suggested-answer-div {
    width: 80%;
    margin: 10px 15px;
    border: 0.5px solid $light-grey;
    border-radius: 3px;
    padding: 5px 15px;
<<<<<<< HEAD
    
=======

>>>>>>> 8d272cff
    .suggested-answer-intro {
      position: relative;
      top: -17px;
      left: 10px;
      font-weight: bold;
      background-color: $white;
      padding: 0 10px;
    }
    .suggested-answer-border {
      margin-top: -20px;
    }
  }
<<<<<<< HEAD
  
=======

>>>>>>> 8d272cff
  .form-input {
    margin-top: -10px;

    ol, ul {
      list-style: none;
    }
  }
<<<<<<< HEAD
  
=======

>>>>>>> 8d272cff
  div.mce-tinymce {
    width: 84%;
  }

  .guidance_tab {
    h3 {
      font-size: 16px;
      .fa {
        font-size: 14px;
      }
    }
    .tab-panel {
      min-height: auto;
    }
  }
<<<<<<< HEAD
  
  .comment-area {
    .div-table-content {
      max-height: 200px; 
      overflow-y: auto;
      border-bottom: 1px solid $primary-color;
      
=======

  .comment-area {
    .div-table-content {
      max-height: 200px;
      overflow-y: auto;
      border-bottom: 1px solid $primary-color;

>>>>>>> 8d272cff
      .dmp_table {
        margin-top: 40px;
        border: none;
        border-top: 1px solid $primary-color;
<<<<<<< HEAD
        
=======

>>>>>>> 8d272cff
        tr {
          border-bottom: 1px solid $light-grey;
        }
      }
    }
    .view_comment_class {
      ul {
        padding-left: 0;
      }
    }
  }
}

/* Org edit */
/* ------------------------------------------------ */
#edit_org_details {
  .org-logo {
    margin-bottom: 10px;

    label, div {
      vertical-align: top;
    }

    img {
      border: 1px dashed $medium-grey;
    }

    #logo-controls {
      width: 50%;
      label {
        text-align: left;
      }
      label {
        width: auto;
      }
      #logo-controls-separator {
        margin-left: 50px;
        padding: 10px 0 15px 0;
        text-align: center;
      }
    }
  }
  #banner-text div.inline {
    width: 70%;
    margin-top: 15px;
  }
}

/* Plan Export Page */
/* ------------------------------------------------ */
#pdf-format-options {
  select, label{
    display: block;
    height: 30px;
    width: 100%;
    min-width: initial;
  }
  .font, .margins {
    display: inline-block;
    div{
      display: inline-block;
    }
  }
}<|MERGE_RESOLUTION|>--- conflicted
+++ resolved
@@ -700,11 +700,7 @@
 #sections-accordion-controls {
   width: 55%;
   margin: 15px 0 15px 45px;
-<<<<<<< HEAD
-  
-=======
-
->>>>>>> 8d272cff
+
   a {
     text-decoration: none;
   }
@@ -746,11 +742,7 @@
   /* Section title / progress */
   h2 {
     font-size: 18px;
-<<<<<<< HEAD
-    
-=======
-
->>>>>>> 8d272cff
+
     .section-title {
       color: $white;
       background-color: $primary-color;
@@ -758,11 +750,7 @@
       height: 100%;
       padding: 0 0 10px 10px;
       margin-bottom: -10px;
-<<<<<<< HEAD
-      
-=======
-
->>>>>>> 8d272cff
+
       .section-status {
         position: absolute;
         top: 10px;
@@ -770,11 +758,7 @@
         width: 55%;
         text-align: right;
         font-size: 16px;
-<<<<<<< HEAD
-      
-=======
-
->>>>>>> 8d272cff
+
         .fa {
           font-size: 14px;
           position: absolute;
@@ -785,11 +769,7 @@
       }
     }
   }
-<<<<<<< HEAD
-  
-=======
-
->>>>>>> 8d272cff
+
   .answer-unsaved {
     position: relative;
     right: -205px;
@@ -799,11 +779,7 @@
     padding: 5px 10px;
     border-radius: 3px;
   }
-<<<<<<< HEAD
-  
-=======
-
->>>>>>> 8d272cff
+
   .section-description {
     width: 60%;
   }
@@ -815,11 +791,7 @@
     border: 0.5px solid $light-grey;
     border-radius: 3px;
     padding: 5px 15px;
-<<<<<<< HEAD
-    
-=======
-
->>>>>>> 8d272cff
+
     .suggested-answer-intro {
       position: relative;
       top: -17px;
@@ -832,11 +804,7 @@
       margin-top: -20px;
     }
   }
-<<<<<<< HEAD
-  
-=======
-
->>>>>>> 8d272cff
+
   .form-input {
     margin-top: -10px;
 
@@ -844,11 +812,7 @@
       list-style: none;
     }
   }
-<<<<<<< HEAD
-  
-=======
-
->>>>>>> 8d272cff
+
   div.mce-tinymce {
     width: 84%;
   }
@@ -864,15 +828,6 @@
       min-height: auto;
     }
   }
-<<<<<<< HEAD
-  
-  .comment-area {
-    .div-table-content {
-      max-height: 200px; 
-      overflow-y: auto;
-      border-bottom: 1px solid $primary-color;
-      
-=======
 
   .comment-area {
     .div-table-content {
@@ -880,16 +835,11 @@
       overflow-y: auto;
       border-bottom: 1px solid $primary-color;
 
->>>>>>> 8d272cff
       .dmp_table {
         margin-top: 40px;
         border: none;
         border-top: 1px solid $primary-color;
-<<<<<<< HEAD
-        
-=======
-
->>>>>>> 8d272cff
+
         tr {
           border-bottom: 1px solid $light-grey;
         }
