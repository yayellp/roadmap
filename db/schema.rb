# encoding: UTF-8
# This file is auto-generated from the current state of the database. Instead
# of editing this file, please use the migrations feature of Active Record to
# incrementally modify your database, and then regenerate this schema definition.
#
# Note that this schema.rb definition is the authoritative source for your
# database schema. If you need to create the application database on another
# system, you should be using db:schema:load, not running all the migrations
# from scratch. The latter is a flawed and unsustainable approach (the more migrations
# you'll amass, the slower it'll run and the greater likelihood for issues).
#
# It's strongly recommended that you check this file into your version control system.

ActiveRecord::Schema.define(version: 20170428083711) do

  # These are extensions that must be enabled in order to support this database
  enable_extension "plpgsql"

  create_table "answers", force: :cascade do |t|
    t.text     "text",         limit: 65535
    t.integer  "plan_id",      limit: 4
    t.integer  "user_id",      limit: 4
    t.integer  "question_id",  limit: 4
    t.datetime "created_at"
    t.datetime "updated_at"
<<<<<<< HEAD
    t.integer  "lock_version", limit: 4,     default: 0
  end

  add_index "answers", ["plan_id"], name: "fk_rails_84a6005a3e", using: :btree
  add_index "answers", ["question_id"], name: "fk_rails_3d5ed4418f", using: :btree
  add_index "answers", ["user_id"], name: "fk_rails_584be190c2", using: :btree

=======
    t.integer  "lock_version", default: 0
  end

>>>>>>> 678f48dd
  create_table "answers_question_options", id: false, force: :cascade do |t|
    t.integer "answer_id",          limit: 4, null: false
    t.integer "question_option_id", limit: 4, null: false
  end

  add_index "answers_question_options", ["answer_id", "question_option_id"], name: "answer_question_option_index", using: :btree
  add_index "answers_question_options", ["question_option_id", "answer_id"], name: "question_option_answer_index", using: :btree

  create_table "exported_plans", force: :cascade do |t|
<<<<<<< HEAD
    t.integer  "plan_id",    limit: 4
    t.integer  "user_id",    limit: 4
    t.string   "format",     limit: 255
    t.datetime "created_at",             null: false
    t.datetime "updated_at",             null: false
    t.integer  "phase_id",   limit: 4
  end

  create_table "file_types", force: :cascade do |t|
    t.string   "name",          limit: 255
    t.string   "icon_name",     limit: 255
    t.integer  "icon_size",     limit: 4
    t.string   "icon_location", limit: 255
    t.datetime "created_at",                null: false
    t.datetime "updated_at",                null: false
=======
    t.integer  "plan_id"
    t.integer  "user_id"
    t.string   "format"
    t.datetime "created_at", null: false
    t.datetime "updated_at", null: false
    t.integer  "phase_id"
  end

  create_table "file_types", force: :cascade do |t|
    t.string   "name"
    t.string   "icon_name"
    t.integer  "icon_size"
    t.string   "icon_location"
    t.datetime "created_at",    null: false
    t.datetime "updated_at",    null: false
>>>>>>> 678f48dd
  end

  create_table "file_uploads", force: :cascade do |t|
    t.string   "name",         limit: 255
    t.string   "title",        limit: 255
    t.text     "description",  limit: 65535
    t.integer  "size",         limit: 4
    t.boolean  "published"
<<<<<<< HEAD
    t.string   "location",     limit: 255
    t.integer  "file_type_id", limit: 4
    t.datetime "created_at",                 null: false
    t.datetime "updated_at",                 null: false
  end

  create_table "friendly_id_slugs", force: :cascade do |t|
    t.string   "slug",           limit: 255, null: false
    t.integer  "sluggable_id",   limit: 4,   null: false
=======
    t.string   "location"
    t.integer  "file_type_id"
    t.datetime "created_at",   null: false
    t.datetime "updated_at",   null: false
  end

  create_table "friendly_id_slugs", force: :cascade do |t|
    t.string   "slug",                      null: false
    t.integer  "sluggable_id",              null: false
>>>>>>> 678f48dd
    t.string   "sluggable_type", limit: 40
    t.datetime "created_at"
  end

  add_index "friendly_id_slugs", ["slug", "sluggable_type"], name: "index_friendly_id_slugs_on_slug_and_sluggable_type", unique: true, using: :btree
  add_index "friendly_id_slugs", ["sluggable_id"], name: "index_friendly_id_slugs_on_sluggable_id", using: :btree
  add_index "friendly_id_slugs", ["sluggable_type"], name: "index_friendly_id_slugs_on_sluggable_type", using: :btree

  create_table "guidance_groups", force: :cascade do |t|
<<<<<<< HEAD
    t.string   "name",            limit: 255
    t.integer  "org_id",          limit: 4
    t.datetime "created_at",                  null: false
    t.datetime "updated_at",                  null: false
=======
    t.string   "name"
    t.integer  "org_id"
    t.datetime "created_at",      null: false
    t.datetime "updated_at",      null: false
>>>>>>> 678f48dd
    t.boolean  "optional_subset"
    t.boolean  "published"
  end

<<<<<<< HEAD
  add_index "guidance_groups", ["org_id"], name: "fk_rails_819c1dbbc7", using: :btree

  create_table "guidances", force: :cascade do |t|
    t.text     "text",              limit: 65535
    t.integer  "guidance_group_id", limit: 4
    t.datetime "created_at",                      null: false
    t.datetime "updated_at",                      null: false
    t.integer  "question_id",       limit: 4
    t.boolean  "published"
  end

  add_index "guidances", ["guidance_group_id"], name: "fk_rails_20d29da787", using: :btree

=======
  create_table "guidances", force: :cascade do |t|
    t.text     "text"
    t.integer  "guidance_group_id"
    t.datetime "created_at",        null: false
    t.datetime "updated_at",        null: false
    t.integer  "question_id"
    t.boolean  "published"
  end

>>>>>>> 678f48dd
  create_table "identifier_schemes", force: :cascade do |t|
    t.string   "name",        limit: 255
    t.string   "description", limit: 255
    t.boolean  "active"
    t.datetime "created_at"
    t.datetime "updated_at"
<<<<<<< HEAD
=======
    t.string   "logo_url"
    t.string   "user_landing_url"
>>>>>>> 678f48dd
  end

  create_table "languages", force: :cascade do |t|
    t.string  "abbreviation",     limit: 255
    t.string  "description",      limit: 255
    t.string  "name",             limit: 255
    t.boolean "default_language"
  end

  create_table "notes", force: :cascade do |t|
    t.integer  "user_id",     limit: 4
    t.text     "text",        limit: 65535
    t.boolean  "archived"
    t.integer  "answer_id",   limit: 4
    t.integer  "archived_by", limit: 4
    t.datetime "created_at"
    t.datetime "updated_at"
  end

<<<<<<< HEAD
  add_index "notes", ["answer_id"], name: "fk_rails_907f8d48bf", using: :btree
  add_index "notes", ["user_id"], name: "fk_rails_7f2323ad43", using: :btree

=======
>>>>>>> 678f48dd
  create_table "org_token_permissions", force: :cascade do |t|
    t.integer  "org_id",                   limit: 4
    t.integer  "token_permission_type_id", limit: 4
    t.datetime "created_at"
    t.datetime "updated_at"
  end

<<<<<<< HEAD
  add_index "org_token_permissions", ["org_id"], name: "fk_rails_e1db1b22c5", using: :btree
  add_index "org_token_permissions", ["token_permission_type_id"], name: "fk_rails_2aa265f538", using: :btree

  create_table "orgs", force: :cascade do |t|
    t.string   "name",            limit: 255
    t.string   "abbreviation",    limit: 255
    t.string   "target_url",      limit: 255
    t.string   "wayfless_entity", limit: 255
    t.datetime "created_at",                                null: false
    t.datetime "updated_at",                                null: false
    t.integer  "parent_id",       limit: 4
=======
  create_table "orgs", force: :cascade do |t|
    t.string   "name"
    t.string   "abbreviation"
    t.string   "target_url"
    t.string   "wayfless_entity"
    t.datetime "created_at",                  null: false
    t.datetime "updated_at",                  null: false
    t.integer  "parent_id"
>>>>>>> 678f48dd
    t.boolean  "is_other"
    t.string   "sort_name",       limit: 255
    t.text     "banner_text",     limit: 65535
    t.string   "logo_file_name",  limit: 255
    t.integer  "region_id",       limit: 4
    t.integer  "language_id",     limit: 4
    t.string   "logo_uid",        limit: 255
    t.string   "logo_name",       limit: 255
    t.string   "contact_email",   limit: 255
    t.integer  "org_type",        limit: 4,     default: 0, null: false
  end

<<<<<<< HEAD
  add_index "orgs", ["language_id"], name: "fk_rails_5640112cab", using: :btree
  add_index "orgs", ["region_id"], name: "fk_rails_5a6adf6bab", using: :btree

  create_table "perms", force: :cascade do |t|
    t.string   "name",       limit: 255
    t.datetime "created_at",             null: false
    t.datetime "updated_at",             null: false
=======
  create_table "perms", force: :cascade do |t|
    t.string   "name"
    t.datetime "created_at", null: false
    t.datetime "updated_at", null: false
>>>>>>> 678f48dd
  end

  add_index "perms", ["name"], name: "index_perms_on_name", using: :btree
  add_index "perms", ["name"], name: "index_roles_on_name_and_resource_type_and_resource_id", using: :btree

  create_table "phases", force: :cascade do |t|
    t.string   "title",       limit: 255
    t.text     "description", limit: 65535
    t.integer  "number",      limit: 4
    t.integer  "template_id", limit: 4
    t.datetime "created_at"
    t.datetime "updated_at"
    t.string   "slug",        limit: 255
    t.boolean  "modifiable"
  end

<<<<<<< HEAD
  add_index "phases", ["template_id"], name: "fk_rails_0f8036cb2e", using: :btree

  create_table "plan_guidance_groups", force: :cascade do |t|
    t.integer  "plan_id",           limit: 4
    t.integer  "guidance_group_id", limit: 4
    t.datetime "created_at",                  null: false
    t.datetime "updated_at",                  null: false
    t.boolean  "selected"
  end

  add_index "plan_guidance_groups", ["guidance_group_id"], name: "index_plan_guidance_groups_on_guidance_group_id", using: :btree
  add_index "plan_guidance_groups", ["plan_id"], name: "index_plan_guidance_groups_on_plan_id", using: :btree

=======
>>>>>>> 678f48dd
  create_table "plans", force: :cascade do |t|
    t.integer  "project_id",                        limit: 4
    t.string   "title",                             limit: 255
    t.integer  "template_id",                       limit: 4
    t.datetime "created_at"
    t.datetime "updated_at"
    t.string   "slug",                              limit: 255
    t.string   "grant_number",                      limit: 255
    t.string   "identifier",                        limit: 255
    t.text     "description",                       limit: 65535
    t.string   "principal_investigator",            limit: 255
    t.string   "principal_investigator_identifier", limit: 255
    t.string   "data_contact",                      limit: 255
    t.string   "funder_name",                       limit: 255
    t.integer  "visibility",                        limit: 4,     default: 0, null: false
  end

<<<<<<< HEAD
  add_index "plans", ["template_id"], name: "fk_rails_3424ca281f", using: :btree

  create_table "plans_guidance_groups", force: :cascade do |t|
    t.integer "guidance_group_id", limit: 4
    t.integer "plan_id",           limit: 4
  end

  add_index "plans_guidance_groups", ["guidance_group_id"], name: "fk_rails_ec1c5524d7", using: :btree
  add_index "plans_guidance_groups", ["plan_id"], name: "fk_rails_13d0671430", using: :btree

  create_table "question_formats", force: :cascade do |t|
    t.string   "title",        limit: 255
    t.text     "description",  limit: 65535
    t.datetime "created_at",                                 null: false
    t.datetime "updated_at",                                 null: false
    t.boolean  "option_based",               default: false
    t.integer  "formattype",   limit: 4,     default: 0
=======
  create_table "plans_guidance_groups", force: :cascade do |t|
    t.integer "guidance_group_id"
    t.integer "plan_id"
  end

  create_table "question_formats", force: :cascade do |t|
    t.string   "title"
    t.text     "description"
    t.datetime "created_at",                   null: false
    t.datetime "updated_at",                   null: false
    t.boolean  "option_based", default: false
    t.integer  "formattype",   default: 0
>>>>>>> 678f48dd
  end

  create_table "question_options", force: :cascade do |t|
    t.integer  "question_id", limit: 4
    t.string   "text",        limit: 255
    t.integer  "number",      limit: 4
    t.boolean  "is_default"
    t.datetime "created_at"
    t.datetime "updated_at"
  end

<<<<<<< HEAD
  add_index "question_options", ["question_id"], name: "fk_rails_b9c5f61cf9", using: :btree

=======
>>>>>>> 678f48dd
  create_table "questions", force: :cascade do |t|
    t.text     "text",                   limit: 65535
    t.text     "default_value",          limit: 65535
    t.text     "guidance",               limit: 65535
    t.integer  "number",                 limit: 4
    t.integer  "section_id",             limit: 4
    t.datetime "created_at"
    t.datetime "updated_at"
<<<<<<< HEAD
    t.integer  "question_format_id",     limit: 4
    t.boolean  "option_comment_display",               default: true
    t.boolean  "modifiable"
  end

  add_index "questions", ["question_format_id"], name: "fk_rails_4fbc38c8c7", using: :btree
  add_index "questions", ["section_id"], name: "fk_rails_c50eadc3e3", using: :btree

=======
    t.integer  "question_format_id"
    t.boolean  "option_comment_display", default: true
    t.boolean  "modifiable"
  end

>>>>>>> 678f48dd
  create_table "questions_themes", id: false, force: :cascade do |t|
    t.integer "question_id", limit: 4, null: false
    t.integer "theme_id",    limit: 4, null: false
  end

  add_index "questions_themes", ["question_id", "theme_id"], name: "question_theme_index", using: :btree
  add_index "questions_themes", ["theme_id", "question_id"], name: "theme_question_index", using: :btree

  create_table "regions", force: :cascade do |t|
    t.string  "abbreviation",    limit: 255
    t.string  "description",     limit: 255
    t.string  "name",            limit: 255
    t.integer "super_region_id", limit: 4
  end

  create_table "roles", force: :cascade do |t|
    t.integer  "user_id",    limit: 4
    t.integer  "plan_id",    limit: 4
    t.datetime "created_at"
    t.datetime "updated_at"
    t.integer  "access",     limit: 4, default: 0, null: false
  end

<<<<<<< HEAD
  add_index "roles", ["plan_id"], name: "fk_rails_a1ce6c2772", using: :btree
  add_index "roles", ["user_id"], name: "fk_rails_ab35d699f0", using: :btree

=======
>>>>>>> 678f48dd
  create_table "sections", force: :cascade do |t|
    t.string   "title",       limit: 255
    t.text     "description", limit: 65535
    t.integer  "number",      limit: 4
    t.datetime "created_at"
    t.datetime "updated_at"
    t.boolean  "published"
    t.integer  "phase_id",    limit: 4
    t.boolean  "modifiable"
  end

<<<<<<< HEAD
  add_index "sections", ["phase_id"], name: "fk_rails_1853581585", using: :btree

=======
>>>>>>> 678f48dd
  create_table "settings", force: :cascade do |t|
    t.string   "var",         limit: 255,   null: false
    t.text     "value",       limit: 65535
    t.integer  "target_id",   limit: 4,     null: false
    t.string   "target_type", limit: 255,   null: false
    t.datetime "created_at",                null: false
    t.datetime "updated_at",                null: false
  end

  add_index "settings", ["target_type", "target_id", "var"], name: "index_settings_on_target_type_and_target_id_and_var", unique: true, using: :btree

  create_table "splash_logs", force: :cascade do |t|
<<<<<<< HEAD
    t.string   "destination", limit: 255
    t.datetime "created_at",              null: false
    t.datetime "updated_at",              null: false
=======
    t.string   "destination"
    t.datetime "created_at",  null: false
    t.datetime "updated_at",  null: false
>>>>>>> 678f48dd
  end

  create_table "suggested_answers", force: :cascade do |t|
    t.integer  "question_id", limit: 4
    t.integer  "org_id",      limit: 4
    t.text     "text",        limit: 65535
    t.boolean  "is_example"
    t.datetime "created_at"
    t.datetime "updated_at"
  end

<<<<<<< HEAD
  add_index "suggested_answers", ["org_id"], name: "fk_rails_473de65779", using: :btree
  add_index "suggested_answers", ["question_id"], name: "fk_rails_daa60b5b70", using: :btree

=======
>>>>>>> 678f48dd
  create_table "templates", force: :cascade do |t|
    t.string   "title",            limit: 255
    t.text     "description",      limit: 65535
    t.boolean  "published"
    t.integer  "org_id",           limit: 4
    t.string   "locale",           limit: 255
    t.boolean  "is_default"
    t.datetime "created_at"
    t.datetime "updated_at"
<<<<<<< HEAD
    t.integer  "version",          limit: 4
    t.integer  "visibility",       limit: 4
    t.integer  "customization_of", limit: 4
    t.integer  "dmptemplate_id",   limit: 4
    t.boolean  "dirty",                          default: false
  end

  add_index "templates", ["org_id"], name: "fk_rails_481431e1bd", using: :btree

  create_table "themes", force: :cascade do |t|
    t.string   "title",       limit: 255
    t.text     "description", limit: 65535
    t.datetime "created_at",                null: false
    t.datetime "updated_at",                null: false
    t.string   "locale",      limit: 255
=======
    t.integer  "version"
    t.integer  "visibility"
    t.integer  "customization_of"
    t.integer  "dmptemplate_id"
    t.boolean  "dirty",            default: false
  end

  create_table "themes", force: :cascade do |t|
    t.string   "title"
    t.text     "description"
    t.datetime "created_at",  null: false
    t.datetime "updated_at",  null: false
    t.string   "locale"
>>>>>>> 678f48dd
  end

  create_table "themes_in_guidance", id: false, force: :cascade do |t|
    t.integer "theme_id",    limit: 4
    t.integer "guidance_id", limit: 4
  end

<<<<<<< HEAD
  add_index "themes_in_guidance", ["guidance_id"], name: "fk_rails_a5ab9402df", using: :btree
  add_index "themes_in_guidance", ["theme_id"], name: "fk_rails_7d708f6f1e", using: :btree

=======
>>>>>>> 678f48dd
  create_table "token_permission_types", force: :cascade do |t|
    t.string   "token_type",       limit: 255
    t.text     "text_description", limit: 65535
    t.datetime "created_at"
    t.datetime "updated_at"
  end

  create_table "user_identifiers", force: :cascade do |t|
    t.string   "identifier",           limit: 255
    t.datetime "created_at"
    t.datetime "updated_at"
    t.integer  "user_id",              limit: 4
    t.integer  "identifier_scheme_id", limit: 4
  end

<<<<<<< HEAD
  add_index "user_identifiers", ["identifier_scheme_id"], name: "fk_rails_fe95df7db0", using: :btree
  add_index "user_identifiers", ["user_id"], name: "fk_rails_65c9a98cdb", using: :btree

  create_table "users", force: :cascade do |t|
    t.string   "firstname",              limit: 255
    t.string   "surname",                limit: 255
    t.string   "email",                  limit: 255, default: "", null: false
    t.string   "orcid_id",               limit: 255
    t.string   "shibboleth_id",          limit: 255
    t.datetime "created_at",                                      null: false
    t.datetime "updated_at",                                      null: false
    t.string   "encrypted_password",     limit: 255, default: ""
    t.string   "reset_password_token",   limit: 255
=======
  create_table "users", force: :cascade do |t|
    t.string   "firstname"
    t.string   "surname"
    t.string   "email",                  default: "", null: false
    t.string   "orcid_id"
    t.string   "shibboleth_id"
    t.datetime "created_at",                          null: false
    t.datetime "updated_at",                          null: false
    t.string   "encrypted_password",     default: ""
    t.string   "reset_password_token"
>>>>>>> 678f48dd
    t.datetime "reset_password_sent_at"
    t.datetime "remember_created_at"
    t.integer  "sign_in_count",          limit: 4,   default: 0
    t.datetime "current_sign_in_at"
    t.datetime "last_sign_in_at"
    t.string   "current_sign_in_ip",     limit: 255
    t.string   "last_sign_in_ip",        limit: 255
    t.string   "confirmation_token",     limit: 255
    t.datetime "confirmed_at"
    t.datetime "confirmation_sent_at"
    t.string   "invitation_token",       limit: 255
    t.datetime "invitation_created_at"
    t.datetime "invitation_sent_at"
    t.datetime "invitation_accepted_at"
<<<<<<< HEAD
    t.string   "other_organisation",     limit: 255
=======
    t.string   "other_organisation"
    t.boolean  "dmponline3"
>>>>>>> 678f48dd
    t.boolean  "accept_terms"
    t.integer  "org_id",                 limit: 4
    t.string   "api_token",              limit: 255
    t.integer  "invited_by_id",          limit: 4
    t.string   "invited_by_type",        limit: 255
    t.integer  "language_id",            limit: 4
  end

  add_index "users", ["confirmation_token"], name: "index_users_on_confirmation_token", unique: true, using: :btree
  add_index "users", ["email"], name: "index_users_on_email", unique: true, using: :btree
  add_index "users", ["invitation_token"], name: "index_users_on_invitation_token", unique: true, using: :btree
<<<<<<< HEAD
  add_index "users", ["language_id"], name: "fk_rails_45f4f12508", using: :btree
  add_index "users", ["org_id"], name: "fk_rails_e73753bccb", using: :btree
  add_index "users", ["reset_password_token"], name: "index_users_on_reset_password_token", unique: true, using: :btree

  create_table "users_perms", id: false, force: :cascade do |t|
    t.integer "user_id", limit: 4
    t.integer "perm_id", limit: 4
  end

  add_index "users_perms", ["perm_id"], name: "fk_rails_457217c31c", using: :btree
=======
  add_index "users", ["reset_password_token"], name: "index_users_on_reset_password_token", unique: true, using: :btree

  create_table "users_perms", id: false, force: :cascade do |t|
    t.integer "user_id"
    t.integer "perm_id"
  end

>>>>>>> 678f48dd
  add_index "users_perms", ["user_id", "perm_id"], name: "index_users_perms_on_user_id_and_perm_id", using: :btree

  add_foreign_key "answers", "plans"
  add_foreign_key "answers", "questions"
  add_foreign_key "answers", "users"
  add_foreign_key "answers_question_options", "answers"
  add_foreign_key "answers_question_options", "question_options"
  add_foreign_key "guidance_groups", "orgs"
  add_foreign_key "guidances", "guidance_groups"
  add_foreign_key "notes", "answers"
  add_foreign_key "notes", "users"
  add_foreign_key "org_token_permissions", "orgs"
  add_foreign_key "org_token_permissions", "token_permission_types"
  add_foreign_key "orgs", "languages"
  add_foreign_key "orgs", "regions"
  add_foreign_key "phases", "templates"
<<<<<<< HEAD
  add_foreign_key "plan_guidance_groups", "guidance_groups"
  add_foreign_key "plan_guidance_groups", "plans"
=======
>>>>>>> 678f48dd
  add_foreign_key "plans", "templates"
  add_foreign_key "plans_guidance_groups", "guidance_groups"
  add_foreign_key "plans_guidance_groups", "plans"
  add_foreign_key "question_options", "questions"
  add_foreign_key "questions", "question_formats"
  add_foreign_key "questions", "sections"
  add_foreign_key "questions_themes", "questions"
  add_foreign_key "questions_themes", "themes"
  add_foreign_key "roles", "plans"
  add_foreign_key "roles", "users"
  add_foreign_key "sections", "phases"
  add_foreign_key "suggested_answers", "orgs"
  add_foreign_key "suggested_answers", "questions"
  add_foreign_key "templates", "orgs"
  add_foreign_key "themes_in_guidance", "guidances"
  add_foreign_key "themes_in_guidance", "themes"
  add_foreign_key "user_identifiers", "identifier_schemes"
  add_foreign_key "user_identifiers", "users"
  add_foreign_key "users", "languages"
  add_foreign_key "users", "orgs"
  add_foreign_key "users_perms", "perms"
  add_foreign_key "users_perms", "users"
end<|MERGE_RESOLUTION|>--- conflicted
+++ resolved
@@ -17,51 +17,24 @@
   enable_extension "plpgsql"
 
   create_table "answers", force: :cascade do |t|
-    t.text     "text",         limit: 65535
-    t.integer  "plan_id",      limit: 4
-    t.integer  "user_id",      limit: 4
-    t.integer  "question_id",  limit: 4
-    t.datetime "created_at"
-    t.datetime "updated_at"
-<<<<<<< HEAD
-    t.integer  "lock_version", limit: 4,     default: 0
-  end
-
-  add_index "answers", ["plan_id"], name: "fk_rails_84a6005a3e", using: :btree
-  add_index "answers", ["question_id"], name: "fk_rails_3d5ed4418f", using: :btree
-  add_index "answers", ["user_id"], name: "fk_rails_584be190c2", using: :btree
-
-=======
+    t.text     "text"
+    t.integer  "plan_id"
+    t.integer  "user_id"
+    t.integer  "question_id"
+    t.datetime "created_at"
+    t.datetime "updated_at"
     t.integer  "lock_version", default: 0
   end
 
->>>>>>> 678f48dd
   create_table "answers_question_options", id: false, force: :cascade do |t|
-    t.integer "answer_id",          limit: 4, null: false
-    t.integer "question_option_id", limit: 4, null: false
+    t.integer "answer_id",          null: false
+    t.integer "question_option_id", null: false
   end
 
   add_index "answers_question_options", ["answer_id", "question_option_id"], name: "answer_question_option_index", using: :btree
   add_index "answers_question_options", ["question_option_id", "answer_id"], name: "question_option_answer_index", using: :btree
 
   create_table "exported_plans", force: :cascade do |t|
-<<<<<<< HEAD
-    t.integer  "plan_id",    limit: 4
-    t.integer  "user_id",    limit: 4
-    t.string   "format",     limit: 255
-    t.datetime "created_at",             null: false
-    t.datetime "updated_at",             null: false
-    t.integer  "phase_id",   limit: 4
-  end
-
-  create_table "file_types", force: :cascade do |t|
-    t.string   "name",          limit: 255
-    t.string   "icon_name",     limit: 255
-    t.integer  "icon_size",     limit: 4
-    t.string   "icon_location", limit: 255
-    t.datetime "created_at",                null: false
-    t.datetime "updated_at",                null: false
-=======
     t.integer  "plan_id"
     t.integer  "user_id"
     t.string   "format"
@@ -77,26 +50,14 @@
     t.string   "icon_location"
     t.datetime "created_at",    null: false
     t.datetime "updated_at",    null: false
->>>>>>> 678f48dd
   end
 
   create_table "file_uploads", force: :cascade do |t|
-    t.string   "name",         limit: 255
-    t.string   "title",        limit: 255
-    t.text     "description",  limit: 65535
-    t.integer  "size",         limit: 4
+    t.string   "name" 
+    t.string   "title"
+    t.text     "description"
+    t.integer  "size"
     t.boolean  "published"
-<<<<<<< HEAD
-    t.string   "location",     limit: 255
-    t.integer  "file_type_id", limit: 4
-    t.datetime "created_at",                 null: false
-    t.datetime "updated_at",                 null: false
-  end
-
-  create_table "friendly_id_slugs", force: :cascade do |t|
-    t.string   "slug",           limit: 255, null: false
-    t.integer  "sluggable_id",   limit: 4,   null: false
-=======
     t.string   "location"
     t.integer  "file_type_id"
     t.datetime "created_at",   null: false
@@ -106,8 +67,7 @@
   create_table "friendly_id_slugs", force: :cascade do |t|
     t.string   "slug",                      null: false
     t.integer  "sluggable_id",              null: false
->>>>>>> 678f48dd
-    t.string   "sluggable_type", limit: 40
+    t.string   "sluggable_type"
     t.datetime "created_at"
   end
 
@@ -116,36 +76,14 @@
   add_index "friendly_id_slugs", ["sluggable_type"], name: "index_friendly_id_slugs_on_sluggable_type", using: :btree
 
   create_table "guidance_groups", force: :cascade do |t|
-<<<<<<< HEAD
-    t.string   "name",            limit: 255
-    t.integer  "org_id",          limit: 4
-    t.datetime "created_at",                  null: false
-    t.datetime "updated_at",                  null: false
-=======
     t.string   "name"
     t.integer  "org_id"
     t.datetime "created_at",      null: false
     t.datetime "updated_at",      null: false
->>>>>>> 678f48dd
     t.boolean  "optional_subset"
     t.boolean  "published"
   end
 
-<<<<<<< HEAD
-  add_index "guidance_groups", ["org_id"], name: "fk_rails_819c1dbbc7", using: :btree
-
-  create_table "guidances", force: :cascade do |t|
-    t.text     "text",              limit: 65535
-    t.integer  "guidance_group_id", limit: 4
-    t.datetime "created_at",                      null: false
-    t.datetime "updated_at",                      null: false
-    t.integer  "question_id",       limit: 4
-    t.boolean  "published"
-  end
-
-  add_index "guidances", ["guidance_group_id"], name: "fk_rails_20d29da787", using: :btree
-
-=======
   create_table "guidances", force: :cascade do |t|
     t.text     "text"
     t.integer  "guidance_group_id"
@@ -155,63 +93,40 @@
     t.boolean  "published"
   end
 
->>>>>>> 678f48dd
   create_table "identifier_schemes", force: :cascade do |t|
     t.string   "name",        limit: 255
     t.string   "description", limit: 255
     t.boolean  "active"
     t.datetime "created_at"
     t.datetime "updated_at"
-<<<<<<< HEAD
-=======
     t.string   "logo_url"
     t.string   "user_landing_url"
->>>>>>> 678f48dd
   end
 
   create_table "languages", force: :cascade do |t|
-    t.string  "abbreviation",     limit: 255
-    t.string  "description",      limit: 255
-    t.string  "name",             limit: 255
+    t.string  "abbreviation"
+    t.string  "description"
+    t.string  "name"
     t.boolean "default_language"
   end
 
   create_table "notes", force: :cascade do |t|
-    t.integer  "user_id",     limit: 4
-    t.text     "text",        limit: 65535
+    t.integer  "user_id"
+    t.text     "text"
     t.boolean  "archived"
-    t.integer  "answer_id",   limit: 4
-    t.integer  "archived_by", limit: 4
-    t.datetime "created_at"
-    t.datetime "updated_at"
-  end
-
-<<<<<<< HEAD
-  add_index "notes", ["answer_id"], name: "fk_rails_907f8d48bf", using: :btree
-  add_index "notes", ["user_id"], name: "fk_rails_7f2323ad43", using: :btree
-
-=======
->>>>>>> 678f48dd
+    t.integer  "answer_id"
+    t.integer  "archived_by"
+    t.datetime "created_at"
+    t.datetime "updated_at"
+  end
+
   create_table "org_token_permissions", force: :cascade do |t|
-    t.integer  "org_id",                   limit: 4
-    t.integer  "token_permission_type_id", limit: 4
-    t.datetime "created_at"
-    t.datetime "updated_at"
-  end
-
-<<<<<<< HEAD
-  add_index "org_token_permissions", ["org_id"], name: "fk_rails_e1db1b22c5", using: :btree
-  add_index "org_token_permissions", ["token_permission_type_id"], name: "fk_rails_2aa265f538", using: :btree
-
-  create_table "orgs", force: :cascade do |t|
-    t.string   "name",            limit: 255
-    t.string   "abbreviation",    limit: 255
-    t.string   "target_url",      limit: 255
-    t.string   "wayfless_entity", limit: 255
-    t.datetime "created_at",                                null: false
-    t.datetime "updated_at",                                null: false
-    t.integer  "parent_id",       limit: 4
-=======
+    t.integer  "org_id"
+    t.integer  "token_permission_type_id"
+    t.datetime "created_at"
+    t.datetime "updated_at"
+  end
+
   create_table "orgs", force: :cascade do |t|
     t.string   "name"
     t.string   "abbreviation"
@@ -220,101 +135,55 @@
     t.datetime "created_at",                  null: false
     t.datetime "updated_at",                  null: false
     t.integer  "parent_id"
->>>>>>> 678f48dd
     t.boolean  "is_other"
-    t.string   "sort_name",       limit: 255
-    t.text     "banner_text",     limit: 65535
-    t.string   "logo_file_name",  limit: 255
-    t.integer  "region_id",       limit: 4
-    t.integer  "language_id",     limit: 4
-    t.string   "logo_uid",        limit: 255
-    t.string   "logo_name",       limit: 255
-    t.string   "contact_email",   limit: 255
-    t.integer  "org_type",        limit: 4,     default: 0, null: false
-  end
-
-<<<<<<< HEAD
-  add_index "orgs", ["language_id"], name: "fk_rails_5640112cab", using: :btree
-  add_index "orgs", ["region_id"], name: "fk_rails_5a6adf6bab", using: :btree
-
-  create_table "perms", force: :cascade do |t|
-    t.string   "name",       limit: 255
-    t.datetime "created_at",             null: false
-    t.datetime "updated_at",             null: false
-=======
+    t.string   "sort_name"
+    t.text     "banner_text"
+    t.string   "logo_file_name"
+    t.integer  "region_id"
+    t.integer  "language_id"
+    t.string   "logo_uid" 
+    t.string   "logo_name"
+    t.string   "contact_email"
+    t.integer  "org_type",                    default: 0, null: false
+  end
+
   create_table "perms", force: :cascade do |t|
     t.string   "name"
     t.datetime "created_at", null: false
     t.datetime "updated_at", null: false
->>>>>>> 678f48dd
   end
 
   add_index "perms", ["name"], name: "index_perms_on_name", using: :btree
   add_index "perms", ["name"], name: "index_roles_on_name_and_resource_type_and_resource_id", using: :btree
 
   create_table "phases", force: :cascade do |t|
-    t.string   "title",       limit: 255
-    t.text     "description", limit: 65535
-    t.integer  "number",      limit: 4
-    t.integer  "template_id", limit: 4
-    t.datetime "created_at"
-    t.datetime "updated_at"
-    t.string   "slug",        limit: 255
+    t.string   "title"
+    t.text     "description"
+    t.integer  "number"
+    t.integer  "template_id"
+    t.datetime "created_at"
+    t.datetime "updated_at"
+    t.string   "slug"
     t.boolean  "modifiable"
   end
 
-<<<<<<< HEAD
-  add_index "phases", ["template_id"], name: "fk_rails_0f8036cb2e", using: :btree
-
-  create_table "plan_guidance_groups", force: :cascade do |t|
-    t.integer  "plan_id",           limit: 4
-    t.integer  "guidance_group_id", limit: 4
-    t.datetime "created_at",                  null: false
-    t.datetime "updated_at",                  null: false
-    t.boolean  "selected"
-  end
-
-  add_index "plan_guidance_groups", ["guidance_group_id"], name: "index_plan_guidance_groups_on_guidance_group_id", using: :btree
-  add_index "plan_guidance_groups", ["plan_id"], name: "index_plan_guidance_groups_on_plan_id", using: :btree
-
-=======
->>>>>>> 678f48dd
   create_table "plans", force: :cascade do |t|
-    t.integer  "project_id",                        limit: 4
-    t.string   "title",                             limit: 255
-    t.integer  "template_id",                       limit: 4
-    t.datetime "created_at"
-    t.datetime "updated_at"
-    t.string   "slug",                              limit: 255
-    t.string   "grant_number",                      limit: 255
-    t.string   "identifier",                        limit: 255
-    t.text     "description",                       limit: 65535
-    t.string   "principal_investigator",            limit: 255
-    t.string   "principal_investigator_identifier", limit: 255
-    t.string   "data_contact",                      limit: 255
-    t.string   "funder_name",                       limit: 255
-    t.integer  "visibility",                        limit: 4,     default: 0, null: false
-  end
-
-<<<<<<< HEAD
-  add_index "plans", ["template_id"], name: "fk_rails_3424ca281f", using: :btree
-
-  create_table "plans_guidance_groups", force: :cascade do |t|
-    t.integer "guidance_group_id", limit: 4
-    t.integer "plan_id",           limit: 4
-  end
-
-  add_index "plans_guidance_groups", ["guidance_group_id"], name: "fk_rails_ec1c5524d7", using: :btree
-  add_index "plans_guidance_groups", ["plan_id"], name: "fk_rails_13d0671430", using: :btree
-
-  create_table "question_formats", force: :cascade do |t|
-    t.string   "title",        limit: 255
-    t.text     "description",  limit: 65535
-    t.datetime "created_at",                                 null: false
-    t.datetime "updated_at",                                 null: false
-    t.boolean  "option_based",               default: false
-    t.integer  "formattype",   limit: 4,     default: 0
-=======
+    t.integer  "project_id"
+    t.string   "title"
+    t.integer  "template_id"
+    t.datetime "created_at"
+    t.datetime "updated_at"
+    t.string   "slug"
+    t.string   "grant_number"
+    t.string   "identifier"
+    t.text     "description"
+    t.string   "principal_investigator"
+    t.string   "principal_investigator_identifier"
+    t.string   "data_contact"
+    t.string   "funder_name"
+    t.integer  "visibility",     default: 0, null: false
+  end
+
   create_table "plans_guidance_groups", force: :cascade do |t|
     t.integer "guidance_group_id"
     t.integer "plan_id"
@@ -327,97 +196,69 @@
     t.datetime "updated_at",                   null: false
     t.boolean  "option_based", default: false
     t.integer  "formattype",   default: 0
->>>>>>> 678f48dd
   end
 
   create_table "question_options", force: :cascade do |t|
-    t.integer  "question_id", limit: 4
-    t.string   "text",        limit: 255
-    t.integer  "number",      limit: 4
+    t.integer  "question_id"
+    t.string   "text"
+    t.integer  "number"
     t.boolean  "is_default"
     t.datetime "created_at"
     t.datetime "updated_at"
   end
 
-<<<<<<< HEAD
-  add_index "question_options", ["question_id"], name: "fk_rails_b9c5f61cf9", using: :btree
-
-=======
->>>>>>> 678f48dd
   create_table "questions", force: :cascade do |t|
-    t.text     "text",                   limit: 65535
-    t.text     "default_value",          limit: 65535
-    t.text     "guidance",               limit: 65535
-    t.integer  "number",                 limit: 4
-    t.integer  "section_id",             limit: 4
-    t.datetime "created_at"
-    t.datetime "updated_at"
-<<<<<<< HEAD
-    t.integer  "question_format_id",     limit: 4
-    t.boolean  "option_comment_display",               default: true
-    t.boolean  "modifiable"
-  end
-
-  add_index "questions", ["question_format_id"], name: "fk_rails_4fbc38c8c7", using: :btree
-  add_index "questions", ["section_id"], name: "fk_rails_c50eadc3e3", using: :btree
-
-=======
+    t.text     "text"
+    t.text     "default_value"
+    t.text     "guidance"
+    t.integer  "number"
+    t.integer  "section_id"
+    t.datetime "created_at"
+    t.datetime "updated_at"
     t.integer  "question_format_id"
     t.boolean  "option_comment_display", default: true
     t.boolean  "modifiable"
   end
 
->>>>>>> 678f48dd
   create_table "questions_themes", id: false, force: :cascade do |t|
-    t.integer "question_id", limit: 4, null: false
-    t.integer "theme_id",    limit: 4, null: false
+    t.integer "question_id", null: false
+    t.integer "theme_id", null: false
   end
 
   add_index "questions_themes", ["question_id", "theme_id"], name: "question_theme_index", using: :btree
   add_index "questions_themes", ["theme_id", "question_id"], name: "theme_question_index", using: :btree
 
   create_table "regions", force: :cascade do |t|
-    t.string  "abbreviation",    limit: 255
-    t.string  "description",     limit: 255
-    t.string  "name",            limit: 255
-    t.integer "super_region_id", limit: 4
+    t.string  "abbreviation"
+    t.string  "description"
+    t.string  "name"
+    t.integer "super_region_id"
   end
 
   create_table "roles", force: :cascade do |t|
-    t.integer  "user_id",    limit: 4
-    t.integer  "plan_id",    limit: 4
-    t.datetime "created_at"
-    t.datetime "updated_at"
-    t.integer  "access",     limit: 4, default: 0, null: false
-  end
-
-<<<<<<< HEAD
-  add_index "roles", ["plan_id"], name: "fk_rails_a1ce6c2772", using: :btree
-  add_index "roles", ["user_id"], name: "fk_rails_ab35d699f0", using: :btree
-
-=======
->>>>>>> 678f48dd
+    t.integer  "user_id"
+    t.integer  "plan_id"
+    t.datetime "created_at"
+    t.datetime "updated_at"
+    t.integer  "access", default: 0, null: false
+  end
+
   create_table "sections", force: :cascade do |t|
-    t.string   "title",       limit: 255
-    t.text     "description", limit: 65535
-    t.integer  "number",      limit: 4
+    t.string   "title"
+    t.text     "description"
+    t.integer  "number"
     t.datetime "created_at"
     t.datetime "updated_at"
     t.boolean  "published"
-    t.integer  "phase_id",    limit: 4
+    t.integer  "phase_id"
     t.boolean  "modifiable"
   end
 
-<<<<<<< HEAD
-  add_index "sections", ["phase_id"], name: "fk_rails_1853581585", using: :btree
-
-=======
->>>>>>> 678f48dd
   create_table "settings", force: :cascade do |t|
-    t.string   "var",         limit: 255,   null: false
-    t.text     "value",       limit: 65535
-    t.integer  "target_id",   limit: 4,     null: false
-    t.string   "target_type", limit: 255,   null: false
+    t.string   "var",   null: false
+    t.text     "value"
+    t.integer  "target_id",     null: false
+    t.string   "target_type",   null: false
     t.datetime "created_at",                null: false
     t.datetime "updated_at",                null: false
   end
@@ -425,58 +266,29 @@
   add_index "settings", ["target_type", "target_id", "var"], name: "index_settings_on_target_type_and_target_id_and_var", unique: true, using: :btree
 
   create_table "splash_logs", force: :cascade do |t|
-<<<<<<< HEAD
-    t.string   "destination", limit: 255
-    t.datetime "created_at",              null: false
-    t.datetime "updated_at",              null: false
-=======
     t.string   "destination"
     t.datetime "created_at",  null: false
     t.datetime "updated_at",  null: false
->>>>>>> 678f48dd
   end
 
   create_table "suggested_answers", force: :cascade do |t|
-    t.integer  "question_id", limit: 4
-    t.integer  "org_id",      limit: 4
-    t.text     "text",        limit: 65535
+    t.integer  "question_id"
+    t.integer  "org_id"
+    t.text     "text"
     t.boolean  "is_example"
     t.datetime "created_at"
     t.datetime "updated_at"
   end
 
-<<<<<<< HEAD
-  add_index "suggested_answers", ["org_id"], name: "fk_rails_473de65779", using: :btree
-  add_index "suggested_answers", ["question_id"], name: "fk_rails_daa60b5b70", using: :btree
-
-=======
->>>>>>> 678f48dd
   create_table "templates", force: :cascade do |t|
-    t.string   "title",            limit: 255
-    t.text     "description",      limit: 65535
+    t.string   "title"
+    t.text     "description"
     t.boolean  "published"
-    t.integer  "org_id",           limit: 4
-    t.string   "locale",           limit: 255
+    t.integer  "org_id"
+    t.string   "locale"
     t.boolean  "is_default"
     t.datetime "created_at"
     t.datetime "updated_at"
-<<<<<<< HEAD
-    t.integer  "version",          limit: 4
-    t.integer  "visibility",       limit: 4
-    t.integer  "customization_of", limit: 4
-    t.integer  "dmptemplate_id",   limit: 4
-    t.boolean  "dirty",                          default: false
-  end
-
-  add_index "templates", ["org_id"], name: "fk_rails_481431e1bd", using: :btree
-
-  create_table "themes", force: :cascade do |t|
-    t.string   "title",       limit: 255
-    t.text     "description", limit: 65535
-    t.datetime "created_at",                null: false
-    t.datetime "updated_at",                null: false
-    t.string   "locale",      limit: 255
-=======
     t.integer  "version"
     t.integer  "visibility"
     t.integer  "customization_of"
@@ -490,50 +302,28 @@
     t.datetime "created_at",  null: false
     t.datetime "updated_at",  null: false
     t.string   "locale"
->>>>>>> 678f48dd
   end
 
   create_table "themes_in_guidance", id: false, force: :cascade do |t|
-    t.integer "theme_id",    limit: 4
-    t.integer "guidance_id", limit: 4
-  end
-
-<<<<<<< HEAD
-  add_index "themes_in_guidance", ["guidance_id"], name: "fk_rails_a5ab9402df", using: :btree
-  add_index "themes_in_guidance", ["theme_id"], name: "fk_rails_7d708f6f1e", using: :btree
-
-=======
->>>>>>> 678f48dd
+    t.integer "theme_id"
+    t.integer "guidance_id"
+  end
+
   create_table "token_permission_types", force: :cascade do |t|
-    t.string   "token_type",       limit: 255
-    t.text     "text_description", limit: 65535
+    t.string   "token_type"
+    t.text     "text_description"
     t.datetime "created_at"
     t.datetime "updated_at"
   end
 
   create_table "user_identifiers", force: :cascade do |t|
-    t.string   "identifier",           limit: 255
-    t.datetime "created_at"
-    t.datetime "updated_at"
-    t.integer  "user_id",              limit: 4
-    t.integer  "identifier_scheme_id", limit: 4
-  end
-
-<<<<<<< HEAD
-  add_index "user_identifiers", ["identifier_scheme_id"], name: "fk_rails_fe95df7db0", using: :btree
-  add_index "user_identifiers", ["user_id"], name: "fk_rails_65c9a98cdb", using: :btree
-
-  create_table "users", force: :cascade do |t|
-    t.string   "firstname",              limit: 255
-    t.string   "surname",                limit: 255
-    t.string   "email",                  limit: 255, default: "", null: false
-    t.string   "orcid_id",               limit: 255
-    t.string   "shibboleth_id",          limit: 255
-    t.datetime "created_at",                                      null: false
-    t.datetime "updated_at",                                      null: false
-    t.string   "encrypted_password",     limit: 255, default: ""
-    t.string   "reset_password_token",   limit: 255
-=======
+    t.string   "identifier"
+    t.datetime "created_at"
+    t.datetime "updated_at"
+    t.integer  "user_id"
+    t.integer  "identifier_scheme_id"
+  end
+
   create_table "users", force: :cascade do |t|
     t.string   "firstname"
     t.string   "surname"
@@ -544,50 +334,33 @@
     t.datetime "updated_at",                          null: false
     t.string   "encrypted_password",     default: ""
     t.string   "reset_password_token"
->>>>>>> 678f48dd
     t.datetime "reset_password_sent_at"
     t.datetime "remember_created_at"
-    t.integer  "sign_in_count",          limit: 4,   default: 0
+    t.integer  "sign_in_count",   default: 0
     t.datetime "current_sign_in_at"
     t.datetime "last_sign_in_at"
-    t.string   "current_sign_in_ip",     limit: 255
-    t.string   "last_sign_in_ip",        limit: 255
-    t.string   "confirmation_token",     limit: 255
+    t.string   "current_sign_in_ip"
+    t.string   "last_sign_in_ip"
+    t.string   "confirmation_token"
     t.datetime "confirmed_at"
     t.datetime "confirmation_sent_at"
-    t.string   "invitation_token",       limit: 255
+    t.string   "invitation_token"
     t.datetime "invitation_created_at"
     t.datetime "invitation_sent_at"
     t.datetime "invitation_accepted_at"
-<<<<<<< HEAD
-    t.string   "other_organisation",     limit: 255
-=======
     t.string   "other_organisation"
     t.boolean  "dmponline3"
->>>>>>> 678f48dd
     t.boolean  "accept_terms"
-    t.integer  "org_id",                 limit: 4
-    t.string   "api_token",              limit: 255
-    t.integer  "invited_by_id",          limit: 4
-    t.string   "invited_by_type",        limit: 255
-    t.integer  "language_id",            limit: 4
+    t.integer  "org_id"
+    t.string   "api_token"
+    t.integer  "invited_by_id"
+    t.string   "invited_by_type"
+    t.integer  "language_id"
   end
 
   add_index "users", ["confirmation_token"], name: "index_users_on_confirmation_token", unique: true, using: :btree
   add_index "users", ["email"], name: "index_users_on_email", unique: true, using: :btree
   add_index "users", ["invitation_token"], name: "index_users_on_invitation_token", unique: true, using: :btree
-<<<<<<< HEAD
-  add_index "users", ["language_id"], name: "fk_rails_45f4f12508", using: :btree
-  add_index "users", ["org_id"], name: "fk_rails_e73753bccb", using: :btree
-  add_index "users", ["reset_password_token"], name: "index_users_on_reset_password_token", unique: true, using: :btree
-
-  create_table "users_perms", id: false, force: :cascade do |t|
-    t.integer "user_id", limit: 4
-    t.integer "perm_id", limit: 4
-  end
-
-  add_index "users_perms", ["perm_id"], name: "fk_rails_457217c31c", using: :btree
-=======
   add_index "users", ["reset_password_token"], name: "index_users_on_reset_password_token", unique: true, using: :btree
 
   create_table "users_perms", id: false, force: :cascade do |t|
@@ -595,7 +368,6 @@
     t.integer "perm_id"
   end
 
->>>>>>> 678f48dd
   add_index "users_perms", ["user_id", "perm_id"], name: "index_users_perms_on_user_id_and_perm_id", using: :btree
 
   add_foreign_key "answers", "plans"
@@ -612,11 +384,6 @@
   add_foreign_key "orgs", "languages"
   add_foreign_key "orgs", "regions"
   add_foreign_key "phases", "templates"
-<<<<<<< HEAD
-  add_foreign_key "plan_guidance_groups", "guidance_groups"
-  add_foreign_key "plan_guidance_groups", "plans"
-=======
->>>>>>> 678f48dd
   add_foreign_key "plans", "templates"
   add_foreign_key "plans_guidance_groups", "guidance_groups"
   add_foreign_key "plans_guidance_groups", "plans"
