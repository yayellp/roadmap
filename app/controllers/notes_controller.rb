--- conflicted
+++ resolved
@@ -6,46 +6,27 @@
 
   def create
     @note = Note.new
-<<<<<<< HEAD
     @note.user_id = params[:note][:user_id]
 
     # create answer if we don't have one already
-    if params[:note][:answer_id].present?
-      @answer = Answer.find(params[:note][:answer_id])
-    else
-      @answer = Answer.new
-      @answer.plan_id = params[:note][:plan_id]
-      @answer.question_id = params[:note][:question_id]
-      @answer.user_id = @note.user_id
-      @answer.save!
+    @answer = nil # if defined within the transaction block, was not accessable afterward
+    # ensure user has access to plan BEFORE creating/finding answer
+    rails Pundit::NotAuthorizedError unless Plan.find(plan_id).readable_by?(@note.user_id)
+    Answer.transaction do
+      if params[:note][:answer_id].present?
+        @answer = Answer.find(params[:note][:answer_id])
+      end
+      if @answer.blank?
+        @answer = Answer.new
+        @answer.plan_id = params[:note][:plan_id]
+        @answer.question_id = params[:note][:question_id]
+        @answer.user_id = @note.user_id
+        @answer.save!
+      end
     end
 
     @note.answer = @answer
     @note.text = params[:note][:text]
-=======
-    user_id = params[:new_note][:user_id]
-    @note.user_id = user_id
-    question_id = params[:new_note][:question_id]
-    plan_id = params[:new_note][:plan_id]
-
-    # create answer if we dont already have one
-    answer=nil  # if defined within transaction block, was not accessable after
-    # ensure user has access to plan BEFORE creating/finding an answer
-    raise Pundit::NotAuthorizedError unless Plan.find(plan_id).readable_by?(user_id)
-    Answer.transaction do
-      answer = Answer.find_by(question_id: question_id, plan_id: plan_id)
-      if answer.blank?
-        answer = Answer.new
-        answer.plan_id = plan_id
-        answer.question_id = question_id
-        answer.user_id = user_id
-        answer.save!
-      end
-    end
-
-    @note.answer = answer
-    @note.text = params["#{question_id}new_note_text"]
->>>>>>> 3976b78b
 
     authorize @note
 
