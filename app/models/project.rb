--- conflicted
+++ resolved
@@ -106,11 +106,7 @@
   ##
   # sets a new institution_id if there is no current organisation
   #
-<<<<<<< HEAD
-  # @params new_institution_id [Integer] the id for the new institution
-=======
   # @param new_institution_id [Integer] the id for the new institution
->>>>>>> 14df3a75
   # @return [Integer, Bool] false if an organisation exists, or the id of the set org if a new organisation is set
 	def institution_id=(new_institution_id)
 		if organisation.nil? then
@@ -134,11 +130,7 @@
   # defines a new organisation_id for the project
   # but is confusingly labled unit_id
   #
-<<<<<<< HEAD
-  # @params new_unit_id [Integer]
-=======
   # @param new_unit_id [Integer]
->>>>>>> 14df3a75
   # @return [Integer, Boolean] the new organisation ID or false if no unit_id was passed
 	def unit_id=(new_unit_id)
 		unless new_unit_id.nil? ||new_unit_id == ""
@@ -260,11 +252,7 @@
   # whether or not the specified user_id created this project
   # should be renamed to created_by?
   #
-<<<<<<< HEAD
-  # @params user_id [Integer] the user to check the priveleges of
-=======
   # @param user_id [Integer] the user to check the priveleges of
->>>>>>> 14df3a75
   # @return [Boolean] true if the user created the project
 	def created_by(user_id)
 		user = project_groups.find_by_user_id(user_id)
