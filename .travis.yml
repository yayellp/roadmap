sudo: false

# Ruby is the main language of the project.
language: ruby

bundler_args: --with development,ci

# Cache third party dependencies for faster builds
cache:
  apt: true
  bundler: true
  directories:
    # Cache NPM packages
    - lib/assets/node_modules
    - $HOME/.npm

addons:
  chrome: stable
  apt:
    packages:
      - nodejs
      - wkhtmltopdf

matrix:
  fast_finish: true
  include:

rvm:
  # Use 2.4.1, since this is installed by default on Travis (1st Aug, 2018)
  - 2.4.1

# These env variables will set up a separate testing environment for each
# combination of variables.
env:
  # Run specs once with each database adapter we support
  - DB_ADAPTER=postgresql
  - DB_ADAPTER=mysql2

# Main test script
script:
  - export WICKED_PDF_PATH=./vendor/bundle/ruby/2.4.0/bin/wkhtmltopdf
  # Copy over config files needed for setup, and create DB
  - bin/setup
  # Precompile the assets
  - bundle exec rake assets:precompile
  # Default test stage: Run all specs, listing the 10 slowest.
  - bundle exec rspec spec --profile=10

# Run these stages in this order:
stages:
  - security
  - test
  - hygiene

# Define each stage (test is already defined automatically)
jobs:
  include:
    # Run Brakeman check with warning level 2, except these two checks:
    - stage: security
      name: "Brakeman check"
      script: bundle exec brakeman -w2 --except=Redirect,CrossSiteScripting

<<<<<<< HEAD
    # Removed this temporarily until this issue is fixed:
    # https://github.com/rubyzip/rubyzip/issues/369
    #
    # - stage: security
    #   name: "Bundle audit"
    #   script: bundle exec bundle-audit check --update
=======
    # - stage: security
    #   name: "Bundle audit"
    #   script: bundle exec bundle-audit check --update

    - stage: hygiene
      name: "Check seeds are valid"
      script: bin/setup && bundle exec rake db:seed
>>>>>>> dbea8077
<|MERGE_RESOLUTION|>--- conflicted
+++ resolved
@@ -60,19 +60,13 @@
       name: "Brakeman check"
       script: bundle exec brakeman -w2 --except=Redirect,CrossSiteScripting
 
-<<<<<<< HEAD
     # Removed this temporarily until this issue is fixed:
     # https://github.com/rubyzip/rubyzip/issues/369
     #
     # - stage: security
     #   name: "Bundle audit"
     #   script: bundle exec bundle-audit check --update
-=======
-    # - stage: security
-    #   name: "Bundle audit"
-    #   script: bundle exec bundle-audit check --update
 
     - stage: hygiene
       name: "Check seeds are valid"
-      script: bin/setup && bundle exec rake db:seed
->>>>>>> dbea8077
+      script: bin/setup && bundle exec rake db:seed