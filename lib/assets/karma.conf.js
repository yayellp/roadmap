// Karma configuration
const webpackConfig = require('./webpack.karma.config.js');

module.exports = function karmaConfig(config) {
  config.set({

    // base path that will be used to resolve all patterns (eg. files, exclude)
    basePath: '',

    // frameworks to use
    // available frameworks: https://npmjs.org/browse/keyword/karma-adapter
<<<<<<< HEAD
    frameworks: ['fixture', 'jquery-3.2.1', 'jasmine-jquery', 'jasmine'],

=======
    frameworks: ['jasmine', 'jquery-3.2.1'],
>>>>>>> 58c8088e

    // list of files / patterns to load in the browser
    files: [
      './node_modules/phantomjs-polyfill/bind-polyfill.js',
      './javascripts/**/*Spec.js',
      'javascripts/spec/fixtures/**/*',
    ],


    // list of files to exclude
    exclude: [
    ],


    // preprocess matching files before serving them to the browser
    // available preprocessors: https://npmjs.org/browse/keyword/karma-preprocessor
    preprocessors: {
      './javascripts/**/*Spec.js': ['webpack'],
      '**/*.html': ['html2js'],
      '**/*.json': ['json_fixtures'],
    },

    webpack: webpackConfig,
    // test results reporter to use
    // possible values: 'dots', 'progress'
    // available reporters: https://npmjs.org/browse/keyword/karma-reporter
    reporters: ['progress'],


    // web server port
    port: 9876,


    // enable / disable colors in the output (reporters and logs)
    colors: true,


    // level of logging
    // possible values: config.LOG_DISABLE || config.LOG_ERROR ||
    // config.LOG_WARN || config.LOG_INFO || config.LOG_DEBUG
    logLevel: config.LOG_INFO,


    // enable / disable watching file and executing tests whenever any file changes
    autoWatch: true,


    // start these browsers
    // available browser launchers: https://npmjs.org/browse/keyword/karma-launcher
    // browsers: ['Chrome'],
    browsers: ['Chrome'],

    // Continuous Integration mode
    // if true, Karma captures browsers, runs the tests and exits
    singleRun: false,

    // Concurrency level
    // how many browser should be started simultaneous
    concurrency: Infinity,

    jsonFixturesPreprocessor: {
      variableName: '__json__',
    },
  });
};<|MERGE_RESOLUTION|>--- conflicted
+++ resolved
@@ -9,12 +9,7 @@
 
     // frameworks to use
     // available frameworks: https://npmjs.org/browse/keyword/karma-adapter
-<<<<<<< HEAD
     frameworks: ['fixture', 'jquery-3.2.1', 'jasmine-jquery', 'jasmine'],
-
-=======
-    frameworks: ['jasmine', 'jquery-3.2.1'],
->>>>>>> 58c8088e
 
     // list of files / patterns to load in the browser
     files: [
