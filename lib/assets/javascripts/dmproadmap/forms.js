// ---------------------------------------------------------------------------
function asyncRequest(params, callbacks){
  if(params['url']){
    var defaults = {type: 'GET', 
                    contentType: 'application/json',
                    accepts: 'application/json'};
  
    // Make sure the incoming params are enough to make the call
    for(var key in defaults){
      if(!params[key]){
        params[key] = defaults[key];
      }
    }

    if(!callbacks){
      callbacks = {};
    }
  
    // Submit the request
    $.ajax(params).then(
      // Success
      function(data, msg, xhr){
        animateNotification(data['msg'], false);
        if(callbacks['success']){
          callbacks['success'](data);
        }
      },

      // Failure
      function(xhr, status, err){
        var json = JSON.parse(xhr.responseText);
        var msg = json['msg'] ? json['msg'] : __('Unable to process your request.');
        animateNotification(msg, true);
        if(callbacks['failure']){
          callbacks['failure'](err);
        }
      }
    );
  }
}

<<<<<<< HEAD
// ---------------------------------------------------------------------------
function toggleInputError(input, errorMessage, blankAsError){
  var err = $(input).siblings("span.error-tooltip");
  if(err.length <= 0){
    err = $(input).siblings("span.error-tooltip-right");
  }
  
  // If no error container was found its an accessible combobox
  if(err.attr('id') === undefined){
    err = $(input).parent().siblings("span.error-tooltip");
  }

  // If an error element is available and the error message is not empty and the field
  // is not empty (unless its a required field!)
  if(err.length > 0 && (errorMessage === '' || (!blankAsError && $(input).val().trim().length <= 0))){
    err.html('').attr('role', '');
    $(input).removeClass('red-border');
  }else{
    err.html(errorMessage).attr('role', 'alert');
    $(input).addClass('red-border');
  }
}

=======
>>>>>>> cae60c9b
// Animate the Notification message section at the top of the page
// ---------------------------------------------------------------------------
function animateNotification(message, isAlert){
  if(message){
    $("#notification-area span:not(.aria-only)").html(message).css('width', 'auto')
        .attr('role', (isAlert ? 'alert' : 'status'))
        .parent().attr('class', (isAlert ? 'roadmap-alert-box' : 'roadmap-info-box'))
        .css('visibility', 'visible').fadeIn();
    
  }else{
    $("#notification-area span:not(.aria-only)").html('')
        .parent().css('visibility', 'hidden').fadeOut();
  }
}

// ---------------------------------------------------------------------------
function validatePassword(sPassword) {
  if(sPassword.trim().length >= 8 && sPassword.trim().length <= 128){
    return '';
  }else{
    return __('Passwords must have at least 8 characters');
  }
}

// ---------------------------------------------------------------------------
function validateEmail(sEmail) {
  var filter = /[^@\s]+@(?:[-a-z0-9]+\.)+[a-z]{2,}$/;
  if(filter.test(sEmail)){
    return '';
  }else{
    return __('Invalid email address');
  }
}

// ---------------------------------------------------------------------------
function toggleFormElementError(input, errorMessage, blankAsError){
    //Check if element is a auto complete combobox
    if ($(input).attr('data-combobox-prefix-class') === 'combobox'){
        idbox = '#' + $(input).attr('id').replace('_name', '_id');
    }else{
        idbox = input;
    }
    var err = $(idbox).siblings("span.error-tooltip");
    if(err.length <= 0){
        err = $(idbox).siblings("span.error-tooltip-right");
    }
    console.log(err.length + ' - ' + errorMessage + ' - ' + $(input).val().trim().length);

    // If an error element is available and the error message is not empty and the field
    // is not empty (unless its a required field!)
    if(err.length > 0 && (errorMessage === '' || (!blankAsError && $(input).val().trim().length <= 0))){
        err.html('').attr('role', '').css('display', 'none');
        $(input).removeClass('red-border');
    }else{
        err.html(errorMessage).attr('role', 'alert').css('display', 'inline');
        $(input).addClass('red-border');
    }
}
<|MERGE_RESOLUTION|>--- conflicted
+++ resolved
@@ -39,32 +39,6 @@
   }
 }
 
-<<<<<<< HEAD
-// ---------------------------------------------------------------------------
-function toggleInputError(input, errorMessage, blankAsError){
-  var err = $(input).siblings("span.error-tooltip");
-  if(err.length <= 0){
-    err = $(input).siblings("span.error-tooltip-right");
-  }
-  
-  // If no error container was found its an accessible combobox
-  if(err.attr('id') === undefined){
-    err = $(input).parent().siblings("span.error-tooltip");
-  }
-
-  // If an error element is available and the error message is not empty and the field
-  // is not empty (unless its a required field!)
-  if(err.length > 0 && (errorMessage === '' || (!blankAsError && $(input).val().trim().length <= 0))){
-    err.html('').attr('role', '');
-    $(input).removeClass('red-border');
-  }else{
-    err.html(errorMessage).attr('role', 'alert');
-    $(input).addClass('red-border');
-  }
-}
-
-=======
->>>>>>> cae60c9b
 // Animate the Notification message section at the top of the page
 // ---------------------------------------------------------------------------
 function animateNotification(message, isAlert){
