--- conflicted
+++ resolved
@@ -1,12 +1,7 @@
 {
     "extends": "airbnb-base",
     "env": {
-<<<<<<< HEAD
         "jasmine": true,
         "jquery": true
-=======
-        "jquery": true,
-        "jasmine": true
->>>>>>> 64ad25ae
     }
 }