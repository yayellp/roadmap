--- conflicted
+++ resolved
@@ -1,14 +1,3 @@
-<<<<<<< HEAD
-# [+Project:+] DMPonline
-# [+Description:+] 
-#   
-# [+Created:+] 03/09/2014
-# [+Copyright:+] Digital Curation Centre 
-
-ActiveAdmin.register ProjectGroup do
-	menu false
-end
-=======
 # [+Project:+] DMPRoadmap
 # [+Description:+] 
 #   
@@ -17,5 +6,4 @@
 
 ActiveAdmin.register ProjectGroup do
 	menu false
-end
->>>>>>> ae3bb64d
+end