<%
  font_face = (@formatting[:font_face].present? ? "#{@formatting[:font_face]}" : 'Arial, Helvetica, Sans-Serif')
  font_size = (@formatting[:font_size].present? ? "#{@formatting[:font_size]}" : '12')
  margin_top = '5'
  margin_bottom = '10'
  margin_left = '12'
  margin_right = '12'

  if @formatting[:margin].present?
    margin_top = (@formatting[:margin][:top].is_a?(Integer) ? @formatting[:margin][:top] * 4 : @formatting[:margin][:top]) if @formatting[:margin][:top].present?
    margin_right = (@formatting[:margin][:right].is_a?(Integer) ? @formatting[:margin][:right] * 4 : @formatting[:margin][:right]) if @formatting[:margin][:right].present?
    margin_bottom = (@formatting[:margin][:bottom].is_a?(Integer) ? @formatting[:margin][:bottom] * 4 : @formatting[:margin][:bottom]) if @formatting[:margin][:bottom].present?
    margin_left = (@formatting[:margin][:left].is_a?(Integer) ? @formatting[:margin][:left] * 4 : @formatting[:margin][:left]) if @formatting[:margin][:left].present?
  end
%>

<!DOCTYPE html>
<html>
  <head>
    <meta http-equiv="content-type" content="text/html; charset=utf-8" />
    <title><%= @plan.title %></title>
    <%= render partial: '/shared/export/plan_styling',
               locals: {
                 font_face: font_face,
                 font_size: "#{font_size}pt",
                 margin: "#{margin_top}px #{margin_right}px #{margin_bottom}px #{margin_left}px"
               } %>
  </head>
  <body>
    <% if @show_coversheet %>
      <%= render partial: '/shared/export/plan_coversheet' %>
    <% end %>

    <% @hash[:phases].each do |phase| %>
      <div style="page-break-before:always;"></div> <!-- Page break before each phase -->
      <!-- If there is more than one phase show the plan title and phase title -->
      <h1><%= (@hash[:phases].length > 1 ? "#{@plan.title} - #{phase[:title]}" : @plan.title) %></h1>
      <hr />
      <% phase[:sections].each do |section| %>
        <% if @show_sections_questions %>
          <h3><%= section[:title] %></h3>
        <% end %>

        <% section[:questions].each do |question| %>
          <div class="question">
            <% if @show_sections_questions && !@public_plan %>
              <p><%= raw question[:text].gsub(/<tr>(\s|<td>|<\/td>|&nbsp;)*(<\/tr>|<tr>)/,"") if question[:text].present?%></p>
              <br>
            <% end %>
            <% answer = @plan.answer(question[:id], false) %>
            <% blank = answer.present? ? answer.is_blank? : true %>
            <% options = answer.present? ? answer.question_options : [] %>
            <%# case where question has not been answered sufficiently to display%>
            <% if @show_unanswered && (answer.blank? || (options.blank? && blank))%>
              <p><%= _('Question not answered.') -%></p>
            <% else %>
              <%# case where Question has options %>
              <% if options.present?%>
                <ul>
                  <% options.each do |opt| %>
                    <li><%= opt.text %></li>
                  <% end %>
                </ul>
              <% end %>
              <%# case for RDA answer display %>
              <% if question[:format].rda_metadata? && !blank %>
                <% ah = answer.answer_hash %>
                <% if ah['standards'].present? %>
                  <ul>
                    <% ah['standards'].each do |id, title| %>
                      <li><%= title %></li>
                    <% end %>
                  </ul>
                <% end %>
                <p><%= raw ah['text'] %></p>
<<<<<<< HEAD
              <% else %>
                <p><%= raw answer.text.chomp.strip %></p>
=======
              <%# case for displaying comments OR text %>
              <% elsif !blank %>
                <p><%= raw answer.text %></p>
>>>>>>> 9351617c
              <% end %>
            <% end %>
          </div>
        <% end %>
      <% end %> <!-- sections.each -->
    <% end %>
  </body>
</html><|MERGE_RESOLUTION|>--- conflicted
+++ resolved
@@ -73,14 +73,9 @@
                   </ul>
                 <% end %>
                 <p><%= raw ah['text'] %></p>
-<<<<<<< HEAD
-              <% else %>
-                <p><%= raw answer.text.chomp.strip %></p>
-=======
               <%# case for displaying comments OR text %>
               <% elsif !blank %>
                 <p><%= raw answer.text %></p>
->>>>>>> 9351617c
               <% end %>
             <% end %>
           </div>
