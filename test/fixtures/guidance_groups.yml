--- conflicted
+++ resolved
@@ -41,9 +41,6 @@
 institution_guidance_group_4:
   name: "Bangor University guidance group 2"
   organisation: bu
-<<<<<<< HEAD
-  guidances: bu_institution_guidance_2
-=======
   guidances: bu_institution_guidance_2
   dmptemplates: bu_template
 
@@ -53,5 +50,4 @@
 
 institution_guidance_group_6:
   name: "institution child guidance group 2"
-  organisation: institution_child_one
->>>>>>> b93d2642
+  organisation: institution_child_one