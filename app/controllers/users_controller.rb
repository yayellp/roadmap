--- conflicted
+++ resolved
@@ -17,13 +17,8 @@
   def admin_grant_permissions
     @user = User.includes(:perms).find(params[:id])
     authorize @user
-<<<<<<< HEAD
-    user_roles = current_user.roles
-    @roles = user_roles & Role.where(name: [constant("roles.change_org_details"),constant("roles.use_api"), constant("roles.modify_guidance"), constant("roles.modify_templates"), constant("roles.grant_permissions")])
-=======
     user_perms = current_user.perms
     @perms = user_perms & Perm.where(name: [constant("user_role_types.change_org_details"),constant("user_role_types.use_api"), constant("user_role_types.modify_guidance"), constant("user_role_types.modify_templates"), constant("user_role_types.grant_permissions")])
->>>>>>> 14f019c8
   end
 
   ##
@@ -32,15 +27,6 @@
   def admin_update_permissions
     @user = User.includes(:perms).find(params[:id])
     authorize @user
-<<<<<<< HEAD
-    roles_ids = params[:role_ids].blank? ? [] : params[:role_ids].map(&:to_i)
-    roles = Role.where( id: roles_ids)
-    current_user.roles.each do |role|
-      if @user.roles.include? role
-        if ! roles.include? role
-          @user.roles.delete(role)
-          if role.name == constant("roles.use_api")
-=======
     perms_ids = params[:perm_ids].blank? ? [] : params[:perm_ids].map(&:to_i)
     perms = Perm.where( id: perms_ids)
     current_user.perms.each do |perm|
@@ -48,20 +34,13 @@
         if ! perms.include? perm
           @user.perms.delete(perm)
           if perm.name == constant("user_role_types.use_api")
->>>>>>> 14f019c8
             @user.remove_token!
           end
         end
       else
-<<<<<<< HEAD
-        if roles.include? role
-          @user.roles << role
-          if role.name == constant("roles.use_api")
-=======
         if perms.include? perm
           @user.perms << perm
           if perm.name == constant("user_role_types.use_api")
->>>>>>> 14f019c8
             @user.keep_or_generate_token!
           end
         end
