--- conflicted
+++ resolved
@@ -403,7 +403,6 @@
     update!(published: true)
   end
 
-<<<<<<< HEAD
   def publishability
     error = ""
     publishable = true
@@ -433,8 +432,7 @@
     end
     return publishable, error
   end
-
-=======
+  
   def nwo?
     /NWO/ =~ title.to_s
   end
@@ -457,8 +455,6 @@
     end
   end
 
-
->>>>>>> 1f051ec7
   private
 
   # ============================
