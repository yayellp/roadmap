--- conflicted
+++ resolved
@@ -112,11 +112,7 @@
 
 
 # bootstrap-sass is a Sass-powered version of Bootstrap 3, ready to drop right into your Sass powered applications. (https://github.com/twbs/bootstrap-sass)
-<<<<<<< HEAD
-gem 'bootstrap-sass', '~> 3.4.0'
-=======
 gem 'bootstrap-sass', '~> 3.4.1'
->>>>>>> ebbf5058
 
 # This is required for Font-Awesome, but not used as the main sass compiler
 
