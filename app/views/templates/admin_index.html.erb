--- conflicted
+++ resolved
@@ -10,65 +10,6 @@
     </p>
   </div>
 </div>
-<<<<<<< HEAD
-=======
-<div class="div_clear"></div>
-
-<!-- List of own templates -->
-<% if @org_templates.length > 0 then %>
-  <table id="dmp_table" class="dmp_table tablesorter">
-      <thead>
-        <tr>
-            <th class="dmp_th_small"><%= _('Title') %></th>
-            <th class="dmp_th_medium"><%= _('Description') %></th>
-            <th class="dmp_th_small"><%= _('Status') %></th>
-            <th class="dmp_th_small"><%= _('Last updated') %></th>
-            <td class="dmp_th_small"><%= _('Actions') %></td>
-        </tr>
-      </thead>
-      <tbody>
-      <% @org_templates.each do |hash| %>
-
-        <tr>
-          <td class="dmp_td_small">
-            <%= hash[:current].title %>
-          </td>
-            <td class="dmp_td_medium">
-              <%= raw hash[:current].description.truncate(90, omission: _('... (continued)')) unless hash[:current].description.nil? %>
-            </td>
-            <td class="dmp_td_small">
-              <% if hash[:live].nil? %>
-								<%= _('Unpublished') %>
-
-              <% elsif hash[:current].dirty? %>
-                <%= _('Unpublished changes') %>
-
-							<% else %>
-								<%= _('Published') %>
-              <% end %>
-          	</td>
-						<td class="dmp_td_small">
-            	<% last_temp_updated = hash[:current].updated_at %>
-           	 	<%= l last_temp_updated.to_date, formats: :short %>
-          	</td>
-
-            <td class="dmp_td_small">
-            	<%= link_to _('Edit'), admin_template_template_path(id: hash[:current].id, edit: "true"), class: "dmp_table_link" %>
-            	<%= link_to _('History'), admin_template_history_template_path(id: hash[:current].id), class: "dmp_table_link" %>
-							<!-- If the template has never been published or it has changed -->
-							<% if hash[:live].nil? %>
-								<br /><%= link_to _('Publish'), admin_publish_template_path(hash[:current]), method: :put, class: "dmp_table_link" %>
-							<% elsif hash[:current].dirty? %>
-								<br /><%= link_to _('Publish changes'), admin_publish_template_path(hash[:current]), method: :put, class: "dmp_table_link" %>
-							<% else %>
-								<br /><%= link_to _('Unpublish'), admin_unpublish_template_path(hash[:current]), method: :put, class: "dmp_table_link" %>
-							<% end %>
-            </td>
-         </tr>
-        <% end %>
-      </tbody>
-    </table>
->>>>>>> c85e75b6
 
 <div class="row">
   <div class="col-md-12">
@@ -145,7 +86,6 @@
         <%= _('Funders templates') %>
       </h2>
 
-<<<<<<< HEAD
       <!-- List of funders templates -->
       <% if @funder_templates.length > 0 then %>
         <table class="dmp_table tablesorter">
@@ -178,7 +118,7 @@
                     <% elsif hash[:live].nil? %>
                       <!-- The template does not have a live version -->
                       <%= b_label = _('Un-published') %>
-                    <% elsif !hash[:current].published? %>
+                    <% elsif hash[:current].dirty? %>
                       <%= _('You have un-published changes') %>
                     <% else %>
                       <%= _('Published') %>
@@ -204,11 +144,11 @@
                 
                   <% end %>
 
-                  <% if !hash[:current].customization_of.nil? %>
+                  <% if !hash[:current].customization_of.nil? && !hash[:stale] %>
                     <% if hash[:live].nil? || hash[:current].dirty? %>
                       <%= link_to _('Publish'), admin_publish_template_path(hash[:current]), method: :put, class: "dmp_table_link" %>
                     <% end %>
-                    <% if !hash[:live].nil? %>
+                    <% if hash[:live].present? %>
                       <%= link_to _('Unpublish'), admin_unpublish_template_path(hash[:current]), method: :put, class: "dmp_table_link" %>
                     <% end %>
                   <% end %>
@@ -220,79 +160,4 @@
       <% end %>
     <% end %>
   </div>
-</div>
-=======
-  <!-- List of funders templates -->
-  <% if @funder_templates.length > 0 then %>
-    <table id="dmp_table_2" class="dmp_table tablesorter">
-      <thead>
-        <tr>
-          <th class="dmp_th_small"><%= _('Title') %></th>
-          <th class="dmp_th_medium"><%= _('Description') %></th>
-          <th class="dmp_th_small"><%= _('Status') %></th>
-          <th class="dmp_th_small"><%= _('Last updated') %></th>
-          <td class="dmp_th_small"><%= _('Actions') %></td>
-        </tr>
-      </thead>
-      <tbody>
-        <% @funder_templates.each do |hash| %>
-          <tr>
-            <td class="dmp_td_small">
-              <%= hash[:current].title%>
-            </td>
-            <td class="dmp_td_medium">
-              <%= raw hash[:current].description.truncate(90, omission: _('... (continued)')) %>
-            </td>
-            <td class="dmp_td_small">
-							<!-- If this is a funder template -->
-							<% if hash[:current].customization_of.nil? %>
-							<!-- This is a customization of a funder template -->
-							<% else %>
-								<!-- If the original funder template has been changed -->
-								<% if hash[:stale] %>
-									<%= _('Original funder template has changed!')%>
-								<% elsif hash[:live].nil? %>
-									<!-- The template does not have a live version -->
-									<%= b_label = _('Un-published') %>
-								<% elsif hash[:current].dirty? %>
-									<%= _('You have un-published changes') %>
-								<% else %>
-									<%= _('Published') %>
-								<% end %>
-							<% end %>
-            </td>
-            <td class="dmp_td_small">
-              <% last_updated = hash[:current].updated_at %>
-              <%= l last_updated.to_date, formats: :short %>
-            </td>
-            <td class="dmp_td_small">
-							<% if hash[:current].customization_of.nil? %>
-								<% b_label = _('Customise') %>
-								<%= link_to b_label, admin_customize_template_path(hash[:current]), method: :get, class: "dmp_table_link" %>
-              <% else %>
-                <% if hash[:stale] %>
-                  <% b_label = _('Transfer customisation') %>
-                  <%= link_to b_label, admin_transfer_customization_template_path(hash[:funder_live]), class: "dmp_table_link" %>
-                <% else %>
-                  <% b_label = _('Edit customisation') %>
-                  <%= link_to b_label, admin_template_template_path(hash[:current]), class: "dmp_table_link" %>
-                <% end %>
-
-              <% end %>
-
-							<% if !hash[:current].customization_of.nil? && !hash[:stale] %>
-								<% if hash[:live].nil? || hash[:current].dirty? %>
-									<%= link_to _('Publish'), admin_publish_template_path(hash[:current]), method: :put, class: "dmp_table_link" %>
-								<% end %>
-								<% if hash[:live].present? %>
-									<%= link_to _('Unpublish'), admin_unpublish_template_path(hash[:current]), method: :put, class: "dmp_table_link" %>
-								<% end %>
-							<% end %>
-            </td>
-          </tr>
-        <% end %>
-      </tbody>
-    </table>
-  <% end %>
-<% end %>
->>>>>>> c85e75b6
+</div>