# app/controllers/registrations_controller.rb
class RegistrationsController < Devise::RegistrationsController

  def edit
    @languages = Language.all.order("name")
    @orgs = Org.where(parent_id: nil).order("name")
    @other_organisations = Org.where(parent_id: nil, is_other: true).pluck(:id)
  end

  # POST /resource
  def create
    logger.debug "#{sign_up_params}"
  	if sign_up_params[:accept_terms] != "1" then
  	  redirect_to after_sign_up_error_path_for(resource), alert: I18n.t('helpers.you_must_accept')
  	else
  		existing_user = User.find_by_email(sign_up_params[:email])
  		if !existing_user.nil? then
<<<<<<< HEAD
            redirect_to after_sign_up_error_path_for(resource), alert: I18n.t('helpers.email_already_registered')
=======
  			if (existing_user.password == "" || existing_user.password.nil?) && existing_user.confirmed_at.nil? then
  				@user = existing_user
  				do_update(false, true)
  			else
          redirect_to after_sign_up_error_path_for(resource), alert: I18n.t('helpers.email_already_registered')
  			end
>>>>>>> 0dce8810
  		else
        build_resource(sign_up_params)
  			if resource.save
  			  if resource.active_for_authentication?
    				set_flash_message :notice, :signed_up if is_navigational_format?
    				sign_up(resource_name, resource)
    				respond_with resource, location: after_sign_up_path_for(resource)
  			  else
    				set_flash_message :notice, :"signed_up_but_#{resource.inactive_message}" if is_navigational_format?
    				#expire_session_data_after_sign_in!  <-- DEPRECATED BY DEVISE
    				respond_with resource, location: after_inactive_sign_up_path_for(resource)
  			  end
  			else
  			  clean_up_passwords resource
  			  redirect_to after_sign_up_error_path_for(resource), alert: I18n.t('helpers.error_registration_check')
  			end
		  end
    end
  end


  def update
  	if user_signed_in? then
      @user = User.find(current_user.id)
      do_update
    else
      render(file: File.join(Rails.root, 'public/403.html'), status: 403, layout: false)
    end
  end

  private

  # check if we need password to update user data
  # ie if password or email was changed
  # extend this as needed
  def needs_password?(user, params)
    user.email != params[:user][:email] || params[:user][:password].present?
  end

  def do_update(require_password = true, confirm = false)
	  if require_password then
		  successfully_updated = if needs_password?(@user, params)
      @user.update_with_password(params[:user])
      else
        # remove the virtual current_password attribute update_without_password
        # doesn't know how to ignore it
        params[:user].delete(:current_password)
        @user.update_without_password(params[:user])
      end
    else
    	@user.update_attributes(password: params[:user][:password], password_confirmation: params[:user][:password_confirmation])
    	successfully_updated = @user.update_without_password(params[:user])
    end

    # If the user selected a new language setting, go ahead and reset the locale
    if params[:user][:language_id]
      if @user.language_id != params[:user][:language_id]
        params[:locale] = Language.find(params[:user][:language_id]).abbreviation
        set_locale
      end
    end

    #unlink shibboleth from user's details
    if params[:unlink_flag] == 'true' then
      @user.update_attributes(shibboleth_id: "")
    end

    if successfully_updated
  		if confirm then
  			@user.skip_confirmation!
  			@user.save!
  		end
        set_flash_message :notice, :updated
        # Sign in the user bypassing validation in case his password changed
        sign_in @user, bypass: true
        redirect_to({controller: "registrations", action: "edit"}, {notice: I18n.t('helpers.project.details_update_success')})
    else
      render "edit"
    end
  end

  def sign_up_params
    params.require(:user).permit(:email, :password, :password_confirmation, :accept_terms,
                                 :organisation_id, :other_organisation)
  end

end<|MERGE_RESOLUTION|>--- conflicted
+++ resolved
@@ -15,16 +15,12 @@
   	else
   		existing_user = User.find_by_email(sign_up_params[:email])
   		if !existing_user.nil? then
-<<<<<<< HEAD
-            redirect_to after_sign_up_error_path_for(resource), alert: I18n.t('helpers.email_already_registered')
-=======
   			if (existing_user.password == "" || existing_user.password.nil?) && existing_user.confirmed_at.nil? then
   				@user = existing_user
   				do_update(false, true)
   			else
           redirect_to after_sign_up_error_path_for(resource), alert: I18n.t('helpers.email_already_registered')
   			end
->>>>>>> 0dce8810
   		else
         build_resource(sign_up_params)
   			if resource.save
