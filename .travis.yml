--- conflicted
+++ resolved
@@ -3,31 +3,6 @@
 # Ruby is the main language of the project.
 language: ruby
 
-<<<<<<< HEAD
-addons:
-  apt:
-    sources:
-      - google-chrome
-    packages:
-      - google-chrome-stable
-
-rvm:
-  - 2.4.4
-before_install:
-  - curl -sL https://deb.nodesource.com/setup_8.x | sudo -E bash - && sudo apt-get install -y nodejs
-before_script:
-  - cd lib/assets && npm install && npm run bundle --no-watch && cd -
-  - cp config/database_example.yml config/database.yml
-  - cp config/secrets_example.yml config/secrets.yml
-  - cp config/branding_example.yml config/branding.yml
-  - cp config/initializers/devise.rb.example config/initializers/devise.rb
-  - cp config/initializers/recaptcha.rb.example config/initializers/recaptcha.rb
-  - cp config/initializers/wicked_pdf.rb.example config/initializers/wicked_pdf.rb
-  - bundle exec rake db:drop RAILS_ENV=test
-  - bundle exec rake db:create RAILS_ENV=test
-  - bundle exec rake db:schema:load RAILS_ENV=test
-  - bundle exec rake db:migrate RAILS_ENV=test
-=======
 bundler_args: --with development,ci
 
 # Cache third party dependencies for faster builds
@@ -38,12 +13,15 @@
     # Cache NPM packages
     - lib/assets/node_modules
     - $HOME/.npm
-
+    
 addons:
   chrome: beta
   apt:
+    sources:
+      - google-chrome
     packages:
-        - nodejs
+      - nodejs
+      - google-chrome-stable
 
 matrix:
   fast_finish: true
@@ -51,22 +29,18 @@
 rvm:
   # Use 2.4.1, since this is installed by default on Travis (1st Aug, 2018)
   - 2.4.1
-
+  
 # These env variables will set up a separate testing environment for each
 # combination of variables.
 env:
   # Run specs once with each database adapter we support
   - DB_ADAPTER=postgresql
   - DB_ADAPTER=mysql2
->>>>>>> 1d58e222
 
 # Main test script
 script:
-<<<<<<< HEAD
-  - bundle exec rspec spec
-=======
   # Precompile the assets
-  - cd lib/assets && npm install && npm run bundle -- -p && cd -
+  - cd lib/assets && npm install && npm run bundle --no-watch && cd -
   # Copy over config files needed for setup, and create DB
   - bin/setup
   # Default test stage: Run all specs, listing the 10 slowest.
@@ -87,5 +61,4 @@
 
     - stage: security
       name: "Bundle audit"
-      script: bundle exec bundle-audit check --update
->>>>>>> 1d58e222
+      script: bundle exec bundle-audit check --update