--- conflicted
+++ resolved
@@ -1,8 +1,6 @@
 require File.expand_path('../boot', __FILE__)
 
 require 'rails/all'
-<<<<<<< HEAD
-=======
 require 'recaptcha/rails'
 require 'csv'
 
@@ -16,7 +14,6 @@
 #end
 #Bundler.require(:default, Rails.env)
 #Changed when migrated to rails 4.0.0
->>>>>>> 8c4c9cd5
 Bundler.require(*Rails.groups)
 
 begin
