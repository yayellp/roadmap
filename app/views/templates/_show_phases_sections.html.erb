--- conflicted
+++ resolved
@@ -37,11 +37,7 @@
       <tbody>
         <% (1..phase_hash[:sections].length).each do |section_no| %>
           <% section = phase_hash[:sections][section_no] %>
-<<<<<<< HEAD
-          <% if section %>
-=======
           <% if section.present? %>
->>>>>>> 85f323ee
             <tr >
               <th class="dmp_th_border" >
                 <p><%= section[:data].title %></p>
