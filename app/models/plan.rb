class Plan < ActiveRecord::Base
  ##
  # Associations
  belongs_to :template
  has_many :phases, through: :template
  has_many :sections, through: :phases
  has_many :questions, through: :sections
<<<<<<< HEAD
  has_many :answers
  has_many :notes, through: :answers
=======
  has_many :answers, dependent: :destroy
  has_many :notes, through: :answers
  has_many :roles, dependent: :destroy
  has_many :users, through: :roles
  has_many :plan_guidance_groups, dependent: :destroy
  has_many :guidance_groups, through: :plan_guidance_groups

  accepts_nested_attributes_for :template
>>>>>>> df0fbddd
  has_many :exported_plans

  has_many :roles
# COMMENTED OUT THE DIRECT CONNECTION HERE TO Users to prevent assignment of users without an access_level specified (currently defaults to creator)
#  has_many :users, through: :roles


  ##
  # Possibly needed for active_admin
  #   -relies on protected_attributes gem as syntax depricated in rails 4.2
  attr_accessible :locked, :project_id, :version_id, :version, :plan_sections, 
                  :exported_plans, :project, :title, :template, :grant_number,
                  :identifier, :principal_investigator, :principal_investigator_identifier,
                  :description, :data_contact, :funder_name, :visibility, :exported_plans,
                  :roles, :users, :as => [:default, :admin]
  accepts_nested_attributes_for :roles

  # public is a Ruby keyword so using publicly
  enum visibility: [:organisationally_visible, :publicly_visible, :is_test, :privately_visible]

<<<<<<< HEAD
  validates :template, :title, presence: true
=======
  #TODO: work out why this messes up plan creation
  #validates :template, :title, :users, presence: true
>>>>>>> df0fbddd

  ##
  # Constants
  A4_PAGE_HEIGHT = 297 #(in mm)
  A4_PAGE_WIDTH = 210 #(in mm)
  ROUNDING = 5 #round estimate up to nearest 5%
  FONT_HEIGHT_CONVERSION_FACTOR = 0.35278 #convert font point size to mm
  FONT_WIDTH_HEIGHT_RATIO = 0.4 #Assume glyph width averages 2/5 the height

  ##
  # Settings for the template
  has_settings :export, class_name: 'Settings::Template' do |s|
    s.key :export, defaults: Settings::Template::DEFAULT_SETTINGS
  end
  alias_method :super_settings, :settings

<<<<<<< HEAD



  # EVALUATE CLASS AND INSTANCE METHODS BELOW
  #
  # What do they do? do they do it efficiently, and do we need them?
  # Special note, these are both the methods in the old plan, and in the old project


=======
  

  def new
        if user_signed_in? then
            @plan = Plan.new
            authorize @plan
            @funders = Org.funder.all 

            respond_to do |format|
              format.html # new.html.erb
            end
        else
            respond_to do |format|
                format.html { redirect_to edit_user_registration_path }
            end
        end
    end
>>>>>>> df0fbddd







  ##
  # Proxy through to the template settings (or defaults if this plan doesn't have
  # an associated template) if there are no settings stored for this plan.
  # `key` is required by rails-settings, so it's required here, too.
  #
  # @param key [Key] a key required by rails
  # @return [Settings] settings for this plan's template
  def settings(key)
    self_settings = self.super_settings(key)
    return self_settings if self_settings.value?
#    self.dmptemplate.settings(key)
    self.template.settings(key) unless self.template.nil?
  end

  ##
  # returns the template for this plan, or generates an empty template and returns that
  #
  # @return [Dmptemplate] the template associated with this plan
	def dmptemplate
		#self.project.try(:dmptemplate) || Dmptemplate.new
		self.template
	end



  ##
  # returns the most recent answer to the given question id
  # optionally can create an answer if none exists
  #
  # @param qid [Integer] the id for the question to find the answer for
  # @param create_if_missing [Boolean] if true, will genereate a default answer to the question
  # @return [Answer,nil] the most recent answer to the question, or a new question with default value, or nil
	def answer(qid, create_if_missing = true)
  	answer = answers.where(:question_id => qid).order("created_at DESC").first
  	question = Question.find(qid)
		if answer.nil? && create_if_missing then
			answer = Answer.new
			answer.plan_id = id
			answer.question_id = qid
			answer.text = question.default_value
			default_options = Array.new
			question.question_options.each do |option|
				if option.is_default
					default_options << option
				end
			end
			answer.question_options = default_options
		end
		return answer
	end

  ##
  # returns all of the sections for this version of the plan, and for the project's organisation
  #
  # @return [Array<Section>,nil] either a list of sections, or nil if none were found

  def set_possible_guidance_groups
    # find all the themes in this plan
    # and get the guidance groups they belong to
    logger.debug "RAY: set_possible_guidance_groups"
    ggroups = []
    self.template.phases.each do |phase|
      phase.sections.each do |section|
        section.questions.each do |question|
          question.themes.each do |theme|
            theme.guidances.each do |guidance|
              ggroups << guidance.guidance_group
            end
          end
        end
      end
    end

    self.guidance_groups = ggroups.uniq
  end




  ##
  # returns the guidances associated with the project's organisation, for a specified question
  #
  # @param question [Question] the question to find guidance for
  # @return array of hashes with orgname, themes and the guidance itself
  def guidance_for_question(question)
    guidances = []
    logger.debug "RAY: guidance_for_question"

    # add in the guidance for the template org
    unless self.template.org.nil? then
      self.template.org.guidance_groups.each do |group|
        group.guidances.each do |guidance|
          common_themes = guidance.themes.all & question.themes.all
          if common_themes.length > 0
            guidances << { orgname: self.template.org.name, theme: common_themes.join(','),  guidance: guidance }
          end
        end
      end
    end

    # add in the guidance for the user's org
    unless self.owner.org.nil? then
      self.owner.org.guidance_groups.each do |group|
        group.guidances.each do |guidance|
          common_themes = guidance.themes.all & question.themes.all
          if common_themes.length > 0
            guidances << { orgname: self.template.org.name, theme: common_themes.join(','),  guidance: guidance }
          end
        end
      end
    end

    # Get guidance by theme from any guidance groups currently selected
    self.plan_guidance_groups.where(selected: true).each do |pgg|
      group = pgg.guidance_group
      group.guidances.each do |guidance|
        common_themes = guidance.themes.all & question.themes.all
        if common_themes.length > 0
          guidances << { orgname: self.template.org.name, theme: common_themes.join(','),  guidance: guidance }
        end
      end
    end

    return guidances
  end

  ##
  # adds the given guidance to a hash indexed by a passed guidance group and theme
  #
  # @param guidance_array [{GuidanceGroup => {Theme => Array<Gudiance>}}] the passed hash of arrays of guidances.  Indexed by GuidanceGroup and Theme.
  # @param guidance_group [GuidanceGroup] the guidance_group index of the hash
  # @param theme [Theme] the theme object for the GuidanceGroup
  # @param guidance [Guidance] the guidance object to be appended to the correct section of the array
  # @return [{GuidanceGroup => {Theme => Array<Guidance>}}] the updated object which was passed in
  def add_guidance_to_array(guidance_array, guidance_group, theme, guidance)
    if guidance_array[guidance_group].nil? then
      guidance_array[guidance_group] = {}
    end
    if theme.nil? then
      if guidance_array[guidance_group]["no_theme"].nil? then
        guidance_array[guidance_group]["no_theme"] = []
      end
      if !guidance_array[guidance_group]["no_theme"].include?(guidance) then
        guidance_array[guidance_group]["no_theme"].push(guidance)
      end
    else
      if guidance_array[guidance_group][theme].nil? then
        guidance_array[guidance_group][theme] = []
      end
      if !guidance_array[guidance_group][theme].include?(guidance) then
        guidance_array[guidance_group][theme].push(guidance)
      end
    end
      return guidance_array
  end

  ##
  # determines if the plan is editable by the specified user
  #
  # @param user_id [Integer] the id for a user
  # @return [Boolean] true if user can edit the plan
	def editable_by?(user_id)
    role = roles.where(user_id: user_id).first
    return role.present? && role.editor?
	end

  ##
  # determines if the plan is readable by the specified user
  # TODO: introduce explicit readable rather than implicit
  # currently role with no flags = readable
  #
  # @param user_id [Integer] the id for a user
  # @return [Boolean] true if the user can read the plan
	def readable_by?(user_id)
    role = roles.where(user_id: user_id).first
    return role.present?
	end

  ##
  # determines if the plan is administerable by the specified user
  #
  # @param user_id [Integer] the id for the user
  # @return [Boolean] true if the user can administer the plan
	def administerable_by?(user_id)
    role = roles.where(user_id: user_id).first
    return role.present? && role.administrator?
	end


  ##
  # defines and returns the status of the plan
  # status consists of a hash of the num_questions, num_answers, sections, questions, and spaced used.
  # For each section, it contains theid's of each of the questions
  # for each question, it contains the answer_id, answer_created_by, answer_text, answer_options_id, aand answered_by
  #
  # @return [Status]
	def status
		status = {
			"num_questions" => 0,
			"num_answers" => 0,
			"sections" => {},
			"questions" => {},
			"space_used" => 0 # percentage of available space in pdf used
		}

		space_used = height_of_text(self.title, 2, 2)

		sections.each do |s|
			space_used += height_of_text(s.title, 1, 1)
			section_questions = 0
			section_answers = 0
			status["sections"][s.id] = {}
			status["sections"][s.id]["questions"] = Array.new
			s.questions.each do |q|
				status["num_questions"] += 1
				section_questions += 1
				status["sections"][s.id]["questions"] << q.id
				status["questions"][q.id] = {}
				answer = answer(q.id, false)

				space_used += height_of_text(q.text) unless q.text == s.title
				space_used += height_of_text(answer.try(:text) || I18n.t('helpers.plan.export.pdf.question_not_answered'))

				if ! answer.nil? then
					status["questions"][q.id] = {
						"answer_id" => answer.id,
						"answer_created_at" => answer.created_at.to_i,
						"answer_text" => answer.text,
						"answer_option_ids" => answer.question_options.pluck(:id),
						"answered_by" => answer.user.name
					}
                    q_format = q.question_format
          status["num_answers"] += 1 if (q_format.title == I18n.t("helpers.checkbox") || q_format.title == I18n.t("helpers.multi_select_box") ||
                                        q_format.title == I18n.t("helpers.radio_buttons") || q_format.title == I18n.t("helpers.dropdown")) || answer.text.present?
          section_answers += 1
          #TODO: include selected options in space estimate
        else
          status["questions"][q.id] = {
            "answer_id" => nil,
            "answer_created_at" => nil,
            "answer_text" => nil,
            "answer_option_ids" => nil,
            "answered_by" => nil
          }
        end
         status["sections"][s.id]["num_questions"] = section_questions
         status["sections"][s.id]["num_answers"] = section_answers
      end
    end

    status['space_used'] = estimate_space_used(space_used)
    return status
  end


  ##
  # defines and returns the details for the plan
  # details consists of a hash of: project_title, phase_title, and for each section,
  # section: title, question text for each question, answer type and answer value
  #
  # @return [Details]
  def details
    details = {
      "project_title" => project.title,
      "phase_title" => version.phase.title,
      "sections" => {}
    }
    sections.sort_by(&:"number").each do |s|
      details["sections"][s.number] = {}
      details["sections"][s.number]["title"] = s.title
      details["sections"][s.number]["questions"] = {}
      s.questions.order("number").each do |q|
        details["sections"][s.number]["questions"][q.number] = {}
        details["sections"][s.number]["questions"][q.number]["question_text"] = q.text
        answer = answer(q.id, false)
        if ! answer.nil? then
                    q_format = q.question_format
          if (q_format.title == t("helpers.checkbox") || q_format.title == t("helpers.multi_select_box") ||
                                        q_format.title == t("helpers.radio_buttons") || q_format.title == t("helpers.dropdown")) then
            details["sections"][s.number]["questions"][q.number]["selections"] = {}
            answer.options.each do |o|
              details["sections"][s.number]["questions"][q.number]["selections"][o.number] = o.text
            end
          end
          details["sections"][s.number]["questions"][q.number]["answer_text"] = answer.text
        end
      end
    end
    return details
  end

  ##
  # determines wether or not a specified section of a plan is locked to a specified user and returns a status hash
  #
  # @param section_id [Integer] the setion to determine if locked
  # @param user_id [Integer] the user to determine if locked for
  # @return [Hash{String => Hash{String => Boolean, nil, String, Integer}}]
  def locked(section_id, user_id)
    plan_section = plan_sections.where("section_id = ? AND user_id != ? AND release_time > ?", section_id, user_id, Time.now).last
    if plan_section.nil? then
      status = {
        "locked" => false,
        "locked_by" => nil,
        "timestamp" => nil,
        "id" => nil
      }
    else
      status = {
        "locked" => true,
        "locked_by" => plan_section.user.name,
        "timestamp" => plan_section.updated_at,
        "id" => plan_section.id
      }
    end
  end

  ##
  # for each section, lock the section with the given user_id
  #
  # @param user_id [Integer] the id for the user who can use the sections
  def lock_all_sections(user_id)
    sections.each do |s|
      lock_section(s.id, user_id, 1800)
    end
  end

  ##
  # for each section, unlock the section
  #
  # @param user_id [Integer] the id for the user to unlock the sections for
  def unlock_all_sections(user_id)
    plan_sections.where(:user_id => user_id).order("created_at DESC").each do |lock|
      lock.delete
    end
  end

  ##
  # for each section, unlock the section
  # Not sure how this is different from unlock_all_sections
  #
  # @param user_id [Integer]
  def delete_recent_locks(user_id)
    plan_sections.where(:user_id => user_id).each do |lock|
      lock.delete
    end
  end

  ##
  # Locks the specified section to only be used by the specified user, for the number of secconds specified
  #
  # @param section_id [Integer] the id of the section to be locked
  # @param user_id [Integer] the id of the user who can use the section
  # @param release_time [Integer] the number of secconds the section will be locked for, defaults to 60
  # @return [Boolean] wether or not the section was locked
  def lock_section(section_id, user_id, release_time = 60)
    status = locked(section_id, user_id)
    if ! status["locked"] then
      plan_section = PlanSection.new
      plan_section.plan_id = id
      plan_section.section_id = section_id
      plan_section.release_time = Time.now + release_time.seconds
      plan_section.user_id = user_id
      plan_section.save
    elsif status["current_user"] then
      plan_section = PlanSection.find(status["id"])
      plan_section.release_time = Time.now + release_time.seconds
      plan_section.save
    else
      return false
    end
  end

  ##
  # unlocks the specified section for the specified user
  #
  # @param section_id [Integer] the id for the section to be unlocked
  # @param user_id [Integer] the id for the user for whom the section was previously locked
  # @return [Boolean] wether or not the lock was removed
  def unlock_section(section_id, user_id)
    plan_sections.where(:section_id => section_id, :user_id => user_id).order("created_at DESC").each do |lock|
      lock.delete
    end
  end

  ##
  # returns the time of either the latest answer to any question, or the latest update to the model
  #
  # @return [DateTime] the time at which the plan was last changed
  def latest_update
    if answers.any? then
      last_answered = answers.order("updated_at DESC").first.updated_at
      if last_answered > updated_at then
        return last_answered
      else
        return updated_at
      end
    else
      return updated_at
    end
  end

  ##
  # returns an array of hashes.  Each hash contains the question's id, the answer_id,
  # the answer_text, the answer_timestamp, and the answer_options
  #
  # @param section_id [Integer] the section to find answers of
  # @return [Array<Hash{String => nil,String,Integer,DateTime}]
  def section_answers(section_id)
    section = Section.find(section_id)
     section_questions = Array.new
     counter = 0
     section.questions.each do |q|
       section_questions[counter] = {}
       section_questions[counter]["id"] = q.id
       #section_questions[counter]["multiple_choice"] = q.multiple_choice
       q_answer = answer(q.id, false)
       if q_answer.nil? then
         section_questions[counter]["answer_id"] = nil
         if q.suggested_answers.find_by_organisation_id(project.organisation_id).nil? then
           section_questions[counter]["answer_text"] = ""
         else
           section_questions[counter]["answer_text"] = q.default_value
         end
         section_questions[counter]["answer_timestamp"] = nil
         section_questions[counter]["answer_options"] = Array.new
       else
         section_questions[counter]["answer_id"] = q_answer.id
         section_questions[counter]["answer_text"] = q_answer.text
         section_questions[counter]["answer_timestamp"] = q_answer.created_at
         section_questions[counter]["answer_options"] = q_answer.options.pluck(:id)
       end
       counter = counter + 1
     end
     return section_questions
  end



  ##
  # assigns the passed user_id to the creater_role for the project
  # gives the user rights to read, edit, administrate, and defines them as creator
  #
  # @param user_id [Integer] the user to be given priveleges' id
  def assign_creator(user_id)
    add_user(user_id, true, true, true)
  end
  



  ##
  # Based on the height of the text gathered so far and the available vertical
  # space of the pdf, estimate a percentage of how much space has been used.
  # This is highly dependent on the layout in the pdf. A more accurate approach
  # would be to render the pdf and check how much space had been used, but that
  # could be very slow.
  # NOTE: This is only an estimate, rounded up to the nearest 5%; it is intended
  # for guidance when editing plan data, not to be 100% accurate.
  #
  # @param used_height [Integer] an estimate of the height used so far
  # @return [Integer] the estimate of space used of an A4 portrain
  def estimate_space_used(used_height)
    @formatting ||= self.settings(:export).formatting

    return 0 unless @formatting[:font_size] > 0

    margin_height    = @formatting[:margin][:top].to_i + @formatting[:margin][:bottom].to_i
    page_height      = A4_PAGE_HEIGHT - margin_height # 297mm for A4 portrait
    available_height = page_height * self.dmptemplate.settings(:export).max_pages

    percentage = (used_height / available_height) * 100
    (percentage / ROUNDING).ceil * ROUNDING # round up to nearest five
  end

  ##
  # Take a guess at the vertical height (in mm) of the given text based on the
  # font-size and left/right margins stored in the plan's settings.
  # This assumes a fixed-width for each glyph, which is obviously
  # incorrect for the font-face choices available; the idea is that
  # they'll hopefully average out to that in the long-run.
  # Allows for hinting different font sizes (offset from base via font_size_inc)
  # and vertical margins (i.e. for heading text)
  #
  # @param text [String] the text to estimate size of
  # @param font_size_inc [Integer] the size of the font of the text, defaults to 0
  # @param vertical_margin [Integer] the top margin above the text, defaults to 0
  def height_of_text(text, font_size_inc = 0, vertical_margin = 0)
    @formatting     ||= self.settings(:export).formatting
    @margin_width   ||= @formatting[:margin][:left].to_i + @formatting[:margin][:right].to_i
    @base_font_size ||= @formatting[:font_size]

    return 0 unless @base_font_size > 0

    font_height = FONT_HEIGHT_CONVERSION_FACTOR * (@base_font_size + font_size_inc)
    font_width  = font_height * FONT_WIDTH_HEIGHT_RATIO # Assume glyph width averages at 2/5s the height
    leading     = font_height / 2

    chars_in_line = (A4_PAGE_WIDTH - @margin_width) / font_width # 210mm for A4 portrait
    num_lines = (text.length / chars_in_line).ceil

    (num_lines * font_height) + vertical_margin + leading
  end



  ##
  # sets a new funder for the project
  # defaults to the first dmptemplate if the current template is nill and the funder has more than one dmptemplate
  #
  # @param new_funder_id [Integer] the id for a new funder
  # @return [Organisation] the new funder
  def funder_id=(new_funder_id)
    if new_funder_id != "" then
      new_funder = Org.find(new_funder_id);
      if new_funder.dmptemplates.count >= 1 && self.dmptemplate.nil? then
        self.dmptemplate = new_funder.dmptemplates.first
      end
    end
  end

  ##
  # returns the funder id for the plan
  #
  # @return [Integer, nil] the id for the funder
  def funder_id
    if self.template.nil? then
      return nil
    end
    return self.template.org
  end

  ##
  # returns the funder organisation for the project or nil if none is specified
  #
  # @return [Organisation, nil] the funder for project, or nil if none exists
  def funder
    if self.dmptemplate.nil? then
      return nil
    end
    template_org = self.dmptemplate.organisation
    if template_org.organisation_type.name == constant("organisation_types.funder").downcase
      return template_org
    else
      return nil
    end
  end

  ##
  # returns the name of the funder for the project
  #
  # @return [String] the name fo the funder for the project
  def funder_name
    if self.funder.nil?
      return read_attribute(:funder_name)
    else
      return self.funder.name
    end
  end

  ##
  # defines a new funder_name for the project.
  #
  # @param new_funder_name [String] the string name of the new funder
  # @return [Integer, nil] the org_id of the new funder
  def funder_name=(new_funder_name)
    write_attribute(:funder_name, new_funder_name)
    org_table = Org.arel_table
    existing_org = Org.where(org_table[:name].matches(new_funder_name))
    if existing_org.nil?
      existing_org = Org.where(org_table[:abbreviation].matches(new_funder_name))
    end
    unless existing_org.empty?
      self.funder_id=existing_org.id
    end
  end

  ##
  # sets a new institution_id if there is no current organisation
  #
  # @param new_institution_id [Integer] the id for the new institution
  # @return [Integer, Bool] false if an organisation exists, or the id of the set org if a new organisation is set
  def institution_id=(new_institution_id)
    if organisation.nil? then
      self.organisation_id = new_institution_id
    end
  end

  ##
  # returns the organisation which is root over the owning organisation
  #
  # @return [Integer, nil] the organisation_id or nil
  def institution_id
#    if organisation.nil?
#      return nil
#    else
#      return organisation.root.id
#    end
     return template.org.id
  end

  ##
  # defines a new organisation_id for the project
  # but is confusingly labled unit_id
  #
  # @param new_unit_id [Integer]
  # @return [Integer, Boolean] the new organisation ID or false if no unit_id was passed
  def unit_id=(new_unit_id)
    unless new_unit_id.nil? ||new_unit_id == ""
      self.organisation_id = new_unit_id
    end
  end

  ##
  # returns the organisation_id or nil
  # again seems redundant
  #
  # @return [nil, Integer] nil if no organisation, or the id if there is an organisation specified
  def unit_id
    if organisation.nil? || organisation.parent_id.nil?
      return nil
    else
      return organisation_id
    end
  end


  ##
  # assigns the passed user_id as an editor for the project
  # gives the user rights to read and edit
  #
  # @param user_id [Integer] the user to be given priveleges' id
  def assign_editor(user_id)
    add_user(user_id, true)
  end

  ##
  # assigns the passed user_id as a reader for the project
  # gives the user rights to read
  #
  # @param user_id [Integer] the user to be given priveleges' id
  def assign_reader(user_id)
    add_user(user_id)
  end

  ##
  # assigns the passed user_id as an administrator for the project
  # gives the user rights to read, adit, and administrate the project
  #
  # @param user_id [Integer] the user to be given priveleges' id
  def assign_administrator(user_id)
    add_user(user_id, true, true)
  end

  ##
  # returns the projects which the user can atleast read
  #
  # @param user_id [Integer] the user to lookup projects for
  # @return [Array<Project>] list of all projects the user can atleast read
  def self.projects_for_user(user_id)
    projects = Array.new
    groups = ProjectGroup.where("user_id = ?", user_id)
    unless groups.nil? then
      groups.each do |group|
        unless group.project.nil? then
          projects << group.project
        end
      end
    end
    return projects
  end

  ##
  # whether or not the specified user_id created this project
  # should be renamed to created_by?
  #
  # @param user_id [Integer] the user to check the priveleges of
  # @return [Boolean] true if the user created the project
  def created_by(user_id)
    user = project_groups.find_by_user_id(user_id)
    if (! user.nil?) && user.project_creator then
      return true
    else
      return false
    end
  end

  ##
  # the datetime for the latest update of this project, or any plan it owns
  #
  # @return [DateTime] the time of latest update
  def latest_update
    latest_update = updated_at
    plans.each do |plan|
      if plan.latest_update > latest_update then
        latest_update = plan.latest_update
      end
    end
    return latest_update
  end

  # Getters to match 'My plans' columns

  ##
  # the title of the project
  #
  # @return [String] the title of the project
  def name
    self.title
  end

  ##
  # the owner of the project
  #
  # @return [User] the creater of the project
  def owner
    self.roles.each do |role|
      if role.creator?
        return role.user
      end
    end
    return nil
  end

  ##
  # the time the project was last updated, formatted as a date
  #
  # @return [Date] last update as a date
  def last_edited
    self.latest_update.to_date
  end

  ##
  # whether or not the plan is shared with anybody
  #
  # @return [Boolean] true if the project has been shared
  def shared?
    self.project_groups.count > 1
  end

  alias_method :shared, :shared?

  ##
  # the organisation who owns the project
  #
  # @return [Dmptemplate,Organisation,String] the template, it's owner, or it's owner's abreviation
  def template_owner
    self.dmptemplate.try(:organisation).try(:abbreviation)
  end

  private

  ##
  # adds a user to the project
  # if no flags are specified, the user is given read privleges
  #
  # @param user_id [Integer] the user to be given privleges
  # @param is_editor [Boolean] whether or not the user can edit the project
  # @param is_administrator [Boolean] whether or not the user can administrate the project
  # @param is_creator [Boolean] wheter or not the user created the project
  # @return [Array<ProjectGroup>]
  #
  # TODO: change this to specifying uniqueness of user/plan association and handle
  # that way
  #
  def add_user(user_id, is_editor = false, is_administrator = false, is_creator = false)
    Role.where(plan_id: self.id, user_id: user_id).each do |r|
      r.destroy
    end

    role = Role.new
    role.user_id = user_id
    role.plan_id = id

    role.creator= is_creator
    role.editor= is_editor
    role.administrator= is_administrator
    role.save
  end

  ##
  # creates a plan for each phase in the dmptemplate associated with this project
  # unless the phase is unpublished, it creates a new plan, and a new version of the plan and adds them to the project's plans
  #
  # @return [Array<Plan>]
  def create_plans
    dmptemplate.phases.each do |phase|
      latest_published_version = phase.latest_published_version
      unless latest_published_version.nil?
        new_plan = Plan.new
        new_plan.version = latest_published_version
        plans << new_plan
      end
    end
  end



  ##
	# Based on the height of the text gathered so far and the available vertical
	# space of the pdf, estimate a percentage of how much space has been used.
	# This is highly dependent on the layout in the pdf. A more accurate approach
	# would be to render the pdf and check how much space had been used, but that
	# could be very slow.
	# NOTE: This is only an estimate, rounded up to the nearest 5%; it is intended
	# for guidance when editing plan data, not to be 100% accurate.
  #
  # @param used_height [Integer] an estimate of the height used so far
  # @return [Integer] the estimate of space used of an A4 portrain
	def estimate_space_used(used_height)
		@formatting ||= self.settings(:export).formatting

		return 0 unless @formatting[:font_size] > 0

		margin_height    = @formatting[:margin][:top].to_i + @formatting[:margin][:bottom].to_i
		page_height      = A4_PAGE_HEIGHT - margin_height # 297mm for A4 portrait
		available_height = page_height * self.dmptemplate.settings(:export).max_pages

		percentage = (used_height / available_height) * 100
		(percentage / ROUNDING).ceil * ROUNDING # round up to nearest five
	end

  ##
	# Take a guess at the vertical height (in mm) of the given text based on the
	# font-size and left/right margins stored in the plan's settings.
	# This assumes a fixed-width for each glyph, which is obviously
	# incorrect for the font-face choices available; the idea is that
	# they'll hopefully average out to that in the long-run.
	# Allows for hinting different font sizes (offset from base via font_size_inc)
	# and vertical margins (i.e. for heading text)
  #
  # @param text [String] the text to estimate size of
  # @param font_size_inc [Integer] the size of the font of the text, defaults to 0
  # @param vertical_margin [Integer] the top margin above the text, defaults to 0
	def height_of_text(text, font_size_inc = 0, vertical_margin = 0)
		@formatting     ||= self.settings(:export).formatting
		@margin_width   ||= @formatting[:margin][:left].to_i + @formatting[:margin][:right].to_i
		@base_font_size ||= @formatting[:font_size]

		return 0 unless @base_font_size > 0

		font_height = FONT_HEIGHT_CONVERSION_FACTOR * (@base_font_size + font_size_inc)
		font_width  = font_height * FONT_WIDTH_HEIGHT_RATIO # Assume glyph width averages at 2/5s the height
		leading     = font_height / 2

		chars_in_line = (A4_PAGE_WIDTH - @margin_width) / font_width # 210mm for A4 portrait
		num_lines = (text.length / chars_in_line).ceil

		(num_lines * font_height) + vertical_margin + leading
	end

end<|MERGE_RESOLUTION|>--- conflicted
+++ resolved
@@ -5,10 +5,6 @@
   has_many :phases, through: :template
   has_many :sections, through: :phases
   has_many :questions, through: :sections
-<<<<<<< HEAD
-  has_many :answers
-  has_many :notes, through: :answers
-=======
   has_many :answers, dependent: :destroy
   has_many :notes, through: :answers
   has_many :roles, dependent: :destroy
@@ -17,7 +13,6 @@
   has_many :guidance_groups, through: :plan_guidance_groups
 
   accepts_nested_attributes_for :template
->>>>>>> df0fbddd
   has_many :exported_plans
 
   has_many :roles
@@ -38,12 +33,9 @@
   # public is a Ruby keyword so using publicly
   enum visibility: [:organisationally_visible, :publicly_visible, :is_test, :privately_visible]
 
-<<<<<<< HEAD
+  #TODO: work out why this messes up plan creation : 
+  #   briley: Removed reliance on :users, its really on :roles (shouldn't have a plan without at least a creator right?) It should be ok like this though now
   validates :template, :title, presence: true
-=======
-  #TODO: work out why this messes up plan creation
-  #validates :template, :title, :users, presence: true
->>>>>>> df0fbddd
 
   ##
   # Constants
@@ -59,41 +51,6 @@
     s.key :export, defaults: Settings::Template::DEFAULT_SETTINGS
   end
   alias_method :super_settings, :settings
-
-<<<<<<< HEAD
-
-
-
-  # EVALUATE CLASS AND INSTANCE METHODS BELOW
-  #
-  # What do they do? do they do it efficiently, and do we need them?
-  # Special note, these are both the methods in the old plan, and in the old project
-
-
-=======
-  
-
-  def new
-        if user_signed_in? then
-            @plan = Plan.new
-            authorize @plan
-            @funders = Org.funder.all 
-
-            respond_to do |format|
-              format.html # new.html.erb
-            end
-        else
-            respond_to do |format|
-                format.html { redirect_to edit_user_registration_path }
-            end
-        end
-    end
->>>>>>> df0fbddd
-
-
-
-
-
 
 
   ##
