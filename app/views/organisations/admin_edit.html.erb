<<<<<<< HEAD
<%= stylesheet_link_tag "admin" %>
<% javascript 'admin.js' %>

<% if @organisation.errors.any? %>
  <ul>
  <% @organisation.errors.full_messages.each do |msg| %>
      <li><%= msg %></li>
    <% end %>
  </ul>
<% end %>
<h1>
	<%= t('org_admin.org_details_label') %>
</h1>
   
<div class="white_background blue_border">
	<!-- body -->
	<div class="dmp_details">
          <%= form_for(@organisation, :url => admin_update_organisation_path(@organisation), :html => { :multipart => true, :id => "edit_org_details",  :method => :put}) do |f| %> 
            <!-- table with org details-->
            <table class="dmp_details_table">
                <tr>
                    <td class="first"><%= t('org_admin.org_name') %></td>
                    <td><%= f.text_field :name, 
                            :as => :string, 
                            :class => 'text_field has-tooltip', 'data-toggle' => "tooltip", 'title' => t('org_admin.name_help_text') %></td>
                </tr>
                <tr>
                    <td class="first"><%= t('org_admin.org_abbr') %></td>
                    <td><div class="div_left_icon_g">
                            <%= f.text_field :abbreviation,
                            :as => :string, 
                            :class => 'text_field' %>
                        </div>
                        <div class="div_right_icon_g">
                            <%= link_to( image_tag('help_button.png'), '#', :class => 'org_abbr_popover', :rel => "popover", 'data-html' => "true", 'data-content' => t('org_admin.templates.desc_help_text_html'))%>
                        </div>
                        <div class="clearfix"></div>
                    </td>
                
                </tr>
                <!-- organisation logo -->
                <% if @organisation.logo.present? then%>
                  <tr>
                    <td class="first"><%= t('org_admin.org_logo') %></td>
                    <td><%= image_tag @organisation.logo.url %> </td>
                  </tr>
                  <tr>
                    <td class="first"></td>
                    <td><%= f.check_box :remove_logo %>&nbsp;&nbsp;&nbsp;<%= t('org_admin.remove_logo') %></td>
                  </tr>
                <%end%>
              <tr class="blank_row"><td class="first"></td></tr>
              <tr>
                <td class="first"><%= t('org_admin.new_org_logo') %></td>
               <td><%= f.file_field :logo %></td>
              </tr>
              <tr class="blank_row"><td class="first"></td></tr>
 
                <tr>
                    <td class="first"><%= t('org_admin.org_desc') %></td>
                    <td><%= f.text_area :description, { 
                            :rows => 5, 
                            :class => 'text_area has-tooltip', 'data-toggle' => "tooltip", 'data-html' => "true", 'title'=> t('org_admin.desc_help_text_html')} %></td>
                </tr>
                <tr>
                    <td class="first"><%= t('org_admin.org_banner_text') %></td>
                    <td>
                        <%= text_area_tag("org_banner_text", @organisation.banner_text, class: "tinymce") %>
                    </td>
                </tr>
                <tr>
                    <td class="first"><%= t('org_admin.org_target_url') %></td>
                    <td><%= f.text_field :target_url,
                            :as => :string, 
                            :class => 'text_field has-tooltip', 'data-toggle' => "tooltip", 'title' => t('org_admin.target_url_help_text') %></td>
                </tr>
                <tr>
                    <td class="first"><%= t('org_admin.org_type') %></td>
                    <td><%= @organisation.organisation_type.name %></td>
                </tr>
            </table>
			
            <div class="div_clear">
            </div>
            
			<!-- submit buttons -->
			
            <div class="move_2_right">
                <%= f.submit t('helpers.submit.save'), :class => 'btn btn-primary' %>
                <%= link_to t('helpers.submit.cancel'), :back, :class => 'btn btn-primary' %>
            </div>
			
			<br />
		<%end%>
	</div>
</div>	

<%= tinymce :content_css => asset_path('application.css') %>	
=======
<%= stylesheet_link_tag "admin" %>
<% javascript 'admin.js' %>

<h1>
  <%= t('org_admin.org_details_label') %>
</h1>

<div class="white_background blue_border">
  <!-- body -->
  <div class="dmp_details">

    <%= form_for(@organisation, :url => admin_update_organisation_path(@organisation), :html => {:id => "edit_org_details", :method => :put}) do |f| %>
        <!-- organisation logo -->
        <% if @organisation.logo_file_name.present? then %>
            <div class="div_right">
              <%= image_tag("#{@organisation.logo_file_name}", class: "org_logo_admin_area") %>
            </div>
        <% end %>

        <!-- table with org details-->
        <table class="dmp_details_table">
          <tr>
            <td class="first"><%= t('org_admin.org_name') %></td>
            <td><%= f.text_field :name,
                                 :as => :string,
                                 :class => 'text_field has-tooltip', 'data-toggle' => "tooltip", 'title' => t('org_admin.name_help_text') %></td>
          </tr>
          <tr>
            <td class="first"><%= t('org_admin.org_abbr') %></td>
            <td>
              <div class="div_left_icon_g">
                <%= f.text_field :abbreviation,
                                 :as => :string,
                                 :class => 'text_field' %>
              </div>
              <div class="div_right_icon_g">
                <%= link_to(image_tag('help_button.png'), '#', :class => 'org_abbr_popover', :rel => "popover", 'data-html' => "true", 'data-content' => t('org_admin.templates.desc_help_text_html')) %>
              </div>
              <div class="clearfix"></div>
            </td>

          </tr>
          <tr>
            <td class="first"><%= t('org_admin.org_desc') %></td>
            <td><%= f.text_area :description, {
                :rows => 5,
                :class => 'text_area has-tooltip', 'data-toggle' => "tooltip", 'data-html' => "true", 'title' => t('org_admin.desc_help_text_html')} %></td>
          </tr>
          <tr>
            <td class="first"><%= t('org_admin.org_banner_text') %></td>
            <td>
              <%= text_area_tag("org_banner_text", @organisation.banner_text, class: "tinymce") %>
            </td>
          </tr>
          <tr>
            <td class="first"><%= t('org_admin.org_target_url') %></td>
            <td><%= f.text_field :target_url,
                                 :as => :string,
                                 :class => 'text_field has-tooltip', 'data-toggle' => "tooltip", 'title' => t('org_admin.target_url_help_text') %></td>
          </tr>
          <tr>
            <td class="first"><%= t('org_admin.org_default_language') %></td>
            <td>
              <div class="div_left_icon_g">
                <%= collection_select(:@organisation,
                                      :language_id, Language.all.order("name"),
                                      :id, :name, {selected: Language.where(default_language: true).first.id},
                                      {:class => "typeahead org_sign_up"}) %>
              </div>
              <div class="div_right_icon_g" style="margin-top:5px;">
                <%= link_to(image_tag('help_button.png'), '#', :class => 'org_abbr_popover', :rel => "popover", 'data-html' => "true", 'data-content' => t('org_admin.org_default_language_help_text')) %>
              </div>
              <div class="clearfix"></div>
            </td>

          </tr>
          <tr>
            <td class="first"><%= t('org_admin.org_type') %></td>
            <td><%= @organisation.organisation_type.name %></td>
          </tr>
        </table>

        <div class="div_clear">
        </div>

        <!-- submit buttons -->

        <div class="move_2_right">
          <%= f.submit t('helpers.submit.save'), :class => 'btn btn-primary' %>
          <%= link_to t('helpers.submit.cancel'), :back, :class => 'btn btn-primary' %>
        </div>

        <br/>
    <% end %>
  </div>
</div>

<%= tinymce :content_css => asset_path('application.css') %>	
>>>>>>> bea115fa
<|MERGE_RESOLUTION|>--- conflicted
+++ resolved
@@ -1,103 +1,3 @@
-<<<<<<< HEAD
-<%= stylesheet_link_tag "admin" %>
-<% javascript 'admin.js' %>
-
-<% if @organisation.errors.any? %>
-  <ul>
-  <% @organisation.errors.full_messages.each do |msg| %>
-      <li><%= msg %></li>
-    <% end %>
-  </ul>
-<% end %>
-<h1>
-	<%= t('org_admin.org_details_label') %>
-</h1>
-   
-<div class="white_background blue_border">
-	<!-- body -->
-	<div class="dmp_details">
-          <%= form_for(@organisation, :url => admin_update_organisation_path(@organisation), :html => { :multipart => true, :id => "edit_org_details",  :method => :put}) do |f| %> 
-            <!-- table with org details-->
-            <table class="dmp_details_table">
-                <tr>
-                    <td class="first"><%= t('org_admin.org_name') %></td>
-                    <td><%= f.text_field :name, 
-                            :as => :string, 
-                            :class => 'text_field has-tooltip', 'data-toggle' => "tooltip", 'title' => t('org_admin.name_help_text') %></td>
-                </tr>
-                <tr>
-                    <td class="first"><%= t('org_admin.org_abbr') %></td>
-                    <td><div class="div_left_icon_g">
-                            <%= f.text_field :abbreviation,
-                            :as => :string, 
-                            :class => 'text_field' %>
-                        </div>
-                        <div class="div_right_icon_g">
-                            <%= link_to( image_tag('help_button.png'), '#', :class => 'org_abbr_popover', :rel => "popover", 'data-html' => "true", 'data-content' => t('org_admin.templates.desc_help_text_html'))%>
-                        </div>
-                        <div class="clearfix"></div>
-                    </td>
-                
-                </tr>
-                <!-- organisation logo -->
-                <% if @organisation.logo.present? then%>
-                  <tr>
-                    <td class="first"><%= t('org_admin.org_logo') %></td>
-                    <td><%= image_tag @organisation.logo.url %> </td>
-                  </tr>
-                  <tr>
-                    <td class="first"></td>
-                    <td><%= f.check_box :remove_logo %>&nbsp;&nbsp;&nbsp;<%= t('org_admin.remove_logo') %></td>
-                  </tr>
-                <%end%>
-              <tr class="blank_row"><td class="first"></td></tr>
-              <tr>
-                <td class="first"><%= t('org_admin.new_org_logo') %></td>
-               <td><%= f.file_field :logo %></td>
-              </tr>
-              <tr class="blank_row"><td class="first"></td></tr>
- 
-                <tr>
-                    <td class="first"><%= t('org_admin.org_desc') %></td>
-                    <td><%= f.text_area :description, { 
-                            :rows => 5, 
-                            :class => 'text_area has-tooltip', 'data-toggle' => "tooltip", 'data-html' => "true", 'title'=> t('org_admin.desc_help_text_html')} %></td>
-                </tr>
-                <tr>
-                    <td class="first"><%= t('org_admin.org_banner_text') %></td>
-                    <td>
-                        <%= text_area_tag("org_banner_text", @organisation.banner_text, class: "tinymce") %>
-                    </td>
-                </tr>
-                <tr>
-                    <td class="first"><%= t('org_admin.org_target_url') %></td>
-                    <td><%= f.text_field :target_url,
-                            :as => :string, 
-                            :class => 'text_field has-tooltip', 'data-toggle' => "tooltip", 'title' => t('org_admin.target_url_help_text') %></td>
-                </tr>
-                <tr>
-                    <td class="first"><%= t('org_admin.org_type') %></td>
-                    <td><%= @organisation.organisation_type.name %></td>
-                </tr>
-            </table>
-			
-            <div class="div_clear">
-            </div>
-            
-			<!-- submit buttons -->
-			
-            <div class="move_2_right">
-                <%= f.submit t('helpers.submit.save'), :class => 'btn btn-primary' %>
-                <%= link_to t('helpers.submit.cancel'), :back, :class => 'btn btn-primary' %>
-            </div>
-			
-			<br />
-		<%end%>
-	</div>
-</div>	
-
-<%= tinymce :content_css => asset_path('application.css') %>	
-=======
 <%= stylesheet_link_tag "admin" %>
 <% javascript 'admin.js' %>
 
@@ -195,5 +95,4 @@
   </div>
 </div>
 
-<%= tinymce :content_css => asset_path('application.css') %>	
->>>>>>> bea115fa
+<%= tinymce :content_css => asset_path('application.css') %>	