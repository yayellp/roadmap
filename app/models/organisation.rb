--- conflicted
+++ resolved
@@ -2,7 +2,6 @@
 
 class Organisation < ActiveRecord::Base
   include GlobalHelpers
-<<<<<<< HEAD
   
   extend Dragonfly::Model::Validations
 
@@ -16,37 +15,21 @@
   has_many :suggested_answers
   has_and_belongs_to_many :token_permission_types, join_table: "org_token_permissions"
 
-  has_many :user_org_roles
-=======
-    #associations between tables
-    belongs_to :organisation_type
-    has_many :guidance_groups
-    has_many :dmptemplates
-    has_many :sections
-    has_many :users, through: :user_org_roles
-    has_many :option_warnings
-    has_many :suggested_answers
-    has_and_belongs_to_many :token_permission_types, join_table: "org_token_permissions"
->>>>>>> 14df3a75
-
   belongs_to :parent, :class_name => 'Organisation'
 
 	has_one :language
-
-		has_one :language
 
 	has_many :children, :class_name => 'Organisation', :foreign_key => 'parent_id'
 
 	accepts_nested_attributes_for :dmptemplates
   accepts_nested_attributes_for :token_permission_types
 
-<<<<<<< HEAD
 	attr_accessible :abbreviation, :banner_text, :logo, :remove_logo, :domain, 
                   :logo_file_name, :name, :stylesheet_file_id, :target_url, 
                   :organisation_type_id, :wayfless_entity, :parent_id, :sort_name,
                   :token_permission_type_ids, :language_id, :contact_email
 
-  validates :contact_email, email: true
+  validates :contact_email, email: true, allow_nil: true
 
   # allow validations for logo upload
   dragonfly_accessor :logo do
@@ -56,12 +39,6 @@
   validates_property :height, of: :logo, in: (0..100)
   validates_property :format, of: :logo, in: ['jpeg', 'png', 'gif','jpg','bmp']
   validates_size_of :logo, maximum: 500.kilobytes
-=======
-	attr_accessible :abbreviation, :banner_text, :description, :domain,
-                  :logo_file_name, :name, :stylesheet_file_id, :target_url,
-                  :organisation_type_id, :wayfless_entity, :parent_id, :sort_name,
-                  :token_permission_type_ids, :language_id
->>>>>>> 14df3a75
 
   ##
   # returns the name of the organisation
@@ -72,17 +49,6 @@
   end
 
   ##
-<<<<<<< HEAD
-  # returns the name of the organisation
-  #
-  # @return [String]
-  def to_s
-    name
-  end
-
-  ##
-=======
->>>>>>> 14df3a75
   # returns the abbreviation for the organisation if it exists, or the name if not
   #
   # @return [String] name or abbreviation of the organisation
@@ -97,11 +63,7 @@
   ##
   # finds all organisations who have a parent of the passed organisation type
   #
-<<<<<<< HEAD
-  # @params [String] the name of an organisation type
-=======
   # @param [String] the name of an organisation type
->>>>>>> 14df3a75
   # @return [Array<Organisation>]
   def self.orgs_with_parent_of_type(org_type)
     parents = OrganisationType.find_by_name(org_type).organisations
