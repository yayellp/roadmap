# encoding: UTF-8
# This file is auto-generated from the current state of the database. Instead
# of editing this file, please use the migrations feature of Active Record to
# incrementally modify your database, and then regenerate this schema definition.
#
# Note that this schema.rb definition is the authoritative source for your
# database schema. If you need to create the application database on another
# system, you should be using db:schema:load, not running all the migrations
# from scratch. The latter is a flawed and unsustainable approach (the more migrations
# you'll amass, the slower it'll run and the greater likelihood for issues).
#
# It's strongly recommended that you check this file into your version control system.

ActiveRecord::Schema.define(version: 20170201194502) do

  # These are extensions that must be enabled in order to support this database
  enable_extension "plpgsql"

  create_table "answers", force: :cascade do |t|
    t.text     "text"
    t.integer  "plan_id"
    t.integer  "user_id"
    t.integer  "question_id"
    t.datetime "created_at"
    t.datetime "updated_at"
  end

  create_table "answers_question_options", id: false, force: :cascade do |t|
    t.integer "answer_id",          null: false
    t.integer "question_option_id", null: false
  end

  add_index "answers_question_options", ["answer_id", "question_option_id"], name: "answer_question_option_index"
  add_index "answers_question_options", ["question_option_id", "answer_id"], name: "question_option_answer_index"

  create_table "exported_plans", force: :cascade do |t|
    t.integer  "plan_id"
    t.integer  "user_id"
    t.string   "format"
<<<<<<< HEAD
    t.datetime "created_at"
    t.datetime "updated_at"
=======
    t.datetime "created_at", null: false
    t.datetime "updated_at", null: false
>>>>>>> 639d2b16
  end

  create_table "file_types", force: :cascade do |t|
    t.string   "name"
    t.string   "icon_name"
    t.integer  "icon_size"
    t.string   "icon_location"
<<<<<<< HEAD
    t.datetime "created_at"
    t.datetime "updated_at"
=======
    t.datetime "created_at",    null: false
    t.datetime "updated_at",    null: false
>>>>>>> 639d2b16
  end

  create_table "file_uploads", force: :cascade do |t|
    t.string   "name"
    t.string   "title"
    t.text     "description"
    t.integer  "size"
    t.boolean  "published"
    t.string   "location"
    t.integer  "file_type_id"
<<<<<<< HEAD
    t.datetime "created_at"
    t.datetime "updated_at"
=======
    t.datetime "created_at",   null: false
    t.datetime "updated_at",   null: false
>>>>>>> 639d2b16
  end

  create_table "friendly_id_slugs", force: :cascade do |t|
    t.string   "slug",                      null: false
    t.integer  "sluggable_id",              null: false
    t.string   "sluggable_type", limit: 40
    t.datetime "created_at"
  end

  add_index "friendly_id_slugs", ["slug", "sluggable_type"], name: "index_friendly_id_slugs_on_slug_and_sluggable_type", unique: true
  add_index "friendly_id_slugs", ["sluggable_id"], name: "index_friendly_id_slugs_on_sluggable_id"
  add_index "friendly_id_slugs", ["sluggable_type"], name: "index_friendly_id_slugs_on_sluggable_type"

  create_table "guidance_groups", force: :cascade do |t|
    t.string   "name"
    t.integer  "org_id"
<<<<<<< HEAD
    t.datetime "created_at"
    t.datetime "updated_at"
=======
    t.datetime "created_at",      null: false
    t.datetime "updated_at",      null: false
>>>>>>> 639d2b16
    t.boolean  "optional_subset"
    t.boolean  "published"
  end

  create_table "guidances", force: :cascade do |t|
    t.text     "text"
    t.integer  "guidance_group_id"
<<<<<<< HEAD
    t.datetime "created_at"
    t.datetime "updated_at"
=======
    t.datetime "created_at",        null: false
    t.datetime "updated_at",        null: false
>>>>>>> 639d2b16
    t.integer  "question_id"
    t.boolean  "published"
  end

  create_table "identifier_schemes", force: :cascade do |t|
    t.string   "name"
    t.string   "description"
    t.boolean  "active"
    t.datetime "created_at"
    t.datetime "updated_at"
  end

  create_table "languages", force: :cascade do |t|
    t.string  "abbreviation"
    t.string  "description"
    t.string  "name"
    t.boolean "default_language"
  end

  create_table "notes", force: :cascade do |t|
    t.integer  "user_id"
    t.text     "text"
    t.boolean  "archived"
    t.integer  "answer_id"
    t.integer  "archived_by"
    t.datetime "created_at"
    t.datetime "updated_at"
  end

  create_table "org_token_permissions", force: :cascade do |t|
    t.integer  "org_id"
    t.integer  "token_permission_type_id"
    t.datetime "created_at"
    t.datetime "updated_at"
  end

  create_table "orgs", force: :cascade do |t|
    t.string   "name"
    t.string   "abbreviation"
    t.string   "target_url"
    t.string   "wayfless_entity"
<<<<<<< HEAD
    t.datetime "created_at"
    t.datetime "updated_at"
=======
    t.datetime "created_at",                  null: false
    t.datetime "updated_at",                  null: false
>>>>>>> 639d2b16
    t.integer  "parent_id"
    t.boolean  "is_other"
    t.string   "sort_name"
    t.text     "banner_text"
    t.string   "logo_file_name"
    t.integer  "region_id"
    t.integer  "language_id"
    t.string   "logo_uid"
    t.string   "logo_name"
    t.string   "contact_email"
    t.integer  "org_type",        default: 0, null: false
  end

  create_table "perms", force: :cascade do |t|
    t.string   "name"
<<<<<<< HEAD
    t.datetime "created_at"
    t.datetime "updated_at"
=======
    t.datetime "created_at", null: false
    t.datetime "updated_at", null: false
>>>>>>> 639d2b16
  end

  add_index "perms", ["name"], name: "index_perms_on_name"
  add_index "perms", ["name"], name: "index_roles_on_name_and_resource_type_and_resource_id"

  create_table "phases", force: :cascade do |t|
    t.string   "title"
    t.text     "description"
    t.integer  "number"
    t.integer  "template_id"
    t.datetime "created_at"
    t.datetime "updated_at"
    t.string   "slug"
    t.boolean  "modifiable"
  end

  create_table "plan_guidance_groups", force: :cascade do |t|
    t.integer  "plan_id"
    t.integer  "guidance_group_id"
    t.datetime "created_at",        null: false
    t.datetime "updated_at",        null: false
    t.boolean  "selected"
  end

<<<<<<< HEAD
  add_index "plan_guidance_groups", ["guidance_group_id"], name: "index_plan_guidance_groups_on_guidance_group_id"
  add_index "plan_guidance_groups", ["plan_id"], name: "index_plan_guidance_groups_on_plan_id"
=======
  add_index "plan_guidance_groups", ["guidance_group_id"], name: "index_plan_guidance_groups_on_guidance_group_id", using: :btree
  add_index "plan_guidance_groups", ["plan_id"], name: "index_plan_guidance_groups_on_plan_id", using: :btree
>>>>>>> 639d2b16

  create_table "plans", force: :cascade do |t|
    t.integer  "project_id"
    t.string   "title"
    t.integer  "template_id"
    t.datetime "created_at"
    t.datetime "updated_at"
    t.string   "slug"
    t.string   "grant_number"
    t.string   "identifier"
    t.text     "description"
    t.string   "principal_investigator"
    t.string   "principal_investigator_identifier"
    t.string   "data_contact"
    t.string   "funder_name"
    t.integer  "visibility",                        default: 0, null: false
  end

  create_table "question_formats", force: :cascade do |t|
    t.string   "title"
    t.text     "description"
<<<<<<< HEAD
    t.datetime "created_at"
    t.datetime "updated_at"
=======
    t.datetime "created_at",                   null: false
    t.datetime "updated_at",                   null: false
>>>>>>> 639d2b16
    t.boolean  "option_based", default: false
  end

  create_table "question_options", force: :cascade do |t|
    t.integer  "question_id"
    t.string   "text"
    t.integer  "number"
    t.boolean  "is_default"
    t.datetime "created_at"
    t.datetime "updated_at"
  end

  create_table "questions", force: :cascade do |t|
    t.text     "text"
    t.text     "default_value"
    t.text     "guidance"
    t.integer  "number"
    t.integer  "section_id"
    t.datetime "created_at"
    t.datetime "updated_at"
    t.integer  "question_format_id"
    t.boolean  "option_comment_display", default: true
    t.boolean  "modifiable"
  end

  create_table "questions_themes", id: false, force: :cascade do |t|
    t.integer "question_id", null: false
    t.integer "theme_id",    null: false
  end

  add_index "questions_themes", ["question_id", "theme_id"], name: "question_theme_index"
  add_index "questions_themes", ["theme_id", "question_id"], name: "theme_question_index"

  create_table "regions", force: :cascade do |t|
    t.string  "abbreviation"
    t.string  "description"
    t.string  "name"
    t.integer "super_region_id"
  end

  create_table "roles", force: :cascade do |t|
    t.integer  "user_id"
    t.integer  "plan_id"
    t.datetime "created_at"
    t.datetime "updated_at"
    t.integer  "access",     default: 0, null: false
  end

  create_table "sections", force: :cascade do |t|
    t.string   "title"
    t.text     "description"
    t.integer  "number"
    t.datetime "created_at"
    t.datetime "updated_at"
    t.boolean  "published"
    t.integer  "phase_id"
    t.boolean  "modifiable"
  end

  create_table "settings", force: :cascade do |t|
    t.string   "var",         null: false
    t.text     "value"
    t.integer  "target_id",   null: false
    t.string   "target_type", null: false
<<<<<<< HEAD
    t.datetime "created_at"
    t.datetime "updated_at"
=======
    t.datetime "created_at",  null: false
    t.datetime "updated_at",  null: false
>>>>>>> 639d2b16
  end

  add_index "settings", ["target_type", "target_id", "var"], name: "index_settings_on_target_type_and_target_id_and_var", unique: true

  create_table "splash_logs", force: :cascade do |t|
    t.string   "destination"
<<<<<<< HEAD
    t.datetime "created_at"
    t.datetime "updated_at"
=======
    t.datetime "created_at",  null: false
    t.datetime "updated_at",  null: false
>>>>>>> 639d2b16
  end

  create_table "suggested_answers", force: :cascade do |t|
    t.integer  "question_id"
    t.integer  "org_id"
    t.text     "text"
    t.boolean  "is_example"
    t.datetime "created_at"
    t.datetime "updated_at"
  end

  create_table "templates", force: :cascade do |t|
    t.string   "title"
    t.text     "description"
    t.boolean  "published"
    t.integer  "org_id"
    t.string   "locale"
    t.boolean  "is_default"
    t.datetime "created_at"
    t.datetime "updated_at"
    t.integer  "version"
    t.integer  "visibility"
    t.integer  "customization_of"
    t.integer  "dmptemplate_id"
  end

  create_table "themes", force: :cascade do |t|
    t.string   "title"
    t.text     "description"
<<<<<<< HEAD
    t.datetime "created_at"
    t.datetime "updated_at"
=======
    t.datetime "created_at",  null: false
    t.datetime "updated_at",  null: false
>>>>>>> 639d2b16
    t.string   "locale"
  end

  create_table "themes_in_guidance", id: false, force: :cascade do |t|
    t.integer "theme_id"
    t.integer "guidance_id"
  end

  create_table "token_permission_types", force: :cascade do |t|
    t.string   "token_type"
    t.text     "text_description"
    t.datetime "created_at"
    t.datetime "updated_at"
  end

  create_table "user_identifiers", force: :cascade do |t|
    t.string   "identifier"
    t.datetime "created_at"
    t.datetime "updated_at"
    t.integer  "user_id"
    t.integer  "identifier_scheme_id"
  end

  create_table "users", force: :cascade do |t|
    t.string   "firstname"
    t.string   "surname"
    t.string   "email",                  default: "", null: false
<<<<<<< HEAD
=======
    t.string   "orcid_id"
>>>>>>> 639d2b16
    t.string   "shibboleth_id"
    t.datetime "created_at"
    t.datetime "updated_at"
    t.string   "encrypted_password",     default: ""
    t.string   "reset_password_token"
    t.datetime "reset_password_sent_at"
    t.datetime "remember_created_at"
    t.integer  "sign_in_count",          default: 0
    t.datetime "current_sign_in_at"
    t.datetime "last_sign_in_at"
    t.string   "current_sign_in_ip"
    t.string   "last_sign_in_ip"
    t.string   "confirmation_token"
    t.datetime "confirmed_at"
    t.datetime "confirmation_sent_at"
    t.string   "invitation_token"
    t.datetime "invitation_created_at"
    t.datetime "invitation_sent_at"
    t.datetime "invitation_accepted_at"
    t.string   "other_organisation"
    t.boolean  "dmponline3"
    t.boolean  "accept_terms"
    t.integer  "org_id"
    t.string   "api_token"
    t.integer  "invited_by_id"
    t.string   "invited_by_type"
    t.integer  "language_id"
  end

<<<<<<< HEAD
  add_index "users", ["confirmation_token"], name: "index_users_on_confirmation_token", unique: true
  add_index "users", ["email"], name: "index_users_on_email", unique: true
  add_index "users", ["invitation_token"], name: "index_users_on_invitation_token", unique: true
  add_index "users", ["reset_password_token"], name: "index_users_on_reset_password_token", unique: true
=======
  add_index "users", ["confirmation_token"], name: "index_users_on_confirmation_token", unique: true, using: :btree
  add_index "users", ["email"], name: "index_users_on_email", unique: true, using: :btree
  add_index "users", ["invitation_token"], name: "index_users_on_invitation_token", unique: true, using: :btree
  add_index "users", ["reset_password_token"], name: "index_users_on_reset_password_token", unique: true, using: :btree
>>>>>>> 639d2b16

  create_table "users_perms", id: false, force: :cascade do |t|
    t.integer "user_id"
    t.integer "perm_id"
  end

<<<<<<< HEAD
  add_index "users_perms", ["user_id", "perm_id"], name: "index_users_perms_on_user_id_and_perm_id"

=======
  add_index "users_perms", ["user_id", "perm_id"], name: "index_users_perms_on_user_id_and_perm_id", using: :btree

  add_foreign_key "answers", "plans"
  add_foreign_key "answers", "questions"
  add_foreign_key "answers", "users"
  add_foreign_key "answers_question_options", "answers"
  add_foreign_key "answers_question_options", "question_options"
  add_foreign_key "guidance_groups", "orgs"
  add_foreign_key "guidances", "guidance_groups"
  add_foreign_key "notes", "answers"
  add_foreign_key "notes", "users"
  add_foreign_key "org_token_permissions", "orgs"
  add_foreign_key "org_token_permissions", "token_permission_types"
  add_foreign_key "orgs", "languages"
  add_foreign_key "orgs", "regions"
  add_foreign_key "phases", "templates"
  add_foreign_key "plan_guidance_groups", "guidance_groups"
  add_foreign_key "plan_guidance_groups", "plans"
  add_foreign_key "plans", "templates"
  add_foreign_key "question_options", "questions"
  add_foreign_key "questions", "question_formats"
  add_foreign_key "questions", "sections"
  add_foreign_key "questions_themes", "questions"
  add_foreign_key "questions_themes", "themes"
  add_foreign_key "roles", "plans"
  add_foreign_key "roles", "users"
  add_foreign_key "sections", "phases"
  add_foreign_key "suggested_answers", "orgs"
  add_foreign_key "suggested_answers", "questions"
  add_foreign_key "templates", "orgs"
  add_foreign_key "themes_in_guidance", "guidances"
  add_foreign_key "themes_in_guidance", "themes"
  add_foreign_key "user_identifiers", "identifier_schemes"
  add_foreign_key "user_identifiers", "users"
  add_foreign_key "users", "languages"
  add_foreign_key "users", "orgs"
  add_foreign_key "users_perms", "perms"
  add_foreign_key "users_perms", "users"
>>>>>>> 639d2b16
end<|MERGE_RESOLUTION|>--- conflicted
+++ resolved
@@ -37,13 +37,8 @@
     t.integer  "plan_id"
     t.integer  "user_id"
     t.string   "format"
-<<<<<<< HEAD
-    t.datetime "created_at"
-    t.datetime "updated_at"
-=======
     t.datetime "created_at", null: false
     t.datetime "updated_at", null: false
->>>>>>> 639d2b16
   end
 
   create_table "file_types", force: :cascade do |t|
@@ -51,13 +46,8 @@
     t.string   "icon_name"
     t.integer  "icon_size"
     t.string   "icon_location"
-<<<<<<< HEAD
-    t.datetime "created_at"
-    t.datetime "updated_at"
-=======
     t.datetime "created_at",    null: false
     t.datetime "updated_at",    null: false
->>>>>>> 639d2b16
   end
 
   create_table "file_uploads", force: :cascade do |t|
@@ -68,13 +58,8 @@
     t.boolean  "published"
     t.string   "location"
     t.integer  "file_type_id"
-<<<<<<< HEAD
-    t.datetime "created_at"
-    t.datetime "updated_at"
-=======
     t.datetime "created_at",   null: false
     t.datetime "updated_at",   null: false
->>>>>>> 639d2b16
   end
 
   create_table "friendly_id_slugs", force: :cascade do |t|
@@ -91,13 +76,8 @@
   create_table "guidance_groups", force: :cascade do |t|
     t.string   "name"
     t.integer  "org_id"
-<<<<<<< HEAD
-    t.datetime "created_at"
-    t.datetime "updated_at"
-=======
     t.datetime "created_at",      null: false
     t.datetime "updated_at",      null: false
->>>>>>> 639d2b16
     t.boolean  "optional_subset"
     t.boolean  "published"
   end
@@ -105,13 +85,8 @@
   create_table "guidances", force: :cascade do |t|
     t.text     "text"
     t.integer  "guidance_group_id"
-<<<<<<< HEAD
-    t.datetime "created_at"
-    t.datetime "updated_at"
-=======
     t.datetime "created_at",        null: false
     t.datetime "updated_at",        null: false
->>>>>>> 639d2b16
     t.integer  "question_id"
     t.boolean  "published"
   end
@@ -153,13 +128,8 @@
     t.string   "abbreviation"
     t.string   "target_url"
     t.string   "wayfless_entity"
-<<<<<<< HEAD
-    t.datetime "created_at"
-    t.datetime "updated_at"
-=======
     t.datetime "created_at",                  null: false
     t.datetime "updated_at",                  null: false
->>>>>>> 639d2b16
     t.integer  "parent_id"
     t.boolean  "is_other"
     t.string   "sort_name"
@@ -175,13 +145,8 @@
 
   create_table "perms", force: :cascade do |t|
     t.string   "name"
-<<<<<<< HEAD
-    t.datetime "created_at"
-    t.datetime "updated_at"
-=======
     t.datetime "created_at", null: false
     t.datetime "updated_at", null: false
->>>>>>> 639d2b16
   end
 
   add_index "perms", ["name"], name: "index_perms_on_name"
@@ -206,13 +171,8 @@
     t.boolean  "selected"
   end
 
-<<<<<<< HEAD
-  add_index "plan_guidance_groups", ["guidance_group_id"], name: "index_plan_guidance_groups_on_guidance_group_id"
-  add_index "plan_guidance_groups", ["plan_id"], name: "index_plan_guidance_groups_on_plan_id"
-=======
   add_index "plan_guidance_groups", ["guidance_group_id"], name: "index_plan_guidance_groups_on_guidance_group_id", using: :btree
   add_index "plan_guidance_groups", ["plan_id"], name: "index_plan_guidance_groups_on_plan_id", using: :btree
->>>>>>> 639d2b16
 
   create_table "plans", force: :cascade do |t|
     t.integer  "project_id"
@@ -234,13 +194,8 @@
   create_table "question_formats", force: :cascade do |t|
     t.string   "title"
     t.text     "description"
-<<<<<<< HEAD
-    t.datetime "created_at"
-    t.datetime "updated_at"
-=======
     t.datetime "created_at",                   null: false
     t.datetime "updated_at",                   null: false
->>>>>>> 639d2b16
     t.boolean  "option_based", default: false
   end
 
@@ -305,26 +260,16 @@
     t.text     "value"
     t.integer  "target_id",   null: false
     t.string   "target_type", null: false
-<<<<<<< HEAD
-    t.datetime "created_at"
-    t.datetime "updated_at"
-=======
     t.datetime "created_at",  null: false
     t.datetime "updated_at",  null: false
->>>>>>> 639d2b16
   end
 
   add_index "settings", ["target_type", "target_id", "var"], name: "index_settings_on_target_type_and_target_id_and_var", unique: true
 
   create_table "splash_logs", force: :cascade do |t|
     t.string   "destination"
-<<<<<<< HEAD
-    t.datetime "created_at"
-    t.datetime "updated_at"
-=======
     t.datetime "created_at",  null: false
     t.datetime "updated_at",  null: false
->>>>>>> 639d2b16
   end
 
   create_table "suggested_answers", force: :cascade do |t|
@@ -354,13 +299,8 @@
   create_table "themes", force: :cascade do |t|
     t.string   "title"
     t.text     "description"
-<<<<<<< HEAD
-    t.datetime "created_at"
-    t.datetime "updated_at"
-=======
     t.datetime "created_at",  null: false
     t.datetime "updated_at",  null: false
->>>>>>> 639d2b16
     t.string   "locale"
   end
 
@@ -388,10 +328,6 @@
     t.string   "firstname"
     t.string   "surname"
     t.string   "email",                  default: "", null: false
-<<<<<<< HEAD
-=======
-    t.string   "orcid_id"
->>>>>>> 639d2b16
     t.string   "shibboleth_id"
     t.datetime "created_at"
     t.datetime "updated_at"
@@ -421,27 +357,16 @@
     t.integer  "language_id"
   end
 
-<<<<<<< HEAD
-  add_index "users", ["confirmation_token"], name: "index_users_on_confirmation_token", unique: true
-  add_index "users", ["email"], name: "index_users_on_email", unique: true
-  add_index "users", ["invitation_token"], name: "index_users_on_invitation_token", unique: true
-  add_index "users", ["reset_password_token"], name: "index_users_on_reset_password_token", unique: true
-=======
   add_index "users", ["confirmation_token"], name: "index_users_on_confirmation_token", unique: true, using: :btree
   add_index "users", ["email"], name: "index_users_on_email", unique: true, using: :btree
   add_index "users", ["invitation_token"], name: "index_users_on_invitation_token", unique: true, using: :btree
   add_index "users", ["reset_password_token"], name: "index_users_on_reset_password_token", unique: true, using: :btree
->>>>>>> 639d2b16
 
   create_table "users_perms", id: false, force: :cascade do |t|
     t.integer "user_id"
     t.integer "perm_id"
   end
 
-<<<<<<< HEAD
-  add_index "users_perms", ["user_id", "perm_id"], name: "index_users_perms_on_user_id_and_perm_id"
-
-=======
   add_index "users_perms", ["user_id", "perm_id"], name: "index_users_perms_on_user_id_and_perm_id", using: :btree
 
   add_foreign_key "answers", "plans"
@@ -480,5 +405,4 @@
   add_foreign_key "users", "orgs"
   add_foreign_key "users_perms", "perms"
   add_foreign_key "users_perms", "users"
->>>>>>> 639d2b16
 end