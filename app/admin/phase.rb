--- conflicted
+++ resolved
@@ -1,88 +1,3 @@
-<<<<<<< HEAD
-# [+Project:+] DMPonline
-# [+Description:+] 
-#   
-# [+Created:+] 03/09/2014
-# [+Copyright:+] Digital Curation Centre 
-
-ActiveAdmin.register Phase do	
-	permit_params :description, :number, :title, :dmptemplate_id
-		
-	menu :priority => 10, :label => proc{I18n.t('admin.phase')}, :parent => "Templates management"
-	
-	index do   
-        column :title, :sortable => :title do |ph|
-            if !ph.title.nil? then
-                link_to ph.title, [:admin, ph]
-            end  
-        end
-        column :number
-        column I18n.t('admin.template'), :sortable => :dmptemplate_id do |temp_title|
-            if !temp_title.nil? then
-				if !temp_title.dmptemplate.nil? then
-					link_to temp_title.dmptemplate.title, [:admin, temp_title.dmptemplate]
-				else
-					"-"
-				end
-            end	
-        end
-        
-        actions
-    end
-  
-    #show details of a phase
-    show do 
-		attributes_table do
-			row :title
-	 		row	:number
-	 		row :description do |descr|
-                if !descr.description.nil? then
-                    descr.description.html_safe
-                end
-            end	
-            row I18n.t('admin.template'), :sortable => :dmptemplate_id do |temp_title|
-                link_to temp_title.dmptemplate.title, [:admin, temp_title.dmptemplate]
-            end
-            row :created_at
-            row :updated_at
-		end
-		 
-	end 
-  
-    #versions sidebar
- 	sidebar I18n.t('admin.version'), :only => :show, :if => proc { phase.versions.count >= 1}  do
- 	 	table_for phase.versions.order("number asc") do |temp_phases|
- 	 		column :number
- 	 		column :title do |row|
-                link_to row.title, [:admin, row]
-            end	
-            column :published
-		end
-    end
- 		
- 		
- 	#form 	
- 	form do |f|
-        f.inputs "Details" do
-            f.input :title
-            f.input :number
-            f.input :description
-            f.input :dmptemplate_id, :label => I18n.t('admin.template'), 
-                    :as => :select, 
-                    :collection => Dmptemplate.order('title').map{|temp|[temp.title, temp.id]}
-
-        end
-        f.actions  
-    end		
-      
-	  
-	 controller do
-		def permitted_params
-		  params.permit!
-		end
-  end
-end
-=======
 # [+Project:+] DMPRoadmap
 # [+Description:+] 
 #   
@@ -165,5 +80,4 @@
 		  params.permit!
 		end
   end
-end
->>>>>>> ae3bb64d
+end