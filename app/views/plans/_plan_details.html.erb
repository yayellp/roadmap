--- conflicted
+++ resolved
@@ -1,9 +1,5 @@
-<<<<<<< HEAD
-<% javascript 'plans/edit.js' %>
-
-=======
 <% javascript('plans/edit.js') %>
->>>>>>> b88da9f3
+
 <!-- Project title = default title is the template title plus date of creation -->
 <div class="dmp_details_body">
 
