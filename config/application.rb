require File.expand_path('../boot', __FILE__)

require 'rails/all'
#require 'devise'
require 'recaptcha/rails'
require 'csv'

# Require the gems listed in Gemfile, including any gems
# you've limited to :test, :development, or :production.
#if defined?(Bundler)
  # If you precompile assets before deploying to production, use this line
  #Bundler.require(*Rails.groups(:assets => %w(development test)))
  # If you want your assets lazily compiled in production, use this line
  # Bundler.require(:default, :assets, Rails.env)
#end
#Bundler.require(:default, Rails.env)
#Changed when migrated to rails 4.0.0
Bundler.require(*Rails.groups)

module DMPRoadmap
  class Application < Rails::Application
    # Settings in config/environments/* take precedence over those specified here.
    # Application configuration should go into files in config/initializers
    # -- all .rb files in that directory are automatically loaded.
	
	#commented 15.03.2016
	#config.autoload_paths << Rails.root.join('lib')

    # Set Time.zone default to the specified zone and make Active Record auto-convert to this zone.
    # Run "rake -D time" for a list of tasks for finding time zone names. Default is UTC.
    # config.time_zone = 'Central Time (US & Canada)'

    # The default locale is :en and all translations from config/locales/*.rb,yml are auto loaded.
    # config.i18n.load_path += Dir[Rails.root.join('my', 'locales', '*.{rb,yml}').to_s]
    # config.i18n.default_locale = :de
	
	# Configure the default encoding used in templates for Ruby 1.9.
    config.encoding = "utf-8"

    # Configure sensitive parameters which will be filtered from the log file.
    config.filter_parameters += [:password]

    # Enable escaping HTML in JSON.
    config.active_support.escape_html_entities_in_json = true

    # Use SQL instead of Active Record's schema dumper when creating the database.
    # This is necessary if your schema can't be completely dumped by the schema dumper,
    # like if you have constraints or database-specific column types
    # config.active_record.schema_format = :sql

    # Enforce whitelist mode for mass assignment.
    # This will create an empty whitelist of attributes available for mass-assignment for all models
    # in your app. As such, your models will need to explicitly whitelist or blacklist accessible
    # parameters by using an attr_accessible or attr_protected declaration.
    #config.active_record.whitelist_attributes = true	
	
	# Enable the asset pipeline
    config.assets.enabled = true

    # Version of your assets, change this if you want to expire all your assets
    config.assets.version = '1.0'

    # Even though the Rails docs state that it looks in lib/assets/images, the
    # site errors out with messages saying '[image].[extension] not precompiled'
    # This forces Rails to add the lib/assets/images dir to precompilation
    config.assets.paths << Rails.root.join("lib", "assets", "images")
    config.assets.paths << Rails.root.join("lib", "assets", "videos")
    config.assets.precompile += %w(*.png *.jpg *.jpeg *.gif *ico)
    config.assets.precompile += %w(*mp4 *webm *ogg *ogv *swf)
<<<<<<< HEAD
#    config.assets.precompile += %w(*.js *.scss *.css)
    
    config.assets.precompile += %w(plans.js)
    config.assets.precompile += %w(projects.js)    
=======

    config.assets.precompile += %w(plans.js)   
>>>>>>> b88da9f3
    config.assets.precompile += %w(jquery.placeholder.js)
    config.assets.precompile += %w(jquery.tablesorter.js)
    config.assets.precompile += %w(export_configure.js)
    config.assets.precompile += %w(toolbar.js)
    config.assets.precompile += %w(admin.js)
    config.assets.precompile += %w(admin.css)
<<<<<<< HEAD
 
    config.assets.precompile += %w(roadmap.css 
                                   roadmap-tabs.css 
                                   roadmap-form.css 
                                   roadmap-hacks.css)
                                   
    config.assets.precompile += %w(answers/status.js
                                   devise/passwords/new.js
                                   devise/registrations/edit.js
                                   contacts/new_contact.js
                                   home/index.js
                                   orgs/shibboleth_ds.js
                                   plans/edit.js 
                                   plans/index.js 
                                   plans/new.js 
                                   shared/login_form.js
                                   shared/register_form.js
                                   static_pages/utils.js)
=======
    
    config.assets.precompile += %w(roadmap-form.scss)
    config.assets.precompile += %w(plans/new_plan.js)
    config.assets.precompile += %w(plans/edit.js)
    config.assets.precompile += %w(plans/share.js)
    config.assets.precompile += %w(contacts/new_contact.js)
    config.assets.precompile += %w(shared/register_form.js)
    config.assets.precompile += %w(answers/status.js)
    config.assets.precompile += %w(notes/index.js)
    config.assets.precompile += %w(bootstrap_listeners.js)
    config.assets.precompile += %w(Dmproadmap.js)
>>>>>>> b88da9f3
    
    config.autoload_paths += %W(#{config.root}/lib)
    config.action_controller.include_all_helpers = true

    # Set the default host for mailer URLs
    config.action_mailer.default_url_options = { :host => "#{Socket.gethostname}" }

    # Enable shibboleth as an alternative authentication method
    # Requires server configuration and omniauth shibboleth provider configuration
    # See config/initializers/devise.rb
    config.shibboleth_enabled = false

    # Relative path to Shibboleth SSO Logout
    config.shibboleth_login = '/Shibboleth.sso/Login'
    config.shibboleth_logout_url = '/Shibboleth.sso/Logout'

    # If this value is set to true your users will be presented with a list of orgs that have a
    # shibboleth identifier in the orgs_identifiers table. If it is set to false (default), the user
    # will be driven out to your federation's discovery service
    #
    # A super admin will also be able to associate orgs with their shibboleth entityIds if this is set to true
    config.shibboleth_use_filtered_discovery_service = false

    # Active Record will no longer suppress errors raised in after_rollback or after_commit
    # in the next version. Devise appears to be using those callbacks.
    # To accept the new behaviour use 'true' otherwise use 'false'
    config.active_record.raise_in_transactional_callbacks = true
    
    # Load Branded terminology (e.g. organization name, application name, etc.)
    config.branding = config_for(:branding).deep_symbolize_keys
    
    # The default visibility setting for new plans
    #   organisationally_visible  - Any member of the user's org can view, export and duplicate the plan
    #   publicly_visibile         - (NOT advisable because plans will show up in Public DMPs page by default)
    #   is_test                   - (NOT advisable because test plans are excluded from statistics)
    #   privately_visible         - Only the owner and people they invite can access the plan
    config.default_plan_visibility = 'organisationally_visible'
  end
end<|MERGE_RESOLUTION|>--- conflicted
+++ resolved
@@ -67,54 +67,37 @@
     config.assets.paths << Rails.root.join("lib", "assets", "videos")
     config.assets.precompile += %w(*.png *.jpg *.jpeg *.gif *ico)
     config.assets.precompile += %w(*mp4 *webm *ogg *ogv *swf)
-<<<<<<< HEAD
-#    config.assets.precompile += %w(*.js *.scss *.css)
-    
-    config.assets.precompile += %w(plans.js)
-    config.assets.precompile += %w(projects.js)    
-=======
-
     config.assets.precompile += %w(plans.js)   
->>>>>>> b88da9f3
     config.assets.precompile += %w(jquery.placeholder.js)
     config.assets.precompile += %w(jquery.tablesorter.js)
     config.assets.precompile += %w(export_configure.js)
     config.assets.precompile += %w(toolbar.js)
     config.assets.precompile += %w(admin.js)
     config.assets.precompile += %w(admin.css)
-<<<<<<< HEAD
  
-    config.assets.precompile += %w(roadmap.css 
+    config.assets.precompile += %w(bootstrap_listeners.js
+                                   Dmproadmap.js
+                                   roadmap.css 
                                    roadmap-tabs.css 
                                    roadmap-form.css 
                                    roadmap-hacks.css)
                                    
     config.assets.precompile += %w(answers/status.js
+                                   contacts/new_contact.js
                                    devise/passwords/new.js
                                    devise/registrations/edit.js
                                    contacts/new_contact.js
                                    home/index.js
+                                   notes/index.js
                                    orgs/shibboleth_ds.js
                                    plans/edit.js 
                                    plans/index.js 
                                    plans/new.js 
+                                   plans/share.js
                                    shared/login_form.js
                                    shared/register_form.js
                                    static_pages/utils.js)
-=======
-    
-    config.assets.precompile += %w(roadmap-form.scss)
-    config.assets.precompile += %w(plans/new_plan.js)
-    config.assets.precompile += %w(plans/edit.js)
-    config.assets.precompile += %w(plans/share.js)
-    config.assets.precompile += %w(contacts/new_contact.js)
-    config.assets.precompile += %w(shared/register_form.js)
-    config.assets.precompile += %w(answers/status.js)
-    config.assets.precompile += %w(notes/index.js)
-    config.assets.precompile += %w(bootstrap_listeners.js)
-    config.assets.precompile += %w(Dmproadmap.js)
->>>>>>> b88da9f3
-    
+
     config.autoload_paths += %W(#{config.root}/lib)
     config.action_controller.include_all_helpers = true
 
