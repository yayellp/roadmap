class Organisation < ActiveRecord::Base
<<<<<<< HEAD
  include GlobalHelpers
=======
    extend Dragonfly::Model::Validations
>>>>>>> d191694e
    #associations between tables
    belongs_to :organisation_type
    has_many :guidance_groups
    has_many :dmptemplates
    has_many :sections
    has_many :users, through: :user_org_roles
    has_many :option_warnings
    has_many :suggested_answers
    has_and_belongs_to_many :token_permission_types, join_table: "org_token_permissions"

    has_many :user_org_roles

    belongs_to :parent, :class_name => 'Organisation'

		has_one :language

	has_many :children, :class_name => 'Organisation', :foreign_key => 'parent_id'

#	accepts_nested_attributes_for :organisation_type
	accepts_nested_attributes_for :dmptemplates
  accepts_nested_attributes_for :token_permission_types

<<<<<<< HEAD
	attr_accessible :abbreviation, :banner_text, :description, :domain,
                  :logo_file_name, :name, :stylesheet_file_id, :target_url,
=======
	attr_accessible :abbreviation, :banner_text, :logo, :remove_logo, :description, :domain, 
                  :logo_file_name, :name, :stylesheet_file_id, :target_url, 
>>>>>>> d191694e
                  :organisation_type_id, :wayfless_entity, :parent_id, :sort_name,
                  :token_permission_type_ids, :language_id

<<<<<<< HEAD
=======
    ##
    # allow validations for logo upload
    dragonfly_accessor :logo
    validates_property :height, of: :logo, in: (0..100)
    validates_property :format, of: :logo, in: ['jpeg', 'png', 'gif','jpg','bmp']
    validates_size_of :logo, maximum: 500.kilobytes

	def to_s
		name
	end
>>>>>>> d191694e

  ##
  # returns the name of the organisation
  #
  # @return [String]
  def to_s
    name
  end

  ##
  # returns the abbreviation for the organisation if it exists, or the name if not
  #
  # @return [String] name or abbreviation of the organisation
  def short_name
    if abbreviation.nil? then
      return name
    else
      return abbreviation
    end
  end

  ##
  # finds all organisations who have a parent of the passed organisation type
  #
  # @params [String] the name of an organisation type
  # @return [Array<Organisation>]
  def self.orgs_with_parent_of_type(org_type)
    parents = OrganisationType.find_by_name(org_type).organisations
    children = Array.new
    parents.each do |parent|
        children += parent.children
    end
    return children
  end

  ##
  # returns a list of all guidance groups belonging to other organisations
  #
  # @return [Array<GuidanceGroup>]
  def self.other_organisations
    org_types = [GlobalHelpers.constant("organisation_types.funder")]
    organisations_list = []
    org_types.each do |ot|
      new_org_obejct = OrganisationType.find_by_name(ot)

      org_with_guidance = GuidanceGroup.joins(new_org_obejct.organisations)

      organisations_list = organisations_list + org_with_guidance
    end
    return organisations_list
  end


  ##
  # returns a list of all guidance groups belonging to other organisations
  #
  # @return [Array<GuidanceGroup>]
	def self.other_organisations
		org_types = [GlobalHelpers.constant("organisation_types.funder")]
		organisations_list = []
		org_types.each do |ot|
			new_org_obejct = OrganisationType.find_by_name(ot)

			org_with_guidance = GuidanceGroup.joins(new_org_obejct.organisations)

			organisations_list = organisations_list + org_with_guidance
		end
		return organisations_list
	end

  ##
  # returns a list of all sections of a given version from this organisation and it's parents
  #
  # @params version_id [Integer] version number of the section
  # @return [Array<Section>] list of sections
	def all_sections(version_id)
		if parent.nil?
			secs = sections.where("version_id = ?", version_id)
			if secs.nil? then
				secs = Array.new
			end
			return secs
		else
			return sections.where("version_id = ? ", version_id).all + parent.all_sections(version_id)
		end
	end

  ##
  # returns the guidance groups of this organisation and all of it's children
  #
  # @return [Array<GuidanceGroup>] list of guidance groups
	def all_guidance_groups
		ggs = guidance_groups
		children.each do |c|
			ggs = ggs + c.all_guidance_groups
		end
		return ggs
	end

  ##
  # returns the highest parent organisation in the tree
  #
  # @return [organisation] the root organisation
	def root
		if parent.nil?
			return self
		else
			return parent.root
		end
	end

  ##
  # takes in the id of, and returns an OptionWarning
  #
  # @params option_id [number] the id of the desired warning
  # @return [OptionWarning] the specified warning
	def warning(option_id)
		warning = option_warnings.find_by_option_id(option_id)
		if warning.nil? && !parent.nil? then
			return parent.warning(option_id)
		else
			return warning
		end
	end

  ##
  # returns all published templates belonging to the organisation
  #
  # @return [Array<Dmptemplate>] published dmptemplates
	def published_templates
		return dmptemplates.where("published = ?", 1)
	end

  def check_api_credentials
    if token_permission_types.count == 0
      users.each do |user|
        user.api_token = ""
        user.save!
      end
    end
  end
end<|MERGE_RESOLUTION|>--- conflicted
+++ resolved
@@ -1,24 +1,23 @@
 class Organisation < ActiveRecord::Base
-<<<<<<< HEAD
   include GlobalHelpers
-=======
-    extend Dragonfly::Model::Validations
->>>>>>> d191694e
-    #associations between tables
-    belongs_to :organisation_type
-    has_many :guidance_groups
-    has_many :dmptemplates
-    has_many :sections
-    has_many :users, through: :user_org_roles
-    has_many :option_warnings
-    has_many :suggested_answers
-    has_and_belongs_to_many :token_permission_types, join_table: "org_token_permissions"
 
-    has_many :user_org_roles
+  extend Dragonfly::Model::Validations
 
-    belongs_to :parent, :class_name => 'Organisation'
+  #associations between tables
+  belongs_to :organisation_type
+  has_many :guidance_groups
+  has_many :dmptemplates
+  has_many :sections
+  has_many :users, through: :user_org_roles
+  has_many :option_warnings
+  has_many :suggested_answers
+  has_and_belongs_to_many :token_permission_types, join_table: "org_token_permissions"
 
-		has_one :language
+  has_many :user_org_roles
+
+  belongs_to :parent, :class_name => 'Organisation'
+
+	has_one :language
 
 	has_many :children, :class_name => 'Organisation', :foreign_key => 'parent_id'
 
@@ -26,29 +25,20 @@
 	accepts_nested_attributes_for :dmptemplates
   accepts_nested_attributes_for :token_permission_types
 
-<<<<<<< HEAD
-	attr_accessible :abbreviation, :banner_text, :description, :domain,
-                  :logo_file_name, :name, :stylesheet_file_id, :target_url,
-=======
 	attr_accessible :abbreviation, :banner_text, :logo, :remove_logo, :description, :domain, 
                   :logo_file_name, :name, :stylesheet_file_id, :target_url, 
->>>>>>> d191694e
                   :organisation_type_id, :wayfless_entity, :parent_id, :sort_name,
                   :token_permission_type_ids, :language_id
 
-<<<<<<< HEAD
-=======
-    ##
-    # allow validations for logo upload
-    dragonfly_accessor :logo
-    validates_property :height, of: :logo, in: (0..100)
-    validates_property :format, of: :logo, in: ['jpeg', 'png', 'gif','jpg','bmp']
-    validates_size_of :logo, maximum: 500.kilobytes
+  # allow validations for logo upload
+  dragonfly_accessor :logo
+  validates_property :height, of: :logo, in: (0..100)
+  validates_property :format, of: :logo, in: ['jpeg', 'png', 'gif','jpg','bmp']
+  validates_size_of :logo, maximum: 500.kilobytes
 
 	def to_s
 		name
 	end
->>>>>>> d191694e
 
   ##
   # returns the name of the organisation
