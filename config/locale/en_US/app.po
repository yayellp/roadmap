--- conflicted
+++ resolved
@@ -1612,15 +1612,13 @@
 msgid "{\"Error\":\"Organisation specified is not a funder\"}"
 msgstr "{\"Error\":\"Organization specified is not a funder\"}"
 
-<<<<<<< HEAD
 msgid "{\"Error\":\"You do not have authorisation to view this endpoint\"}"
 msgstr "{\"Error\":\"You do not have authorisation to view this endpoint\"}"
-=======
+
 # ActiveRecord model errors that we could not override in the model's validation definition
 msgid "activerecord.errors.models.user.attributes.email.blank"
 msgstr "can't be blank"
 msgid "activerecord.errors.models.user.attributes.password.blank"
 msgstr "can't be blank"
 msgid "activerecord.errors.models.user.attributes.current_password.invalid"
-msgstr "invalid email and/or password"
->>>>>>> c77ddfb0
+msgstr "invalid email and/or password"