<%= stylesheet_link_tag "admin" %>

<h1>
	<%= t('org_admin.org_details_label') %>
</h1>
<%= t('org_admin.org_text')%>
<br/>
<div class="clear"></div>
<!-- :abbreviation, :banner_file_id, :domain, :logo_file_id, :name,
 :stylesheet_file_id, :target_url, :organisation_type_id, :wayfless_entity, :parent_id, :sort_name
	-->
<div class="white_background blue_border">
	<!-- body -->
	<div class="dmp_details" >
        
        <!-- table with org details-->
		<table class="dmp_details_table">
			<% if @organisation.name.present? then%>
			<tr>
				<td class="first"><%= t('org_admin.org_name') %></td>
				<td><%= @organisation.name %></td>
				
				<% if @organisation.logo.present? then%>
					<td rowspan="8" class="organisation-logo"><%= image_tag @organisation.logo.thumb('100x100%').url %></td>
				<%end%>
			</tr>
			<%end%>
			<% if @organisation.abbreviation.present? then%>
			<tr>
				<td class="first"><%= t('org_admin.org_abbr') %></td>
				<td><%= @organisation.abbreviation %></td>
			</tr>
			<%end%>
      <% if @organisation.banner_text.present? then%>
			<tr>
				<td class="first"><%= t('org_admin.org_banner_text') %></td>
				<td><%= raw @organisation.banner_text %></td>
			</tr>
			<%end%>
			<% if @organisation.target_url.present? then%>
			<tr>
				<td class="first"><%= t('org_admin.org_target_url') %></td>
				<td><%= @organisation.target_url %></td>
			</tr>
			<%end%>
			<% if @organisation.contact_email.present? then%>
			<tr>
				<td class="first"><%= t('org_admin.org_contact_email') %></td>
				<td><%= @organisation.contact_email %></td>
			</tr>
			<%end%>
			<% if @organisation.organisation_type_id.present? then%>
			<tr>
				<td class="first"><%= t('org_admin.org_type') %></td>
				<td><%= @organisation.organisation_type.name %></td>
			</tr>
			<%end%>
			<% if @organisation.parent_id.present? then%>
				<tr>
					<td class="first"><%= t('org_admin.parent_org') %></td>
					<td><%= @organisation.parent.name %></td>
				</tr>
			<%end%>
			<tr>
				<td class="first"><%= t('org_admin.last_updated') %></td>
				<td><%= l @organisation.updated_at.to_date, :formats => :short %></td>
			</tr>
		</table>
      
    <div class="div_clear">
  	</div>
	
		<div class="move_2_right">
			<%= link_to t("helpers.submit.edit"), admin_edit_organisation_path(current_user.organisation), :class => 'btn btn-primary'%>
		</div>
		<br />
	</div>
<<<<<<< HEAD
</div>	
=======
</div>	
>>>>>>> 18c0c9d1
<|MERGE_RESOLUTION|>--- conflicted
+++ resolved
@@ -75,8 +75,4 @@
 		</div>
 		<br />
 	</div>
-<<<<<<< HEAD
-</div>	
-=======
-</div>	
->>>>>>> 18c0c9d1
+</div>