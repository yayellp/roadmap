# encoding: UTF-8
# This file is auto-generated from the current state of the database. Instead
# of editing this file, please use the migrations feature of Active Record to
# incrementally modify your database, and then regenerate this schema definition.
#
# Note that this schema.rb definition is the authoritative source for your
# database schema. If you need to create the application database on another
# system, you should be using db:schema:load, not running all the migrations
# from scratch. The latter is a flawed and unsustainable approach (the more migrations
# you'll amass, the slower it'll run and the greater likelihood for issues).
#
# It's strongly recommended to check this file into your version control system.

<<<<<<< HEAD
ActiveRecord::Schema.define(:version => 20150809210811) do
=======
ActiveRecord::Schema.define(version: 20161122152339) do

  # These are extensions that must be enabled in order to support this database
  enable_extension "plpgsql"
>>>>>>> 614f8869

  create_table "answers", :force => true do |t|
    t.text     "text"
    t.integer  "plan_id"
    t.integer  "user_id"
    t.integer  "question_id"
<<<<<<< HEAD
    t.datetime "created_at",  :null => false
    t.datetime "updated_at",  :null => false
=======
    t.datetime "created_at",  null: false
    t.datetime "updated_at",  null: false
>>>>>>> 614f8869
  end

  create_table "answers_options", :id => false, :force => true do |t|
    t.integer "answer_id", :null => false
    t.integer "option_id", :null => false
  end

<<<<<<< HEAD
  add_index "answers_options", ["answer_id", "option_id"], :name => "index_answers_options_on_answer_id_and_option_id"
=======
  add_index "answers_options", ["answer_id", "option_id"], name: "index_answers_options_on_answer_id_and_option_id", using: :btree
>>>>>>> 614f8869

  create_table "comments", :force => true do |t|
    t.integer  "user_id"
    t.integer  "question_id"
    t.text     "text"
<<<<<<< HEAD
    t.datetime "created_at",  :null => false
    t.datetime "updated_at",  :null => false
=======
    t.datetime "created_at",  null: false
    t.datetime "updated_at",  null: false
>>>>>>> 614f8869
    t.boolean  "archived"
    t.integer  "plan_id"
    t.integer  "archived_by"
  end

  create_table "dmptemplates", :force => true do |t|
    t.string   "title"
    t.text     "description"
    t.boolean  "published"
    t.integer  "organisation_id"
<<<<<<< HEAD
    t.datetime "created_at",      :null => false
    t.datetime "updated_at",      :null => false
=======
    t.datetime "created_at",      null: false
    t.datetime "updated_at",      null: false
>>>>>>> 614f8869
    t.string   "locale"
    t.boolean  "is_default"
  end

  create_table "dmptemplates_guidance_groups", :id => false, :force => true do |t|
    t.integer "dmptemplate_id"
    t.integer "guidance_group_id"
  end

  create_table "exported_plans", :force => true do |t|
    t.integer  "plan_id"
    t.integer  "user_id"
    t.string   "format"
<<<<<<< HEAD
    t.datetime "created_at", :null => false
    t.datetime "updated_at", :null => false
=======
    t.datetime "created_at", null: false
    t.datetime "updated_at", null: false
>>>>>>> 614f8869
  end

  create_table "file_types", :force => true do |t|
    t.string   "name"
    t.string   "icon_name"
    t.integer  "icon_size"
    t.string   "icon_location"
<<<<<<< HEAD
    t.datetime "created_at",    :null => false
    t.datetime "updated_at",    :null => false
=======
    t.datetime "created_at",    null: false
    t.datetime "updated_at",    null: false
>>>>>>> 614f8869
  end

  create_table "file_uploads", :force => true do |t|
    t.string   "name"
    t.string   "title"
    t.text     "description"
    t.integer  "size"
    t.boolean  "published"
    t.string   "location"
    t.integer  "file_type_id"
<<<<<<< HEAD
    t.datetime "created_at",   :null => false
    t.datetime "updated_at",   :null => false
=======
    t.datetime "created_at",   null: false
    t.datetime "updated_at",   null: false
>>>>>>> 614f8869
  end

  create_table "friendly_id_slugs", :force => true do |t|
    t.string   "slug",                         :null => false
    t.integer  "sluggable_id",                 :null => false
    t.string   "sluggable_type", :limit => 40
    t.datetime "created_at"
  end

<<<<<<< HEAD
  add_index "friendly_id_slugs", ["slug", "sluggable_type"], :name => "index_friendly_id_slugs_on_slug_and_sluggable_type", :unique => true
  add_index "friendly_id_slugs", ["sluggable_id"], :name => "index_friendly_id_slugs_on_sluggable_id"
  add_index "friendly_id_slugs", ["sluggable_type"], :name => "index_friendly_id_slugs_on_sluggable_type"
=======
  add_index "friendly_id_slugs", ["slug", "sluggable_type"], name: "index_friendly_id_slugs_on_slug_and_sluggable_type", unique: true, using: :btree
  add_index "friendly_id_slugs", ["sluggable_id"], name: "index_friendly_id_slugs_on_sluggable_id", using: :btree
  add_index "friendly_id_slugs", ["sluggable_type"], name: "index_friendly_id_slugs_on_sluggable_type", using: :btree
>>>>>>> 614f8869

  create_table "guidance_groups", :force => true do |t|
    t.string   "name"
    t.integer  "organisation_id"
<<<<<<< HEAD
    t.datetime "created_at",      :null => false
    t.datetime "updated_at",      :null => false
=======
    t.datetime "created_at",      null: false
    t.datetime "updated_at",      null: false
>>>>>>> 614f8869
    t.boolean  "optional_subset"
    t.boolean  "published"
  end

  create_table "guidance_in_group", :id => false, :force => true do |t|
    t.integer "guidance_id",       :null => false
    t.integer "guidance_group_id", :null => false
  end

<<<<<<< HEAD
  add_index "guidance_in_group", ["guidance_id", "guidance_group_id"], :name => "index_guidance_in_group_on_guidance_id_and_guidance_group_id"
=======
  add_index "guidance_in_group", ["guidance_id", "guidance_group_id"], name: "index_guidance_in_group_on_guidance_id_and_guidance_group_id", using: :btree
>>>>>>> 614f8869

  create_table "guidances", :force => true do |t|
    t.text     "text"
    t.integer  "guidance_group_id"
<<<<<<< HEAD
    t.datetime "created_at",        :null => false
    t.datetime "updated_at",        :null => false
=======
    t.datetime "created_at",        null: false
    t.datetime "updated_at",        null: false
>>>>>>> 614f8869
    t.integer  "question_id"
  end

<<<<<<< HEAD
  create_table "option_warnings", :force => true do |t|
=======
  create_table "languages", force: :cascade do |t|
    t.string  "abbreviation"
    t.string  "description"
    t.string  "name"
    t.boolean "default_language"
  end

  create_table "new_answers", force: :cascade do |t|
    t.text     "text"
    t.integer  "new_plan_id"
    t.integer  "user_id"
    t.integer  "new_question_id"
    t.datetime "created_at"
    t.datetime "updated_at"
  end

  create_table "new_answers_question_options", id: false, force: :cascade do |t|
    t.integer "new_answer_id",      null: false
    t.integer "question_option_id", null: false
  end

  add_index "new_answers_question_options", ["new_answer_id", "question_option_id"], name: "answer_question_option_index", using: :btree
  add_index "new_answers_question_options", ["question_option_id", "new_answer_id"], name: "question_option_answer_index", using: :btree

  create_table "new_phases", force: :cascade do |t|
    t.string   "title"
    t.text     "description"
    t.integer  "number"
    t.integer  "template_id"
    t.datetime "created_at"
    t.datetime "updated_at"
    t.string   "slug"
    t.integer  "vid"
    t.boolean  "modifiable"
  end

  create_table "new_plans", force: :cascade do |t|
    t.integer  "project_id"
    t.string   "title"
    t.integer  "template_id"
    t.datetime "created_at"
    t.datetime "updated_at"
    t.string   "slug"
    t.string   "grant_number"
    t.string   "identifier"
    t.text     "description"
    t.string   "principal_investigator"
    t.string   "principal_investigator_identifier"
    t.string   "data_contact"
    t.string   "funder_name"
  end

  create_table "new_questions", force: :cascade do |t|
    t.text     "text"
    t.text     "default_value"
    t.text     "guidance"
    t.integer  "number"
    t.integer  "new_section_id"
    t.datetime "created_at"
    t.datetime "updated_at"
    t.integer  "question_format_id"
    t.boolean  "option_comment_display", default: true
    t.boolean  "modifiable"
    t.integer  "question_id"
  end

  create_table "new_questions_themes", id: false, force: :cascade do |t|
    t.integer "new_question_id", null: false
    t.integer "theme_id",        null: false
  end

  add_index "new_questions_themes", ["new_question_id", "theme_id"], name: "question_theme_index", using: :btree
  add_index "new_questions_themes", ["theme_id", "new_question_id"], name: "theme_question_index", using: :btree

  create_table "new_sections", force: :cascade do |t|
    t.string   "title"
    t.text     "description"
    t.integer  "number"
    t.datetime "created_at"
    t.datetime "updated_at"
    t.boolean  "published"
    t.integer  "new_phase_id"
    t.boolean  "modifiable"
  end

  create_table "new_suggested_answers", force: :cascade do |t|
    t.integer  "new_question_id"
>>>>>>> 614f8869
    t.integer  "organisation_id"
    t.text     "text"
<<<<<<< HEAD
    t.datetime "created_at",      :null => false
    t.datetime "updated_at",      :null => false
=======
    t.boolean  "is_example"
    t.datetime "created_at"
    t.datetime "updated_at"
  end

  create_table "notes", force: :cascade do |t|
    t.integer  "user_id"
    t.text     "text"
    t.boolean  "archived"
    t.integer  "new_answer_id"
    t.integer  "archived_by"
    t.datetime "created_at"
    t.datetime "updated_at"
>>>>>>> 614f8869
  end

  create_table "options", :force => true do |t|
    t.integer  "question_id"
    t.string   "text"
    t.integer  "number"
    t.boolean  "is_default"
<<<<<<< HEAD
    t.datetime "created_at",  :null => false
    t.datetime "updated_at",  :null => false
=======
    t.datetime "created_at",  null: false
    t.datetime "updated_at",  null: false
  end

  create_table "org_token_permissions", force: :cascade do |t|
    t.integer  "organisation_id"
    t.integer  "token_permission_type_id"
    t.datetime "created_at"
    t.datetime "updated_at"
>>>>>>> 614f8869
  end

  create_table "organisation_types", :force => true do |t|
    t.string   "name"
    t.text     "description"
<<<<<<< HEAD
    t.datetime "created_at",  :null => false
    t.datetime "updated_at",  :null => false
=======
    t.datetime "created_at",  null: false
    t.datetime "updated_at",  null: false
>>>>>>> 614f8869
  end

  create_table "organisations", :force => true do |t|
    t.string   "name"
    t.string   "abbreviation"
    t.text     "description"
    t.string   "target_url"
    t.integer  "organisation_type_id"
<<<<<<< HEAD
    t.string   "domain"
    t.integer  "wayfless_entity"
    t.integer  "stylesheet_file_id"
    t.datetime "created_at",           :null => false
    t.datetime "updated_at",           :null => false
=======
    t.string   "wayfless_entity"
    t.datetime "created_at",           null: false
    t.datetime "updated_at",           null: false
>>>>>>> 614f8869
    t.integer  "parent_id"
    t.boolean  "is_other"
    t.string   "sort_name"
    t.text     "banner_text"
    t.string   "logo_file_name"
<<<<<<< HEAD
  end

  create_table "phases", :force => true do |t|
=======
    t.integer  "region_id"
    t.integer  "language_id"
    t.string   "logo_uid"
    t.string   "logo_name"
    t.string   "contact_email"
  end

  create_table "perms", force: :cascade do |t|
    t.string   "name"
    t.datetime "created_at", null: false
    t.datetime "updated_at", null: false
  end

  add_index "perms", ["name"], name: "index_perms_on_name", using: :btree
  add_index "perms", ["name"], name: "index_roles_on_name_and_resource_type_and_resource_id", using: :btree

  create_table "phases", force: :cascade do |t|
>>>>>>> 614f8869
    t.string   "title"
    t.text     "description"
    t.integer  "number"
    t.integer  "dmptemplate_id"
<<<<<<< HEAD
    t.datetime "created_at",     :null => false
    t.datetime "updated_at",     :null => false
    t.string   "slug"
  end

  add_index "phases", ["dmptemplate_id"], :name => "index_phases_on_dmptemplate_id"
  add_index "phases", ["slug"], :name => "index_phases_on_slug", :unique => true
=======
    t.datetime "created_at",     null: false
    t.datetime "updated_at",     null: false
    t.string   "slug"
  end

  add_index "phases", ["dmptemplate_id"], name: "index_phases_on_dmptemplate_id", using: :btree
  add_index "phases", ["slug"], name: "index_phases_on_slug", unique: true, using: :btree
>>>>>>> 614f8869

  create_table "plan_sections", :force => true do |t|
    t.integer  "user_id"
    t.integer  "section_id"
    t.integer  "plan_id"
<<<<<<< HEAD
    t.datetime "created_at",   :null => false
    t.datetime "updated_at",   :null => false
=======
    t.datetime "created_at",   null: false
    t.datetime "updated_at",   null: false
>>>>>>> 614f8869
    t.datetime "release_time"
  end

  create_table "plans", :force => true do |t|
    t.boolean  "locked"
    t.integer  "project_id"
    t.integer  "version_id"
<<<<<<< HEAD
    t.datetime "created_at", :null => false
    t.datetime "updated_at", :null => false
=======
    t.datetime "created_at", null: false
    t.datetime "updated_at", null: false
>>>>>>> 614f8869
  end

  create_table "project_groups", :force => true do |t|
    t.boolean  "project_creator"
    t.boolean  "project_editor"
    t.integer  "user_id"
    t.integer  "project_id"
<<<<<<< HEAD
    t.datetime "created_at",            :null => false
    t.datetime "updated_at",            :null => false
=======
    t.datetime "created_at",            null: false
    t.datetime "updated_at",            null: false
>>>>>>> 614f8869
    t.boolean  "project_administrator"
  end

  create_table "project_guidance", :id => false, :force => true do |t|
    t.integer "project_id",        :null => false
    t.integer "guidance_group_id", :null => false
  end

<<<<<<< HEAD
  add_index "project_guidance", ["project_id", "guidance_group_id"], :name => "index_project_guidance_on_project_id_and_guidance_group_id"
=======
  add_index "project_guidance", ["project_id", "guidance_group_id"], name: "index_project_guidance_on_project_id_and_guidance_group_id", using: :btree
>>>>>>> 614f8869

  create_table "projects", :force => true do |t|
    t.string   "title"
    t.integer  "dmptemplate_id"
<<<<<<< HEAD
    t.datetime "created_at",                        :null => false
    t.datetime "updated_at",                        :null => false
=======
    t.datetime "created_at",                        null: false
    t.datetime "updated_at",                        null: false
>>>>>>> 614f8869
    t.string   "slug"
    t.integer  "organisation_id"
    t.string   "grant_number"
    t.string   "identifier"
    t.text     "description"
    t.string   "principal_investigator"
    t.string   "principal_investigator_identifier"
    t.string   "data_contact"
    t.string   "funder_name"
  end

<<<<<<< HEAD
  add_index "projects", ["slug"], :name => "index_projects_on_slug", :unique => true
=======
  add_index "projects", ["slug"], name: "index_projects_on_slug", unique: true, using: :btree
>>>>>>> 614f8869

  create_table "question_formats", :force => true do |t|
    t.string   "title"
    t.text     "description"
<<<<<<< HEAD
    t.datetime "created_at",  :null => false
    t.datetime "updated_at",  :null => false
=======
    t.datetime "created_at",  null: false
    t.datetime "updated_at",  null: false
  end

  create_table "question_options", force: :cascade do |t|
    t.integer  "new_question_id"
    t.integer  "option_id"
    t.string   "text"
    t.integer  "number"
    t.boolean  "is_default"
    t.datetime "created_at"
    t.datetime "updated_at"
>>>>>>> 614f8869
  end

  create_table "questions", :force => true do |t|
    t.text     "text"
    t.text     "default_value"
    t.text     "guidance"
    t.integer  "number"
    t.integer  "dependency_id"
    t.text     "dependency_text"
    t.integer  "section_id"
<<<<<<< HEAD
    t.datetime "created_at",                               :null => false
    t.datetime "updated_at",                               :null => false
=======
    t.datetime "created_at",                            null: false
    t.datetime "updated_at",                            null: false
>>>>>>> 614f8869
    t.integer  "question_format_id"
    t.boolean  "option_comment_display", :default => true
  end

  create_table "questions_themes", :id => false, :force => true do |t|
    t.integer "question_id", :null => false
    t.integer "theme_id",    :null => false
  end

<<<<<<< HEAD
  add_index "questions_themes", ["question_id", "theme_id"], :name => "index_questions_themes_on_question_id_and_theme_id"

  create_table "roles", :force => true do |t|
    t.string   "name"
    t.datetime "created_at",    :null => false
    t.datetime "updated_at",    :null => false
    t.boolean  "role_in_plans"
    t.integer  "resource_id"
    t.string   "resource_type"
  end

  add_index "roles", ["name"], :name => "index_roles_on_name"
  add_index "roles", ["name"], :name => "index_roles_on_name_and_resource_type_and_resource_id"

  create_table "sections", :force => true do |t|
=======
  add_index "questions_themes", ["question_id", "theme_id"], name: "index_questions_themes_on_question_id_and_theme_id", using: :btree

  create_table "region_groups", force: :cascade do |t|
    t.integer "super_region_id"
    t.integer "region_id"
  end

  create_table "regions", force: :cascade do |t|
    t.string "abbreviation"
    t.string "description"
    t.string "name"
  end

  create_table "roles", force: :cascade do |t|
    t.boolean  "creator"
    t.boolean  "editor"
    t.boolean  "administrator"
    t.integer  "user_id"
    t.integer  "new_plan_id"
    t.datetime "created_at"
    t.datetime "updated_at"
  end

  create_table "sections", force: :cascade do |t|
>>>>>>> 614f8869
    t.string   "title"
    t.text     "description"
    t.integer  "number"
    t.integer  "version_id"
    t.integer  "organisation_id"
<<<<<<< HEAD
    t.datetime "created_at",      :null => false
    t.datetime "updated_at",      :null => false
=======
    t.datetime "created_at",      null: false
    t.datetime "updated_at",      null: false
>>>>>>> 614f8869
    t.boolean  "published"
  end

  create_table "settings", :force => true do |t|
    t.string   "var",         :null => false
    t.text     "value"
<<<<<<< HEAD
    t.integer  "target_id",   :null => false
    t.string   "target_type", :null => false
    t.datetime "created_at",  :null => false
    t.datetime "updated_at",  :null => false
  end

  add_index "settings", ["target_type", "target_id", "var"], :name => "index_settings_on_target_type_and_target_id_and_var", :unique => true
=======
    t.integer  "target_id",   null: false
    t.string   "target_type", null: false
    t.datetime "created_at",  null: false
    t.datetime "updated_at",  null: false
  end

  add_index "settings", ["target_type", "target_id", "var"], name: "index_settings_on_target_type_and_target_id_and_var", unique: true, using: :btree
>>>>>>> 614f8869

  create_table "splash_logs", :force => true do |t|
    t.string   "destination"
<<<<<<< HEAD
    t.datetime "created_at",  :null => false
    t.datetime "updated_at",  :null => false
=======
    t.datetime "created_at",  null: false
    t.datetime "updated_at",  null: false
>>>>>>> 614f8869
  end

  create_table "suggested_answers", :force => true do |t|
    t.integer  "question_id"
    t.integer  "organisation_id"
    t.text     "text"
<<<<<<< HEAD
    t.datetime "created_at",      :null => false
    t.datetime "updated_at",      :null => false
    t.boolean  "is_example"
  end

  create_table "themes", :force => true do |t|
    t.string   "title"
    t.text     "description"
    t.datetime "created_at",  :null => false
    t.datetime "updated_at",  :null => false
=======
    t.datetime "created_at",      null: false
    t.datetime "updated_at",      null: false
    t.boolean  "is_example"
  end

  create_table "templates", force: :cascade do |t|
    t.string   "title"
    t.text     "description"
    t.boolean  "published"
    t.integer  "organisation_id"
    t.string   "locale"
    t.boolean  "is_default"
    t.datetime "created_at"
    t.datetime "updated_at"
    t.integer  "version"
    t.integer  "visibility"
    t.integer  "customization_of"
    t.integer  "dmptemplate_id"
  end

  create_table "themes", force: :cascade do |t|
    t.string   "title"
    t.text     "description"
    t.datetime "created_at",  null: false
    t.datetime "updated_at",  null: false
>>>>>>> 614f8869
    t.string   "locale"
  end

  create_table "themes_in_guidance", :id => false, :force => true do |t|
    t.integer "theme_id"
    t.integer "guidance_id"
  end

  create_table "user_org_roles", :force => true do |t|
    t.integer  "user_id"
    t.integer  "organisation_id"
    t.integer  "user_role_type_id"
    t.datetime "created_at",        :null => false
    t.datetime "updated_at",        :null => false
  end

<<<<<<< HEAD
  create_table "user_role_types", :force => true do |t|
    t.string   "name"
    t.text     "description"
    t.datetime "created_at",  :null => false
    t.datetime "updated_at",  :null => false
  end

  create_table "user_statuses", :force => true do |t|
    t.string   "name"
    t.text     "description"
    t.datetime "created_at",  :null => false
    t.datetime "updated_at",  :null => false
  end

  create_table "user_types", :force => true do |t|
    t.string   "name"
    t.text     "description"
    t.datetime "created_at",  :null => false
    t.datetime "updated_at",  :null => false
  end

  create_table "users", :force => true do |t|
=======
  create_table "users", force: :cascade do |t|
>>>>>>> 614f8869
    t.string   "firstname"
    t.string   "surname"
    t.string   "email",                  :default => "", :null => false
    t.string   "orcid_id"
    t.string   "shibboleth_id"
    t.datetime "created_at"
    t.datetime "updated_at"
    t.string   "encrypted_password",     :default => ""
    t.string   "reset_password_token"
    t.datetime "reset_password_sent_at"
    t.datetime "remember_created_at"
    t.integer  "sign_in_count",          :default => 0
    t.datetime "current_sign_in_at"
    t.datetime "last_sign_in_at"
    t.string   "current_sign_in_ip"
    t.string   "last_sign_in_ip"
    t.string   "confirmation_token"
    t.datetime "confirmed_at"
    t.datetime "confirmation_sent_at"
    t.string   "invitation_token"
    t.datetime "invitation_created_at"
    t.datetime "invitation_sent_at"
    t.datetime "invitation_accepted_at"
    t.string   "other_organisation"
    t.boolean  "dmponline3"
    t.boolean  "accept_terms"
    t.integer  "organisation_id"
  end

<<<<<<< HEAD
  add_index "users", ["confirmation_token"], :name => "index_users_on_confirmation_token", :unique => true
  add_index "users", ["email"], :name => "index_users_on_email", :unique => true
  add_index "users", ["invitation_token"], :name => "index_users_on_invitation_token", :unique => true
  add_index "users", ["reset_password_token"], :name => "index_users_on_reset_password_token", :unique => true

  create_table "users_roles", :id => false, :force => true do |t|
=======
  add_index "users", ["confirmation_token"], name: "index_users_on_confirmation_token", unique: true, using: :btree
  add_index "users", ["email"], name: "index_users_on_email", unique: true, using: :btree
  add_index "users", ["invitation_token"], name: "index_users_on_invitation_token", unique: true, using: :btree
  add_index "users", ["reset_password_token"], name: "index_users_on_reset_password_token", unique: true, using: :btree

  create_table "users_perms", id: false, force: :cascade do |t|
>>>>>>> 614f8869
    t.integer "user_id"
    t.integer "perm_id"
  end

<<<<<<< HEAD
  add_index "users_roles", ["user_id", "role_id"], :name => "index_users_roles_on_user_id_and_role_id"
=======
  add_index "users_perms", ["user_id", "perm_id"], name: "index_users_perms_on_user_id_and_perm_id", using: :btree
>>>>>>> 614f8869

  create_table "versions", :force => true do |t|
    t.string   "title"
    t.text     "description"
    t.boolean  "published"
    t.integer  "number"
    t.integer  "phase_id"
<<<<<<< HEAD
    t.datetime "created_at",  :null => false
    t.datetime "updated_at",  :null => false
  end

  add_index "versions", ["phase_id"], :name => "index_versions_on_phase_id"
=======
    t.datetime "created_at",  null: false
    t.datetime "updated_at",  null: false
  end

  add_index "versions", ["phase_id"], name: "index_versions_on_phase_id", using: :btree
>>>>>>> 614f8869

end<|MERGE_RESOLUTION|>--- conflicted
+++ resolved
@@ -11,27 +11,18 @@
 #
 # It's strongly recommended to check this file into your version control system.
 
-<<<<<<< HEAD
-ActiveRecord::Schema.define(:version => 20150809210811) do
-=======
 ActiveRecord::Schema.define(version: 20161122152339) do
 
   # These are extensions that must be enabled in order to support this database
   enable_extension "plpgsql"
->>>>>>> 614f8869
 
   create_table "answers", :force => true do |t|
     t.text     "text"
     t.integer  "plan_id"
     t.integer  "user_id"
     t.integer  "question_id"
-<<<<<<< HEAD
-    t.datetime "created_at",  :null => false
-    t.datetime "updated_at",  :null => false
-=======
-    t.datetime "created_at",  null: false
-    t.datetime "updated_at",  null: false
->>>>>>> 614f8869
+    t.datetime "created_at",  null: false
+    t.datetime "updated_at",  null: false
   end
 
   create_table "answers_options", :id => false, :force => true do |t|
@@ -39,23 +30,14 @@
     t.integer "option_id", :null => false
   end
 
-<<<<<<< HEAD
-  add_index "answers_options", ["answer_id", "option_id"], :name => "index_answers_options_on_answer_id_and_option_id"
-=======
   add_index "answers_options", ["answer_id", "option_id"], name: "index_answers_options_on_answer_id_and_option_id", using: :btree
->>>>>>> 614f8869
 
   create_table "comments", :force => true do |t|
     t.integer  "user_id"
     t.integer  "question_id"
     t.text     "text"
-<<<<<<< HEAD
-    t.datetime "created_at",  :null => false
-    t.datetime "updated_at",  :null => false
-=======
-    t.datetime "created_at",  null: false
-    t.datetime "updated_at",  null: false
->>>>>>> 614f8869
+    t.datetime "created_at",  null: false
+    t.datetime "updated_at",  null: false
     t.boolean  "archived"
     t.integer  "plan_id"
     t.integer  "archived_by"
@@ -66,13 +48,8 @@
     t.text     "description"
     t.boolean  "published"
     t.integer  "organisation_id"
-<<<<<<< HEAD
-    t.datetime "created_at",      :null => false
-    t.datetime "updated_at",      :null => false
-=======
     t.datetime "created_at",      null: false
     t.datetime "updated_at",      null: false
->>>>>>> 614f8869
     t.string   "locale"
     t.boolean  "is_default"
   end
@@ -86,13 +63,8 @@
     t.integer  "plan_id"
     t.integer  "user_id"
     t.string   "format"
-<<<<<<< HEAD
-    t.datetime "created_at", :null => false
-    t.datetime "updated_at", :null => false
-=======
     t.datetime "created_at", null: false
     t.datetime "updated_at", null: false
->>>>>>> 614f8869
   end
 
   create_table "file_types", :force => true do |t|
@@ -100,13 +72,8 @@
     t.string   "icon_name"
     t.integer  "icon_size"
     t.string   "icon_location"
-<<<<<<< HEAD
-    t.datetime "created_at",    :null => false
-    t.datetime "updated_at",    :null => false
-=======
     t.datetime "created_at",    null: false
     t.datetime "updated_at",    null: false
->>>>>>> 614f8869
   end
 
   create_table "file_uploads", :force => true do |t|
@@ -117,13 +84,8 @@
     t.boolean  "published"
     t.string   "location"
     t.integer  "file_type_id"
-<<<<<<< HEAD
-    t.datetime "created_at",   :null => false
-    t.datetime "updated_at",   :null => false
-=======
     t.datetime "created_at",   null: false
     t.datetime "updated_at",   null: false
->>>>>>> 614f8869
   end
 
   create_table "friendly_id_slugs", :force => true do |t|
@@ -133,26 +95,15 @@
     t.datetime "created_at"
   end
 
-<<<<<<< HEAD
-  add_index "friendly_id_slugs", ["slug", "sluggable_type"], :name => "index_friendly_id_slugs_on_slug_and_sluggable_type", :unique => true
-  add_index "friendly_id_slugs", ["sluggable_id"], :name => "index_friendly_id_slugs_on_sluggable_id"
-  add_index "friendly_id_slugs", ["sluggable_type"], :name => "index_friendly_id_slugs_on_sluggable_type"
-=======
   add_index "friendly_id_slugs", ["slug", "sluggable_type"], name: "index_friendly_id_slugs_on_slug_and_sluggable_type", unique: true, using: :btree
   add_index "friendly_id_slugs", ["sluggable_id"], name: "index_friendly_id_slugs_on_sluggable_id", using: :btree
   add_index "friendly_id_slugs", ["sluggable_type"], name: "index_friendly_id_slugs_on_sluggable_type", using: :btree
->>>>>>> 614f8869
 
   create_table "guidance_groups", :force => true do |t|
     t.string   "name"
     t.integer  "organisation_id"
-<<<<<<< HEAD
-    t.datetime "created_at",      :null => false
-    t.datetime "updated_at",      :null => false
-=======
     t.datetime "created_at",      null: false
     t.datetime "updated_at",      null: false
->>>>>>> 614f8869
     t.boolean  "optional_subset"
     t.boolean  "published"
   end
@@ -162,28 +113,16 @@
     t.integer "guidance_group_id", :null => false
   end
 
-<<<<<<< HEAD
-  add_index "guidance_in_group", ["guidance_id", "guidance_group_id"], :name => "index_guidance_in_group_on_guidance_id_and_guidance_group_id"
-=======
   add_index "guidance_in_group", ["guidance_id", "guidance_group_id"], name: "index_guidance_in_group_on_guidance_id_and_guidance_group_id", using: :btree
->>>>>>> 614f8869
 
   create_table "guidances", :force => true do |t|
     t.text     "text"
     t.integer  "guidance_group_id"
-<<<<<<< HEAD
-    t.datetime "created_at",        :null => false
-    t.datetime "updated_at",        :null => false
-=======
     t.datetime "created_at",        null: false
     t.datetime "updated_at",        null: false
->>>>>>> 614f8869
     t.integer  "question_id"
   end
 
-<<<<<<< HEAD
-  create_table "option_warnings", :force => true do |t|
-=======
   create_table "languages", force: :cascade do |t|
     t.string  "abbreviation"
     t.string  "description"
@@ -271,13 +210,8 @@
 
   create_table "new_suggested_answers", force: :cascade do |t|
     t.integer  "new_question_id"
->>>>>>> 614f8869
-    t.integer  "organisation_id"
-    t.text     "text"
-<<<<<<< HEAD
-    t.datetime "created_at",      :null => false
-    t.datetime "updated_at",      :null => false
-=======
+    t.integer  "organisation_id"
+    t.text     "text"
     t.boolean  "is_example"
     t.datetime "created_at"
     t.datetime "updated_at"
@@ -291,7 +225,6 @@
     t.integer  "archived_by"
     t.datetime "created_at"
     t.datetime "updated_at"
->>>>>>> 614f8869
   end
 
   create_table "options", :force => true do |t|
@@ -299,10 +232,6 @@
     t.string   "text"
     t.integer  "number"
     t.boolean  "is_default"
-<<<<<<< HEAD
-    t.datetime "created_at",  :null => false
-    t.datetime "updated_at",  :null => false
-=======
     t.datetime "created_at",  null: false
     t.datetime "updated_at",  null: false
   end
@@ -312,19 +241,13 @@
     t.integer  "token_permission_type_id"
     t.datetime "created_at"
     t.datetime "updated_at"
->>>>>>> 614f8869
   end
 
   create_table "organisation_types", :force => true do |t|
     t.string   "name"
     t.text     "description"
-<<<<<<< HEAD
-    t.datetime "created_at",  :null => false
-    t.datetime "updated_at",  :null => false
-=======
-    t.datetime "created_at",  null: false
-    t.datetime "updated_at",  null: false
->>>>>>> 614f8869
+    t.datetime "created_at",  null: false
+    t.datetime "updated_at",  null: false
   end
 
   create_table "organisations", :force => true do |t|
@@ -333,27 +256,14 @@
     t.text     "description"
     t.string   "target_url"
     t.integer  "organisation_type_id"
-<<<<<<< HEAD
-    t.string   "domain"
-    t.integer  "wayfless_entity"
-    t.integer  "stylesheet_file_id"
-    t.datetime "created_at",           :null => false
-    t.datetime "updated_at",           :null => false
-=======
     t.string   "wayfless_entity"
     t.datetime "created_at",           null: false
     t.datetime "updated_at",           null: false
->>>>>>> 614f8869
     t.integer  "parent_id"
     t.boolean  "is_other"
     t.string   "sort_name"
     t.text     "banner_text"
     t.string   "logo_file_name"
-<<<<<<< HEAD
-  end
-
-  create_table "phases", :force => true do |t|
-=======
     t.integer  "region_id"
     t.integer  "language_id"
     t.string   "logo_uid"
@@ -371,20 +281,10 @@
   add_index "perms", ["name"], name: "index_roles_on_name_and_resource_type_and_resource_id", using: :btree
 
   create_table "phases", force: :cascade do |t|
->>>>>>> 614f8869
     t.string   "title"
     t.text     "description"
     t.integer  "number"
     t.integer  "dmptemplate_id"
-<<<<<<< HEAD
-    t.datetime "created_at",     :null => false
-    t.datetime "updated_at",     :null => false
-    t.string   "slug"
-  end
-
-  add_index "phases", ["dmptemplate_id"], :name => "index_phases_on_dmptemplate_id"
-  add_index "phases", ["slug"], :name => "index_phases_on_slug", :unique => true
-=======
     t.datetime "created_at",     null: false
     t.datetime "updated_at",     null: false
     t.string   "slug"
@@ -392,19 +292,13 @@
 
   add_index "phases", ["dmptemplate_id"], name: "index_phases_on_dmptemplate_id", using: :btree
   add_index "phases", ["slug"], name: "index_phases_on_slug", unique: true, using: :btree
->>>>>>> 614f8869
 
   create_table "plan_sections", :force => true do |t|
     t.integer  "user_id"
     t.integer  "section_id"
     t.integer  "plan_id"
-<<<<<<< HEAD
-    t.datetime "created_at",   :null => false
-    t.datetime "updated_at",   :null => false
-=======
     t.datetime "created_at",   null: false
     t.datetime "updated_at",   null: false
->>>>>>> 614f8869
     t.datetime "release_time"
   end
 
@@ -412,13 +306,8 @@
     t.boolean  "locked"
     t.integer  "project_id"
     t.integer  "version_id"
-<<<<<<< HEAD
-    t.datetime "created_at", :null => false
-    t.datetime "updated_at", :null => false
-=======
     t.datetime "created_at", null: false
     t.datetime "updated_at", null: false
->>>>>>> 614f8869
   end
 
   create_table "project_groups", :force => true do |t|
@@ -426,13 +315,8 @@
     t.boolean  "project_editor"
     t.integer  "user_id"
     t.integer  "project_id"
-<<<<<<< HEAD
-    t.datetime "created_at",            :null => false
-    t.datetime "updated_at",            :null => false
-=======
     t.datetime "created_at",            null: false
     t.datetime "updated_at",            null: false
->>>>>>> 614f8869
     t.boolean  "project_administrator"
   end
 
@@ -441,22 +325,13 @@
     t.integer "guidance_group_id", :null => false
   end
 
-<<<<<<< HEAD
-  add_index "project_guidance", ["project_id", "guidance_group_id"], :name => "index_project_guidance_on_project_id_and_guidance_group_id"
-=======
   add_index "project_guidance", ["project_id", "guidance_group_id"], name: "index_project_guidance_on_project_id_and_guidance_group_id", using: :btree
->>>>>>> 614f8869
 
   create_table "projects", :force => true do |t|
     t.string   "title"
     t.integer  "dmptemplate_id"
-<<<<<<< HEAD
-    t.datetime "created_at",                        :null => false
-    t.datetime "updated_at",                        :null => false
-=======
     t.datetime "created_at",                        null: false
     t.datetime "updated_at",                        null: false
->>>>>>> 614f8869
     t.string   "slug"
     t.integer  "organisation_id"
     t.string   "grant_number"
@@ -468,19 +343,11 @@
     t.string   "funder_name"
   end
 
-<<<<<<< HEAD
-  add_index "projects", ["slug"], :name => "index_projects_on_slug", :unique => true
-=======
   add_index "projects", ["slug"], name: "index_projects_on_slug", unique: true, using: :btree
->>>>>>> 614f8869
 
   create_table "question_formats", :force => true do |t|
     t.string   "title"
     t.text     "description"
-<<<<<<< HEAD
-    t.datetime "created_at",  :null => false
-    t.datetime "updated_at",  :null => false
-=======
     t.datetime "created_at",  null: false
     t.datetime "updated_at",  null: false
   end
@@ -493,7 +360,6 @@
     t.boolean  "is_default"
     t.datetime "created_at"
     t.datetime "updated_at"
->>>>>>> 614f8869
   end
 
   create_table "questions", :force => true do |t|
@@ -504,13 +370,8 @@
     t.integer  "dependency_id"
     t.text     "dependency_text"
     t.integer  "section_id"
-<<<<<<< HEAD
-    t.datetime "created_at",                               :null => false
-    t.datetime "updated_at",                               :null => false
-=======
     t.datetime "created_at",                            null: false
     t.datetime "updated_at",                            null: false
->>>>>>> 614f8869
     t.integer  "question_format_id"
     t.boolean  "option_comment_display", :default => true
   end
@@ -520,23 +381,6 @@
     t.integer "theme_id",    :null => false
   end
 
-<<<<<<< HEAD
-  add_index "questions_themes", ["question_id", "theme_id"], :name => "index_questions_themes_on_question_id_and_theme_id"
-
-  create_table "roles", :force => true do |t|
-    t.string   "name"
-    t.datetime "created_at",    :null => false
-    t.datetime "updated_at",    :null => false
-    t.boolean  "role_in_plans"
-    t.integer  "resource_id"
-    t.string   "resource_type"
-  end
-
-  add_index "roles", ["name"], :name => "index_roles_on_name"
-  add_index "roles", ["name"], :name => "index_roles_on_name_and_resource_type_and_resource_id"
-
-  create_table "sections", :force => true do |t|
-=======
   add_index "questions_themes", ["question_id", "theme_id"], name: "index_questions_themes_on_question_id_and_theme_id", using: :btree
 
   create_table "region_groups", force: :cascade do |t|
@@ -561,34 +405,19 @@
   end
 
   create_table "sections", force: :cascade do |t|
->>>>>>> 614f8869
     t.string   "title"
     t.text     "description"
     t.integer  "number"
     t.integer  "version_id"
     t.integer  "organisation_id"
-<<<<<<< HEAD
-    t.datetime "created_at",      :null => false
-    t.datetime "updated_at",      :null => false
-=======
     t.datetime "created_at",      null: false
     t.datetime "updated_at",      null: false
->>>>>>> 614f8869
     t.boolean  "published"
   end
 
   create_table "settings", :force => true do |t|
     t.string   "var",         :null => false
     t.text     "value"
-<<<<<<< HEAD
-    t.integer  "target_id",   :null => false
-    t.string   "target_type", :null => false
-    t.datetime "created_at",  :null => false
-    t.datetime "updated_at",  :null => false
-  end
-
-  add_index "settings", ["target_type", "target_id", "var"], :name => "index_settings_on_target_type_and_target_id_and_var", :unique => true
-=======
     t.integer  "target_id",   null: false
     t.string   "target_type", null: false
     t.datetime "created_at",  null: false
@@ -596,35 +425,17 @@
   end
 
   add_index "settings", ["target_type", "target_id", "var"], name: "index_settings_on_target_type_and_target_id_and_var", unique: true, using: :btree
->>>>>>> 614f8869
 
   create_table "splash_logs", :force => true do |t|
     t.string   "destination"
-<<<<<<< HEAD
-    t.datetime "created_at",  :null => false
-    t.datetime "updated_at",  :null => false
-=======
-    t.datetime "created_at",  null: false
-    t.datetime "updated_at",  null: false
->>>>>>> 614f8869
+    t.datetime "created_at",  null: false
+    t.datetime "updated_at",  null: false
   end
 
   create_table "suggested_answers", :force => true do |t|
     t.integer  "question_id"
     t.integer  "organisation_id"
     t.text     "text"
-<<<<<<< HEAD
-    t.datetime "created_at",      :null => false
-    t.datetime "updated_at",      :null => false
-    t.boolean  "is_example"
-  end
-
-  create_table "themes", :force => true do |t|
-    t.string   "title"
-    t.text     "description"
-    t.datetime "created_at",  :null => false
-    t.datetime "updated_at",  :null => false
-=======
     t.datetime "created_at",      null: false
     t.datetime "updated_at",      null: false
     t.boolean  "is_example"
@@ -650,7 +461,6 @@
     t.text     "description"
     t.datetime "created_at",  null: false
     t.datetime "updated_at",  null: false
->>>>>>> 614f8869
     t.string   "locale"
   end
 
@@ -667,32 +477,7 @@
     t.datetime "updated_at",        :null => false
   end
 
-<<<<<<< HEAD
-  create_table "user_role_types", :force => true do |t|
-    t.string   "name"
-    t.text     "description"
-    t.datetime "created_at",  :null => false
-    t.datetime "updated_at",  :null => false
-  end
-
-  create_table "user_statuses", :force => true do |t|
-    t.string   "name"
-    t.text     "description"
-    t.datetime "created_at",  :null => false
-    t.datetime "updated_at",  :null => false
-  end
-
-  create_table "user_types", :force => true do |t|
-    t.string   "name"
-    t.text     "description"
-    t.datetime "created_at",  :null => false
-    t.datetime "updated_at",  :null => false
-  end
-
-  create_table "users", :force => true do |t|
-=======
   create_table "users", force: :cascade do |t|
->>>>>>> 614f8869
     t.string   "firstname"
     t.string   "surname"
     t.string   "email",                  :default => "", :null => false
@@ -722,30 +507,17 @@
     t.integer  "organisation_id"
   end
 
-<<<<<<< HEAD
-  add_index "users", ["confirmation_token"], :name => "index_users_on_confirmation_token", :unique => true
-  add_index "users", ["email"], :name => "index_users_on_email", :unique => true
-  add_index "users", ["invitation_token"], :name => "index_users_on_invitation_token", :unique => true
-  add_index "users", ["reset_password_token"], :name => "index_users_on_reset_password_token", :unique => true
-
-  create_table "users_roles", :id => false, :force => true do |t|
-=======
   add_index "users", ["confirmation_token"], name: "index_users_on_confirmation_token", unique: true, using: :btree
   add_index "users", ["email"], name: "index_users_on_email", unique: true, using: :btree
   add_index "users", ["invitation_token"], name: "index_users_on_invitation_token", unique: true, using: :btree
   add_index "users", ["reset_password_token"], name: "index_users_on_reset_password_token", unique: true, using: :btree
 
   create_table "users_perms", id: false, force: :cascade do |t|
->>>>>>> 614f8869
     t.integer "user_id"
     t.integer "perm_id"
   end
 
-<<<<<<< HEAD
-  add_index "users_roles", ["user_id", "role_id"], :name => "index_users_roles_on_user_id_and_role_id"
-=======
   add_index "users_perms", ["user_id", "perm_id"], name: "index_users_perms_on_user_id_and_perm_id", using: :btree
->>>>>>> 614f8869
 
   create_table "versions", :force => true do |t|
     t.string   "title"
@@ -753,18 +525,10 @@
     t.boolean  "published"
     t.integer  "number"
     t.integer  "phase_id"
-<<<<<<< HEAD
-    t.datetime "created_at",  :null => false
-    t.datetime "updated_at",  :null => false
-  end
-
-  add_index "versions", ["phase_id"], :name => "index_versions_on_phase_id"
-=======
     t.datetime "created_at",  null: false
     t.datetime "updated_at",  null: false
   end
 
   add_index "versions", ["phase_id"], name: "index_versions_on_phase_id", using: :btree
->>>>>>> 614f8869
 
 end