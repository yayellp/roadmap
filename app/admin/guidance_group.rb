--- conflicted
+++ resolved
@@ -1,85 +1,3 @@
-<<<<<<< HEAD
-# [+Project:+] DMPonline
-# [+Description:+] 
-#   
-# [+Created:+] 03/09/2014
-# [+Copyright:+] Digital Curation Centre 
-
-ActiveAdmin.register GuidanceGroup do
-    permit_params :organisation_id, :name, :published, :optional_subset 
-	
-	menu :priority => 2, :label => proc{I18n.t('admin.guidance_group')}, :parent => "Guidance list"
-	
-	index do   
-        column I18n.t('admin.name'), :sortable => :name do |ggn|
-            link_to ggn.name, [:admin, ggn]
-        end
-        column I18n.t('admin.org_title'), :sortable => :organisation_id do |org_title|
-            link_to org_title.organisation.name, [:admin, org_title.organisation]
-        end
-        column I18n.t('admin.template') do |t|
-            (t.dmptemplates.map{|t_q| link_to t_q.title, [:admin, t_q]}).join(', ').html_safe
-        end	
-        
-         actions
-    end
-  
-    #show details of guidance group
-    show do
-		attributes_table do
-			row	:name
-			row :organisation_id do |org_title|
-                link_to org_title.organisation.name, [:admin, org_title.organisation]
-            end
-            row I18n.t('admin.template') do
-	 		 	(guidance_group.dmptemplates.map{|t_q| link_to t_q.title, [:admin, t_q]}).join(', ').html_safe
-            end	
-            row :created_at
-            row :updated_at
-		end
-	end
-	
-	#guidance list
-	sidebar I18n.t('admin.guidance'), :only => :show, :if => proc { guidance_group.guidances.count >= 1}  do
-        table_for guidance_group.guidances.order("text asc") do |guis|
-            column :text do |gtext|
-                link_to gtext.text.html_safe, [:admin, gtext]
-            end
-            column I18n.t('admin.theme') do |themelist|
-                (themelist.themes.map{|t_q| link_to t_q.title, [:admin, t_q]}).join(', ').html_safe
-             end
-        end
-    end
-	
-	#form 	
- 	form do |f|
-        f.inputs "Details" do
-            f.input :name
-            f.input :organisation_id, :label => I18n.t('admin.org_title'), 
-                    :as => :select, 
-                    :collection => Organisation.order('name').map{|orgp|[orgp.name, orgp.id]}
-            f.input :published    
-            f.input :optional_subset 
-		end
-		
-        f.inputs "Templates" do
-  			f.input :dmptemplate_ids,  :label => I18n.t('admin.selected_templates'),
-                    :as => :select, 
-                    :include_blank => I18n.t('admin.all_templates'),
-                    :multiple => true,
-                    :collection => Dmptemplate.order('title').map{|the| [the.title, the.id]},
-                    :hint => I18n.t('admin.choose_templates')
-        end
-        f.actions  
-    end		
-  		
-	 controller do
-		def permitted_params
-		  params.permit!
-		end
-  end
-end
-=======
 # [+Project:+] DMPRoadmap
 # [+Description:+] 
 #   
@@ -159,5 +77,4 @@
 		  params.permit!
 		end
   end
-end
->>>>>>> ae3bb64d
+end