--- conflicted
+++ resolved
@@ -20,7 +20,7 @@
   has_many :questions, through: :sections
   has_many :annotations, through: :questions
 
-<<<<<<< HEAD
+
   # ==========
   # = Scopes =
   # ==========
@@ -144,8 +144,6 @@
   attr_accessible :id, :org_id, :description, :published, :title, :locale, :customization_of,
                   :is_default, :guidance_group_ids, :org, :plans, :phases, :family_id,
                   :archived, :version, :visibility, :published, :links, :as => [:default, :admin]
-=======
->>>>>>> a167b6f6
 
   # A standard template should be organisationally visible. Funder templates that are
   # meant for external use will be publicly visible. This allows a funder to create 'funder' as
