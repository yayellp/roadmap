<!-- Main navigation information -->

<!-- main menu -->
<% current_path = request.path%>
<% namespace = controller_path.split("/").first %>
<div id="main-nav-tabs" class="main_nav_tabs">
  <ul class="nav nav-tabs" data-tabs="tabs">

    <!-- Navigation for organisation admin -->
    <% if (user_signed_in? && current_user.can_org_admin? && ( action_name.include? "admin_" ) ) %>
      <% if current_user.can_modify_templates? %>
        <% if namespace == "templates" then %>
          <li class="active">
        <% else %>
          <li>
        <% end %>
            <%= link_to t("org_admin.template_label"), admin_index_template_path(current_user.org_id) %>
          </li>
      <% end %>
      <% if current_user.can_modify_guidance? %>
        <% if namespace == "guidances" then %>
          <li class="active">
        <% else %>
          <li>
        <% end %>
          <%= link_to t("org_admin.guidance_label"), admin_index_guidance_path(current_user.org_id)%>
          </li>
      <% end %>
      <% if current_user.can_modify_org_details? %>
        <% if namespace == "orgs" then %>
          <li class="active">
        <% else %>
          <li>
        <% end %>
            <%= link_to t("org_admin.org_details_label"), admin_show_org_path(current_user.org_id)%>
          </li>
      <% end %>
      <% if current_user.can_grant_permissions? %>
        <% if current_path == "/org/admin/users/admin_index" || current_path == "/org/admin/users/admin_api_update" then %>
          <li class="active">
        <% else %>
          <li>
        <% end %>
          <%= link_to t("org_admin.user_list_label"), "/org/admin/users/admin_index", class: "main_nav_last_li"%>
          </li>
      <% end %>
    <% else %>
      <% if user_signed_in? %>
        <!-- project and plan page -->
        <% if (namespace == "projects" || namespace == "plans") && current_path != "/projects/new" then %>
          <li class="active">
        <% else %>
          <li>
        <% end %>
        <%= link_to t("helpers.view_plans_label"), projects_path %>
          </li>
        <!-- create a plan page -->
        <% if current_path == "/projects/new" then %>
          <li class="active">
        <% else %>
          <li>
        <% end %>
          <%= link_to t("helpers.create_plan_label"), new_project_path %>
          </li>

      <% else %>
        <!-- Home page -->
        <% if current_path == "/" then %>
          <li class="active">
        <% else %>
          <li>
        <% end %>
          <%= link_to t("helpers.home"), root_path %>
          </li>
      <% end %>
      <!-- about_us page -->
      <% if current_path == "/about_us" then %>
        <li class="active">
      <% else %>
        <li>
      <% end %>
          <a href="<%= about_us_path %>"><%= t("helpers.about_us_label") %></a>
        </li>
      <!-- roadmap page -->
      <% if current_path == "/roadmap" then %>
        <li class="active">
      <% else %>
        <li>
      <% end %>
          <a href="<%= roadmap_path %>"><%= t("helpers.roadmap_label") %></a>
        </li>
      <!-- help page -->
      <% if current_path == "/help" then %>
        <li class="active">
      <% else %>
        <li>
      <% end %>
          <a href="<%= help_path %>" class="main_nav"><%= t("helpers.help_label") %></a>
        </li>

      <!-- plans/publicly_available page -->
      <% if current_path == "/plans/public_plans" then %>
        <li class="active">
      <% else %>
        <li>
      <% end %>
          <a href="<%= public_plans_path %>"><%= t("helpers.public_plans_label") %></a>
<<<<<<< HEAD
        </li>
=======
      </li>
>>>>>>> 14f019c8

      <!-- language dropdown -->
      <li class="dropdown sign_in">
        <a class="dropdown-toggle main_nav" data-toggle="dropdown" href="#">
          <%= t('helpers.change_language')%>
          <b class="caret caret-orange"></b>
        </a>
        <ul class="dropdown-menu" style="padding: 0;">
          <% Language.all.order('name ASC').each do |language|%>
            <% if I18n.locale == language.abbreviation %>
              <li class="active">
            <% else %>
              <li>
            <% end %>
                <%= link_to language.name, {locale: language.abbreviation}, class: 'main_nav lang-dropdown-link'%>
              </li>
          <% end %>
        </ul>
      </li>
    <% end %>
  </ul>
</div><|MERGE_RESOLUTION|>--- conflicted
+++ resolved
@@ -105,11 +105,7 @@
         <li>
       <% end %>
           <a href="<%= public_plans_path %>"><%= t("helpers.public_plans_label") %></a>
-<<<<<<< HEAD
         </li>
-=======
-      </li>
->>>>>>> 14f019c8
 
       <!-- language dropdown -->
       <li class="dropdown sign_in">
