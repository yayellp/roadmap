#-----------------------------------------------------
# page settings
#-----------------------------------------------------

docx.page_numbers true do
  align :center
end

docx.font do
    name 'Arial'
end

docx.p do 
    size 32
end    


#---------------------------------------------
#   Structure for docx format 
#--------------------------------------------- 

docx.h1 @exported_plan.plan.project.title.upcase, font: 'Arial', color: '000000' 
docx.h2 @exported_plan.plan.title.upcase, font: 'Arial', color: '000000' 

#---- PLAN ADMIN DETAILS -----
if @exported_plan.admin_details.present?
    docx.p
    docx.h3 'Admin Details'.upcase , italic: false, font: 'Arial', color: '000000'
    @exported_plan.admin_details.each do |field|
        value = @exported_plan.send(field)
        label = "helpers.plan.export.#{field}"
        if value.present?
            docx.p do 
                text I18n.t(label), bold: true, color: '000000' 
                text ': ', bold: true, color: '000000' 
                text value
            end
        end
    end
end


#---- PLAN SECTIONS, QUESTIONS AND ANSWERS -----
@exported_plan.sections.each do |section|
    docx.p
    docx.h3 section.title.upcase, italic: false, font: 'Arial', color: '000000' 
    
    @exported_plan.questions_for_section(section.id).each do |question|
<<<<<<< HEAD
        docx.p question.text, bold: true
=======
        docx.p strip_tags(question.text.gsub(/<li>/, '  * ')), bold: true
>>>>>>> bea115fa
        
        answer = @exported_plan.plan.answer(question.id, false)
        if answer.nil?
            docx.p 'Question not answered', italic: true
        else
            q_format = question.question_format
            if q_format.title == I18n.t("helpers.checkbox") || q_format.title == I18n.t("helpers.multi_select_box") ||
               q_format.title == I18n.t("helpers.radio_buttons") || q_format.title == I18n.t("helpers.dropdown") then
                answer.options.each do |option|
                    docx.ul do
                        if !option.text.nil? 
                            li option.text
                        end  
                    end
                end
            end
      
            if !answer.text.nil? && question.option_comment_display == true then
                search_answer = Nokogiri::HTML::DocumentFragment.parse "<div class='container'>"
                search_answer.at(".//div").inner_html = answer.text
                
                if search_answer.css('table').present? then
                    table_content = search_answer.css('table').css('tbody')
                    
                    if table_content.size > 0 then
                        table_array = Array.new
                        
                        table_content.css('tr').each do |tr|
                            row_th_array = Array.new 
                            row_td_array = Array.new  
                            
                            if tr.search('th') then
                                tr.search('th').each do |cell|
                                    row_th_array << cell.text.to_s                                    
                                end
                            end
                            
                            if tr.search('td') then
                                tr.search('td').each do |td_cell|
                                    if !td_cell.text.to_s.blank? then   
                                        new_val = Nokogiri::HTML::DocumentFragment.parse "<p>"
                                        new_val.at(".//p").inner_html = td_cell
                                        td_tags = new_val.at_css('td').children.map {|x| x.name.strip}
                                        td_text = new_val.at_css('td').children.map {|x| x.text.strip}
                                        
                                        start_c = 0 
                                        end_c = td_tags.size
                                        
                                        c1 = Caracal::Core::Models::TableCellModel.new do
                                            while start_c < end_c do
                                                p do
                                                    #-- TEXT
                                                    if td_tags[start_c] == 'text' then
                                                        text td_text[start_c]
                                                    else
                                                        #-- LINK
                                                        if td_tags[start_c] == 'a' then
                                                            l_address = ""
                                                            l_text = td_text[start_c]
                                                            #-- GET HREF
                                                            td_cell.search('a').each do |link|
                                                                if link.content == td_text[start_c] then
                                                                    l_address = link["href"]
                                                                end   
                                                            end
                                                            link td_text[start_c], l_address
                                                        #-- BOLD TEXT
                                                        else
                                                            if  td_tags[start_c] == 'strong' && td_text[start_c] != "" then 
                                                                text td_text[start_c], bold: true
                                                                text ' '
                                                            #-- ITALIC TEXT
                                                            else
                                                                if td_tags[start_c] == 'em' && td_text[start_c] != "" then 
                                                                    text td_text[start_c], italic: true
                                                                    text ' '
                                                               end
                                                            end
                                                        end
                                                    end
                                                end
                                                start_c += 1
                                            end    
                                        end
                                        row_td_array << c1
                                    else
                                        row_td_array << td_cell.text.to_s
                                    end    
                                end
                            end
                            
                            #--- check if all cells are empty 
                            if row_td_array.size > 0 then
                                if row_td_array.all?(&:blank?) then
                                    row_td_array = []
                                end
                            end    
                                                        
                            if !row_th_array.empty?  then
                                table_array <<  row_th_array
                            end
                            if !row_td_array.empty? then
                                table_array <<  row_td_array
                            end
                            
                        end
                        
                        #--- build the table layout
                        docx.table table_array, border_size: 4 do
                            cell_style rows[0],    bold: true,   background: 'fbb400'
                            cell_style cells,      size: 18, margins: { top: 100, bottom: 0, left: 100, right: 100 }
                        end
    
                    end 
                    
                else
                    higher_level = search_answer.search('div.container').children.map {|x| x.name.strip}
                    all_text = search_answer.search('div.container').children.map {|x| x.inner_html.strip}
                    high_count = 0
                    high_end_count = higher_level.size
                  
                    while high_count < high_end_count do
                       
                        if higher_level[high_count] == 'p' then
                            inner_txt_with_tags = Nokogiri::HTML::DocumentFragment.parse "<p>"
                            inner_txt_with_tags.at(".//p").inner_html = all_text[high_count]
                            tags_type = inner_txt_with_tags.at_css('p').children.map {|x| x.name.strip}
                            inner_txt = inner_txt_with_tags.at_css('p').children.map {|x| x.text.strip}
                            
                            start_count = 0 
                            end_counter = tags_type.size
                                                     
                            docx.p do 
                                while start_count < end_counter do 
                                    text_val = inner_txt[start_count].to_s
                                    #-- TEXT
                                    if tags_type[start_count] == 'text' && text_val != "" then
                                        text text_val
                                        text ' '
                                    #-- LINK
                                    else 
                                        if tags_type[start_count] == 'a' && text_val != "" then 
                                            l_text = text_val
                                            l_address = ""
                                            # all links
                                            search_answer.search('a').each do |link|
                                                if link.content == text_val then
                                                    l_address = link["href"]
                                                 end   
                                            end
                                            link text_val, l_address
                                        #-- BOLD TEXT
                                        else
                                            if tags_type[start_count] == 'strong' && text_val != "" then 
                                                text text_val, bold: true
                                                text ' '
                                            #-- ITALIC TEXT
                                            else
                                                if tags_type[start_count] == 'em' && text_val != "" then 
                                                    text text_val, italic: true
                                                    text ' '
                                                end
                                            end
                                        end    
                                    end
                                    start_count +=1
                                end
                            end
                            #-- END OF P
                        else
                            if higher_level[high_count] == 'ul' then 
                                ul_text = search_answer.search('ul').children.map {|x| x.text.strip}
                                docx.ul do
                                    ul_text.each do |txt|
                                        if !txt.blank? 
                                            li txt
                                        end  
                                    end
                                end
                            else
                                if higher_level[high_count] == 'ol' then 
                                    ol_text = search_answer.search('ol').children.map {|x| x.text.strip}
                                    docx.ol do
                                        ol_text.each do |txt|
                                            if !txt.blank? 
                                                li txt
                                            end  
                                        end
                                    end
                                end
                            end 
                        end 

                       high_count += 1 
                    end
                end    
            end
        end
        #-- add a new line
        docx.p
    end
end

<|MERGE_RESOLUTION|>--- conflicted
+++ resolved
@@ -46,11 +46,7 @@
     docx.h3 section.title.upcase, italic: false, font: 'Arial', color: '000000' 
     
     @exported_plan.questions_for_section(section.id).each do |question|
-<<<<<<< HEAD
-        docx.p question.text, bold: true
-=======
         docx.p strip_tags(question.text.gsub(/<li>/, '  * ')), bold: true
->>>>>>> bea115fa
         
         answer = @exported_plan.plan.answer(question.id, false)
         if answer.nil?
@@ -253,4 +249,3 @@
         docx.p
     end
 end
-
