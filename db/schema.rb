# encoding: UTF-8
# This file is auto-generated from the current state of the database. Instead
# of editing this file, please use the migrations feature of Active Record to
# incrementally modify your database, and then regenerate this schema definition.
#
# Note that this schema.rb definition is the authoritative source for your
# database schema. If you need to create the application database on another
# system, you should be using db:schema:load, not running all the migrations
# from scratch. The latter is a flawed and unsustainable approach (the more migrations
# you'll amass, the slower it'll run and the greater likelihood for issues).
#
# It's strongly recommended that you check this file into your version control system.

<<<<<<< HEAD
ActiveRecord::Schema.define(version: 20170710182442) do
=======
ActiveRecord::Schema.define(version: 20170712084314) do
>>>>>>> 67b1b493

  create_table "annotations", force: :cascade do |t|
    t.integer  "question_id", limit: 4
    t.integer  "org_id",      limit: 4
    t.text     "text",        limit: 65535
    t.integer  "type",        limit: 4,     default: 0, null: false
    t.datetime "created_at"
    t.datetime "updated_at"
  end

  add_index "annotations", ["org_id"], name: "fk_rails_aca7521f72", using: :btree
  add_index "annotations", ["question_id"], name: "fk_rails_0e08e753b6", using: :btree

  create_table "answers", force: :cascade do |t|
    t.text     "text",         limit: 65535
    t.integer  "plan_id",      limit: 4
    t.integer  "user_id",      limit: 4
    t.integer  "question_id",  limit: 4
    t.datetime "created_at"
    t.datetime "updated_at"
    t.integer  "lock_version", limit: 4,     default: 0
  end

  add_index "answers", ["plan_id"], name: "fk_rails_84a6005a3e", using: :btree
  add_index "answers", ["question_id"], name: "fk_rails_3d5ed4418f", using: :btree
  add_index "answers", ["user_id"], name: "fk_rails_584be190c2", using: :btree

  create_table "answers_question_options", id: false, force: :cascade do |t|
    t.integer "answer_id",          limit: 4, null: false
    t.integer "question_option_id", limit: 4, null: false
  end

  add_index "answers_question_options", ["answer_id", "question_option_id"], name: "answer_question_option_index", using: :btree
  add_index "answers_question_options", ["question_option_id", "answer_id"], name: "question_option_answer_index", using: :btree

  create_table "exported_plans", force: :cascade do |t|
    t.integer  "plan_id",    limit: 4
    t.integer  "user_id",    limit: 4
    t.string   "format",     limit: 255
    t.datetime "created_at",             null: false
    t.datetime "updated_at",             null: false
    t.integer  "phase_id",   limit: 4
  end

  create_table "file_types", force: :cascade do |t|
    t.string   "name",          limit: 255
    t.string   "icon_name",     limit: 255
    t.integer  "icon_size",     limit: 4
    t.string   "icon_location", limit: 255
    t.datetime "created_at",                null: false
    t.datetime "updated_at",                null: false
  end

  create_table "file_uploads", force: :cascade do |t|
    t.string   "name",         limit: 255
    t.string   "title",        limit: 255
    t.text     "description",  limit: 65535
    t.integer  "size",         limit: 4
    t.boolean  "published"
    t.string   "location",     limit: 255
    t.integer  "file_type_id", limit: 4
    t.datetime "created_at",                 null: false
    t.datetime "updated_at",                 null: false
  end

  create_table "friendly_id_slugs", force: :cascade do |t|
    t.string   "slug",           limit: 255, null: false
    t.integer  "sluggable_id",   limit: 4,   null: false
    t.string   "sluggable_type", limit: 40
    t.datetime "created_at"
  end

  add_index "friendly_id_slugs", ["slug", "sluggable_type"], name: "index_friendly_id_slugs_on_slug_and_sluggable_type", unique: true, using: :btree
  add_index "friendly_id_slugs", ["sluggable_id"], name: "index_friendly_id_slugs_on_sluggable_id", using: :btree
  add_index "friendly_id_slugs", ["sluggable_type"], name: "index_friendly_id_slugs_on_sluggable_type", using: :btree

  create_table "guidance_groups", force: :cascade do |t|
    t.string   "name",            limit: 255
    t.integer  "org_id",          limit: 4
    t.datetime "created_at",                  null: false
    t.datetime "updated_at",                  null: false
    t.boolean  "optional_subset"
    t.boolean  "published"
  end

  add_index "guidance_groups", ["org_id"], name: "fk_rails_819c1dbbc7", using: :btree

  create_table "guidances", force: :cascade do |t|
    t.text     "text",              limit: 65535
    t.integer  "guidance_group_id", limit: 4
    t.datetime "created_at",                      null: false
    t.datetime "updated_at",                      null: false
    t.integer  "question_id",       limit: 4
    t.boolean  "published"
  end

  add_index "guidances", ["guidance_group_id"], name: "fk_rails_20d29da787", using: :btree

  create_table "identifier_schemes", force: :cascade do |t|
    t.string   "name",             limit: 255
    t.string   "description",      limit: 255
    t.boolean  "active"
    t.datetime "created_at"
    t.datetime "updated_at"
    t.string   "logo_url",         limit: 255
    t.string   "user_landing_url", limit: 255
  end

  create_table "languages", force: :cascade do |t|
    t.string  "abbreviation",     limit: 255
    t.string  "description",      limit: 255
    t.string  "name",             limit: 255
    t.boolean "default_language"
  end

  create_table "notes", force: :cascade do |t|
    t.integer  "user_id",     limit: 4
    t.text     "text",        limit: 65535
    t.boolean  "archived"
    t.integer  "answer_id",   limit: 4
    t.integer  "archived_by", limit: 4
    t.datetime "created_at"
    t.datetime "updated_at"
  end

  add_index "notes", ["answer_id"], name: "fk_rails_907f8d48bf", using: :btree
  add_index "notes", ["user_id"], name: "fk_rails_7f2323ad43", using: :btree

  create_table "org_identifiers", force: :cascade do |t|
    t.string   "identifier",           limit: 255
    t.string   "attrs",                limit: 255
    t.datetime "created_at"
    t.datetime "updated_at"
    t.integer  "org_id",               limit: 4
    t.integer  "identifier_scheme_id", limit: 4
  end

  add_index "org_identifiers", ["identifier_scheme_id"], name: "fk_rails_189ad2e573", using: :btree
  add_index "org_identifiers", ["org_id"], name: "fk_rails_36323c0674", using: :btree

  create_table "org_token_permissions", force: :cascade do |t|
    t.integer  "org_id",                   limit: 4
    t.integer  "token_permission_type_id", limit: 4
    t.datetime "created_at"
    t.datetime "updated_at"
  end

  add_index "org_token_permissions", ["org_id"], name: "fk_rails_e1db1b22c5", using: :btree
  add_index "org_token_permissions", ["token_permission_type_id"], name: "fk_rails_2aa265f538", using: :btree

  create_table "orgs", force: :cascade do |t|
    t.string   "name",            limit: 255
    t.string   "abbreviation",    limit: 255
    t.string   "target_url",      limit: 255
    t.string   "wayfless_entity", limit: 255
    t.datetime "created_at",                                null: false
    t.datetime "updated_at",                                null: false
    t.integer  "parent_id",       limit: 4
    t.boolean  "is_other"
    t.string   "sort_name",       limit: 255
    t.text     "banner_text",     limit: 65535
    t.string   "logo_file_name",  limit: 255
    t.integer  "region_id",       limit: 4
    t.integer  "language_id",     limit: 4
    t.string   "logo_uid",        limit: 255
    t.string   "logo_name",       limit: 255
    t.string   "contact_email",   limit: 255
    t.integer  "org_type",        limit: 4,     default: 0, null: false
  end

  add_index "orgs", ["language_id"], name: "fk_rails_5640112cab", using: :btree
  add_index "orgs", ["region_id"], name: "fk_rails_5a6adf6bab", using: :btree

  create_table "perms", force: :cascade do |t|
    t.string   "name",       limit: 255
    t.datetime "created_at",             null: false
    t.datetime "updated_at",             null: false
  end

  add_index "perms", ["name"], name: "index_perms_on_name", using: :btree
  add_index "perms", ["name"], name: "index_roles_on_name_and_resource_type_and_resource_id", using: :btree

  create_table "phases", force: :cascade do |t|
    t.string   "title",       limit: 255
    t.text     "description", limit: 65535
    t.integer  "number",      limit: 4
    t.integer  "template_id", limit: 4
    t.datetime "created_at"
    t.datetime "updated_at"
    t.string   "slug",        limit: 255
    t.boolean  "modifiable"
  end

  add_index "phases", ["template_id"], name: "index_phases_on_template_id", using: :btree

  create_table "plans", force: :cascade do |t|
    t.string   "title",                             limit: 255
    t.integer  "template_id",                       limit: 4
    t.datetime "created_at"
    t.datetime "updated_at"
    t.string   "slug",                              limit: 255
    t.string   "grant_number",                      limit: 255
    t.string   "identifier",                        limit: 255
    t.text     "description",                       limit: 65535
    t.string   "principal_investigator",            limit: 255
    t.string   "principal_investigator_identifier", limit: 255
    t.string   "data_contact",                      limit: 255
    t.string   "funder_name",                       limit: 255
    t.integer  "visibility",                        limit: 4,     default: 0, null: false
    t.string   "data_contact_email",                limit: 255
    t.string   "data_contact_phone",                limit: 255
    t.string   "principal_investigator_email",      limit: 255
  end

  add_index "plans", ["template_id"], name: "index_plans_on_template_id", using: :btree

  create_table "plans_guidance_groups", force: :cascade do |t|
    t.integer "guidance_group_id", limit: 4
    t.integer "plan_id",           limit: 4
  end

  add_index "plans_guidance_groups", ["guidance_group_id"], name: "fk_rails_ec1c5524d7", using: :btree
  add_index "plans_guidance_groups", ["plan_id"], name: "fk_rails_13d0671430", using: :btree
<<<<<<< HEAD
=======

  create_table "prefs", force: :cascade do |t|
    t.string  "settings", limit: 255
    t.integer "user_id",  limit: 4
  end
>>>>>>> 67b1b493

  create_table "question_formats", force: :cascade do |t|
    t.string   "title",        limit: 255
    t.text     "description",  limit: 65535
    t.datetime "created_at",                                 null: false
    t.datetime "updated_at",                                 null: false
    t.boolean  "option_based",               default: false
    t.integer  "formattype",   limit: 4,     default: 0
  end

  create_table "question_options", force: :cascade do |t|
    t.integer  "question_id", limit: 4
    t.string   "text",        limit: 255
    t.integer  "number",      limit: 4
    t.boolean  "is_default"
    t.datetime "created_at"
    t.datetime "updated_at"
  end

  add_index "question_options", ["question_id"], name: "fk_rails_b9c5f61cf9", using: :btree

  create_table "questions", force: :cascade do |t|
    t.text     "text",                   limit: 65535
    t.text     "default_value",          limit: 65535
    t.integer  "number",                 limit: 4
    t.integer  "section_id",             limit: 4
    t.datetime "created_at"
    t.datetime "updated_at"
    t.integer  "question_format_id",     limit: 4
    t.boolean  "option_comment_display",               default: true
    t.boolean  "modifiable"
  end

  add_index "questions", ["question_format_id"], name: "fk_rails_4fbc38c8c7", using: :btree
  add_index "questions", ["section_id"], name: "index_questions_on_section_id", using: :btree

  create_table "questions_themes", id: false, force: :cascade do |t|
    t.integer "question_id", limit: 4, null: false
    t.integer "theme_id",    limit: 4, null: false
  end

  add_index "questions_themes", ["question_id", "theme_id"], name: "question_theme_index", using: :btree
  add_index "questions_themes", ["theme_id", "question_id"], name: "theme_question_index", using: :btree

  create_table "regions", force: :cascade do |t|
    t.string  "abbreviation",    limit: 255
    t.string  "description",     limit: 255
    t.string  "name",            limit: 255
    t.integer "super_region_id", limit: 4
  end

  create_table "roles", force: :cascade do |t|
    t.integer  "user_id",    limit: 4
    t.integer  "plan_id",    limit: 4
    t.datetime "created_at"
    t.datetime "updated_at"
    t.integer  "access",     limit: 4, default: 0, null: false
  end

  add_index "roles", ["plan_id"], name: "fk_rails_a1ce6c2772", using: :btree
  add_index "roles", ["user_id"], name: "fk_rails_ab35d699f0", using: :btree

  create_table "sections", force: :cascade do |t|
    t.string   "title",       limit: 255
    t.text     "description", limit: 65535
    t.integer  "number",      limit: 4
    t.datetime "created_at"
    t.datetime "updated_at"
    t.boolean  "published"
    t.integer  "phase_id",    limit: 4
    t.boolean  "modifiable"
  end

  add_index "sections", ["phase_id"], name: "index_sections_on_phase_id", using: :btree

  create_table "settings", force: :cascade do |t|
    t.string   "var",         limit: 255,   null: false
    t.text     "value",       limit: 65535
    t.integer  "target_id",   limit: 4,     null: false
    t.string   "target_type", limit: 255,   null: false
    t.datetime "created_at",                null: false
    t.datetime "updated_at",                null: false
  end

  add_index "settings", ["target_type", "target_id", "var"], name: "index_settings_on_target_type_and_target_id_and_var", unique: true, using: :btree

  create_table "splash_logs", force: :cascade do |t|
    t.string   "destination", limit: 255
    t.datetime "created_at",              null: false
    t.datetime "updated_at",              null: false
  end

  create_table "templates", force: :cascade do |t|
    t.string   "title",            limit: 255
    t.text     "description",      limit: 65535
    t.boolean  "published"
    t.integer  "org_id",           limit: 4
    t.string   "locale",           limit: 255
    t.boolean  "is_default"
    t.datetime "created_at"
    t.datetime "updated_at"
    t.integer  "version",          limit: 4
    t.integer  "visibility",       limit: 4
    t.integer  "customization_of", limit: 4
    t.integer  "dmptemplate_id",   limit: 4
    t.boolean  "migrated"
    t.boolean  "dirty",                          default: false
  end

  add_index "templates", ["org_id", "dmptemplate_id"], name: "template_organisation_dmptemplate_index", using: :btree
  add_index "templates", ["org_id"], name: "index_templates_on_org_id", using: :btree

  create_table "themes", force: :cascade do |t|
    t.string   "title",       limit: 255
    t.text     "description", limit: 65535
    t.datetime "created_at",                null: false
    t.datetime "updated_at",                null: false
    t.string   "locale",      limit: 255
  end

  create_table "themes_in_guidance", id: false, force: :cascade do |t|
    t.integer "theme_id",    limit: 4
    t.integer "guidance_id", limit: 4
  end

  add_index "themes_in_guidance", ["guidance_id"], name: "fk_rails_a5ab9402df", using: :btree
  add_index "themes_in_guidance", ["theme_id"], name: "fk_rails_7d708f6f1e", using: :btree

  create_table "token_permission_types", force: :cascade do |t|
    t.string   "token_type",       limit: 255
    t.text     "text_description", limit: 65535
    t.datetime "created_at"
    t.datetime "updated_at"
  end

  create_table "user_identifiers", force: :cascade do |t|
    t.string   "identifier",           limit: 255
    t.datetime "created_at"
    t.datetime "updated_at"
    t.integer  "user_id",              limit: 4
    t.integer  "identifier_scheme_id", limit: 4
  end

  add_index "user_identifiers", ["identifier_scheme_id"], name: "fk_rails_fe95df7db0", using: :btree
  add_index "user_identifiers", ["user_id"], name: "fk_rails_65c9a98cdb", using: :btree

  create_table "users", force: :cascade do |t|
    t.string   "firstname",              limit: 255
    t.string   "surname",                limit: 255
    t.string   "email",                  limit: 255,   default: "", null: false
    t.string   "orcid_id",               limit: 255
    t.string   "shibboleth_id",          limit: 255
    t.datetime "created_at"
    t.datetime "updated_at"
    t.string   "encrypted_password",     limit: 255,   default: ""
    t.string   "reset_password_token",   limit: 255
    t.datetime "reset_password_sent_at"
    t.datetime "remember_created_at"
    t.integer  "sign_in_count",          limit: 4,     default: 0
    t.datetime "current_sign_in_at"
    t.datetime "last_sign_in_at"
    t.string   "current_sign_in_ip",     limit: 255
    t.string   "last_sign_in_ip",        limit: 255
    t.string   "confirmation_token",     limit: 255
    t.datetime "confirmed_at"
    t.datetime "confirmation_sent_at"
    t.string   "invitation_token",       limit: 255
    t.datetime "invitation_created_at"
    t.datetime "invitation_sent_at"
    t.datetime "invitation_accepted_at"
    t.string   "other_organisation",     limit: 255
    t.boolean  "accept_terms"
    t.integer  "org_id",                 limit: 4
    t.string   "api_token",              limit: 255
    t.integer  "invited_by_id",          limit: 4
    t.string   "invited_by_type",        limit: 255
    t.integer  "language_id",            limit: 4
    t.string   "recovery_email",         limit: 255
<<<<<<< HEAD
    t.binary   "prefs",                  limit: 65535
=======
>>>>>>> 67b1b493
  end

  add_index "users", ["confirmation_token"], name: "index_users_on_confirmation_token", unique: true, using: :btree
  add_index "users", ["email"], name: "index_users_on_email", unique: true, using: :btree
  add_index "users", ["invitation_token"], name: "index_users_on_invitation_token", unique: true, using: :btree
  add_index "users", ["language_id"], name: "fk_rails_45f4f12508", using: :btree
  add_index "users", ["org_id"], name: "fk_rails_e73753bccb", using: :btree
  add_index "users", ["reset_password_token"], name: "index_users_on_reset_password_token", unique: true, using: :btree

  create_table "users_perms", id: false, force: :cascade do |t|
    t.integer "user_id", limit: 4
    t.integer "perm_id", limit: 4
  end

  add_index "users_perms", ["perm_id"], name: "fk_rails_457217c31c", using: :btree
  add_index "users_perms", ["user_id", "perm_id"], name: "index_users_perms_on_user_id_and_perm_id", using: :btree

  add_foreign_key "annotations", "orgs"
  add_foreign_key "annotations", "questions"
  add_foreign_key "answers", "plans"
  add_foreign_key "answers", "questions"
  add_foreign_key "answers", "users"
  add_foreign_key "answers_question_options", "answers"
  add_foreign_key "answers_question_options", "question_options"
  add_foreign_key "guidance_groups", "orgs"
  add_foreign_key "guidances", "guidance_groups"
  add_foreign_key "notes", "answers"
  add_foreign_key "notes", "users"
  add_foreign_key "org_identifiers", "identifier_schemes"
  add_foreign_key "org_identifiers", "orgs"
  add_foreign_key "org_token_permissions", "orgs"
  add_foreign_key "org_token_permissions", "token_permission_types"
  add_foreign_key "orgs", "languages"
  add_foreign_key "orgs", "regions"
  add_foreign_key "phases", "templates"
  add_foreign_key "plans", "templates"
  add_foreign_key "plans_guidance_groups", "guidance_groups"
  add_foreign_key "plans_guidance_groups", "plans"
  add_foreign_key "question_options", "questions"
  add_foreign_key "questions", "question_formats"
  add_foreign_key "questions", "sections"
  add_foreign_key "questions_themes", "questions"
  add_foreign_key "questions_themes", "themes"
  add_foreign_key "roles", "plans"
  add_foreign_key "roles", "users"
  add_foreign_key "sections", "phases"
  add_foreign_key "templates", "orgs"
  add_foreign_key "themes_in_guidance", "guidances"
  add_foreign_key "themes_in_guidance", "themes"
  add_foreign_key "user_identifiers", "identifier_schemes"
  add_foreign_key "user_identifiers", "users"
  add_foreign_key "users", "languages"
  add_foreign_key "users", "orgs"
  add_foreign_key "users_perms", "perms"
  add_foreign_key "users_perms", "users"
end<|MERGE_RESOLUTION|>--- conflicted
+++ resolved
@@ -11,17 +11,13 @@
 #
 # It's strongly recommended that you check this file into your version control system.
 
-<<<<<<< HEAD
-ActiveRecord::Schema.define(version: 20170710182442) do
-=======
 ActiveRecord::Schema.define(version: 20170712084314) do
->>>>>>> 67b1b493
 
   create_table "annotations", force: :cascade do |t|
-    t.integer  "question_id", limit: 4
-    t.integer  "org_id",      limit: 4
-    t.text     "text",        limit: 65535
-    t.integer  "type",        limit: 4,     default: 0, null: false
+    t.integer  "question_id"
+    t.integer  "org_id"
+    t.text     "text"
+    t.integer  "type",     default: 0, null: false
     t.datetime "created_at"
     t.datetime "updated_at"
   end
@@ -30,13 +26,13 @@
   add_index "annotations", ["question_id"], name: "fk_rails_0e08e753b6", using: :btree
 
   create_table "answers", force: :cascade do |t|
-    t.text     "text",         limit: 65535
-    t.integer  "plan_id",      limit: 4
-    t.integer  "user_id",      limit: 4
-    t.integer  "question_id",  limit: 4
-    t.datetime "created_at"
-    t.datetime "updated_at"
-    t.integer  "lock_version", limit: 4,     default: 0
+    t.text     "text"
+    t.integer  "plan_id"
+    t.integer  "user_id"
+    t.integer  "question_id"
+    t.datetime "created_at"
+    t.datetime "updated_at"
+    t.integer  "lock_version",     default: 0
   end
 
   add_index "answers", ["plan_id"], name: "fk_rails_84a6005a3e", using: :btree
@@ -44,47 +40,47 @@
   add_index "answers", ["user_id"], name: "fk_rails_584be190c2", using: :btree
 
   create_table "answers_question_options", id: false, force: :cascade do |t|
-    t.integer "answer_id",          limit: 4, null: false
-    t.integer "question_option_id", limit: 4, null: false
+    t.integer "answer_id", null: false
+    t.integer "question_option_id", null: false
   end
 
   add_index "answers_question_options", ["answer_id", "question_option_id"], name: "answer_question_option_index", using: :btree
   add_index "answers_question_options", ["question_option_id", "answer_id"], name: "question_option_answer_index", using: :btree
 
   create_table "exported_plans", force: :cascade do |t|
-    t.integer  "plan_id",    limit: 4
-    t.integer  "user_id",    limit: 4
-    t.string   "format",     limit: 255
+    t.integer  "plan_id"
+    t.integer  "user_id"
+    t.string   "format"
     t.datetime "created_at",             null: false
     t.datetime "updated_at",             null: false
-    t.integer  "phase_id",   limit: 4
+    t.integer  "phase_id"
   end
 
   create_table "file_types", force: :cascade do |t|
-    t.string   "name",          limit: 255
-    t.string   "icon_name",     limit: 255
-    t.integer  "icon_size",     limit: 4
-    t.string   "icon_location", limit: 255
+    t.string   "name"
+    t.string   "icon_name"
+    t.integer  "icon_size"
+    t.string   "icon_location"
     t.datetime "created_at",                null: false
     t.datetime "updated_at",                null: false
   end
 
   create_table "file_uploads", force: :cascade do |t|
-    t.string   "name",         limit: 255
-    t.string   "title",        limit: 255
-    t.text     "description",  limit: 65535
-    t.integer  "size",         limit: 4
+    t.string   "name"
+    t.string   "title"
+    t.text     "description"
+    t.integer  "size"
     t.boolean  "published"
-    t.string   "location",     limit: 255
-    t.integer  "file_type_id", limit: 4
+    t.string   "location"
+    t.integer  "file_type_id"
     t.datetime "created_at",                 null: false
     t.datetime "updated_at",                 null: false
   end
 
   create_table "friendly_id_slugs", force: :cascade do |t|
-    t.string   "slug",           limit: 255, null: false
-    t.integer  "sluggable_id",   limit: 4,   null: false
-    t.string   "sluggable_type", limit: 40
+    t.string   "slug", null: false
+    t.integer  "sluggable_id",   null: false
+    t.string   "sluggable_type"
     t.datetime "created_at"
   end
 
@@ -93,8 +89,8 @@
   add_index "friendly_id_slugs", ["sluggable_type"], name: "index_friendly_id_slugs_on_sluggable_type", using: :btree
 
   create_table "guidance_groups", force: :cascade do |t|
-    t.string   "name",            limit: 255
-    t.integer  "org_id",          limit: 4
+    t.string   "name"
+    t.integer  "org_id"
     t.datetime "created_at",                  null: false
     t.datetime "updated_at",                  null: false
     t.boolean  "optional_subset"
@@ -104,39 +100,39 @@
   add_index "guidance_groups", ["org_id"], name: "fk_rails_819c1dbbc7", using: :btree
 
   create_table "guidances", force: :cascade do |t|
-    t.text     "text",              limit: 65535
-    t.integer  "guidance_group_id", limit: 4
+    t.text     "text"
+    t.integer  "guidance_group_id"
     t.datetime "created_at",                      null: false
     t.datetime "updated_at",                      null: false
-    t.integer  "question_id",       limit: 4
+    t.integer  "question_id"
     t.boolean  "published"
   end
 
   add_index "guidances", ["guidance_group_id"], name: "fk_rails_20d29da787", using: :btree
 
   create_table "identifier_schemes", force: :cascade do |t|
-    t.string   "name",             limit: 255
-    t.string   "description",      limit: 255
+    t.string   "name"
+    t.string   "description"
     t.boolean  "active"
     t.datetime "created_at"
     t.datetime "updated_at"
-    t.string   "logo_url",         limit: 255
-    t.string   "user_landing_url", limit: 255
+    t.string   "logo_url"
+    t.string   "user_landing_url"
   end
 
   create_table "languages", force: :cascade do |t|
-    t.string  "abbreviation",     limit: 255
-    t.string  "description",      limit: 255
-    t.string  "name",             limit: 255
+    t.string  "abbreviation"
+    t.string  "description"
+    t.string  "name"
     t.boolean "default_language"
   end
 
   create_table "notes", force: :cascade do |t|
-    t.integer  "user_id",     limit: 4
-    t.text     "text",        limit: 65535
+    t.integer  "user_id"
+    t.text     "text"
     t.boolean  "archived"
-    t.integer  "answer_id",   limit: 4
-    t.integer  "archived_by", limit: 4
+    t.integer  "answer_id"
+    t.integer  "archived_by"
     t.datetime "created_at"
     t.datetime "updated_at"
   end
@@ -145,20 +141,20 @@
   add_index "notes", ["user_id"], name: "fk_rails_7f2323ad43", using: :btree
 
   create_table "org_identifiers", force: :cascade do |t|
-    t.string   "identifier",           limit: 255
-    t.string   "attrs",                limit: 255
-    t.datetime "created_at"
-    t.datetime "updated_at"
-    t.integer  "org_id",               limit: 4
-    t.integer  "identifier_scheme_id", limit: 4
+    t.string   "identifier"
+    t.string   "attrs"
+    t.datetime "created_at"
+    t.datetime "updated_at"
+    t.integer  "org_id"
+    t.integer  "identifier_scheme_id"
   end
 
   add_index "org_identifiers", ["identifier_scheme_id"], name: "fk_rails_189ad2e573", using: :btree
   add_index "org_identifiers", ["org_id"], name: "fk_rails_36323c0674", using: :btree
 
   create_table "org_token_permissions", force: :cascade do |t|
-    t.integer  "org_id",                   limit: 4
-    t.integer  "token_permission_type_id", limit: 4
+    t.integer  "org_id"
+    t.integer  "token_permission_type_id"
     t.datetime "created_at"
     t.datetime "updated_at"
   end
@@ -167,30 +163,30 @@
   add_index "org_token_permissions", ["token_permission_type_id"], name: "fk_rails_2aa265f538", using: :btree
 
   create_table "orgs", force: :cascade do |t|
-    t.string   "name",            limit: 255
-    t.string   "abbreviation",    limit: 255
-    t.string   "target_url",      limit: 255
-    t.string   "wayfless_entity", limit: 255
+    t.string   "name"
+    t.string   "abbreviation"
+    t.string   "target_url"
+    t.string   "wayfless_entity"
     t.datetime "created_at",                                null: false
     t.datetime "updated_at",                                null: false
-    t.integer  "parent_id",       limit: 4
+    t.integer  "parent_id"
     t.boolean  "is_other"
-    t.string   "sort_name",       limit: 255
-    t.text     "banner_text",     limit: 65535
-    t.string   "logo_file_name",  limit: 255
-    t.integer  "region_id",       limit: 4
-    t.integer  "language_id",     limit: 4
-    t.string   "logo_uid",        limit: 255
-    t.string   "logo_name",       limit: 255
-    t.string   "contact_email",   limit: 255
-    t.integer  "org_type",        limit: 4,     default: 0, null: false
+    t.string   "sort_name"
+    t.text     "banner_text"
+    t.string   "logo_file_name"
+    t.integer  "region_id"
+    t.integer  "language_id"
+    t.string   "logo_uid"
+    t.string   "logo_name"
+    t.string   "contact_email"
+    t.integer  "org_type",     default: 0, null: false
   end
 
   add_index "orgs", ["language_id"], name: "fk_rails_5640112cab", using: :btree
   add_index "orgs", ["region_id"], name: "fk_rails_5a6adf6bab", using: :btree
 
   create_table "perms", force: :cascade do |t|
-    t.string   "name",       limit: 255
+    t.string   "name"
     t.datetime "created_at",             null: false
     t.datetime "updated_at",             null: false
   end
@@ -199,68 +195,65 @@
   add_index "perms", ["name"], name: "index_roles_on_name_and_resource_type_and_resource_id", using: :btree
 
   create_table "phases", force: :cascade do |t|
-    t.string   "title",       limit: 255
-    t.text     "description", limit: 65535
-    t.integer  "number",      limit: 4
-    t.integer  "template_id", limit: 4
-    t.datetime "created_at"
-    t.datetime "updated_at"
-    t.string   "slug",        limit: 255
+    t.string   "title"
+    t.text     "description"
+    t.integer  "number"
+    t.integer  "template_id"
+    t.datetime "created_at"
+    t.datetime "updated_at"
+    t.string   "slug"
     t.boolean  "modifiable"
   end
 
   add_index "phases", ["template_id"], name: "index_phases_on_template_id", using: :btree
 
   create_table "plans", force: :cascade do |t|
-    t.string   "title",                             limit: 255
-    t.integer  "template_id",                       limit: 4
-    t.datetime "created_at"
-    t.datetime "updated_at"
-    t.string   "slug",                              limit: 255
-    t.string   "grant_number",                      limit: 255
-    t.string   "identifier",                        limit: 255
-    t.text     "description",                       limit: 65535
-    t.string   "principal_investigator",            limit: 255
-    t.string   "principal_investigator_identifier", limit: 255
-    t.string   "data_contact",                      limit: 255
-    t.string   "funder_name",                       limit: 255
-    t.integer  "visibility",                        limit: 4,     default: 0, null: false
-    t.string   "data_contact_email",                limit: 255
-    t.string   "data_contact_phone",                limit: 255
-    t.string   "principal_investigator_email",      limit: 255
+    t.string   "title"
+    t.integer  "template_id"
+    t.datetime "created_at"
+    t.datetime "updated_at"
+    t.string   "slug"
+    t.string   "grant_number"
+    t.string   "identifier"
+    t.text     "description"
+    t.string   "principal_investigator"
+    t.string   "principal_investigator_identifier"
+    t.string   "data_contact"
+    t.string   "funder_name"
+    t.integer  "visibility",     default: 0, null: false
+    t.string   "data_contact_email"
+    t.string   "data_contact_phone"
+    t.string   "principal_investigator_email"
   end
 
   add_index "plans", ["template_id"], name: "index_plans_on_template_id", using: :btree
 
   create_table "plans_guidance_groups", force: :cascade do |t|
-    t.integer "guidance_group_id", limit: 4
-    t.integer "plan_id",           limit: 4
+    t.integer "guidance_group_id"
+    t.integer "plan_id"
   end
 
   add_index "plans_guidance_groups", ["guidance_group_id"], name: "fk_rails_ec1c5524d7", using: :btree
   add_index "plans_guidance_groups", ["plan_id"], name: "fk_rails_13d0671430", using: :btree
-<<<<<<< HEAD
-=======
 
   create_table "prefs", force: :cascade do |t|
-    t.string  "settings", limit: 255
-    t.integer "user_id",  limit: 4
-  end
->>>>>>> 67b1b493
+    t.string  "settings"
+    t.integer "user_id"
+  end
 
   create_table "question_formats", force: :cascade do |t|
-    t.string   "title",        limit: 255
-    t.text     "description",  limit: 65535
+    t.string   "title"
+    t.text     "description"
     t.datetime "created_at",                                 null: false
     t.datetime "updated_at",                                 null: false
     t.boolean  "option_based",               default: false
-    t.integer  "formattype",   limit: 4,     default: 0
+    t.integer  "formattype",     default: 0
   end
 
   create_table "question_options", force: :cascade do |t|
-    t.integer  "question_id", limit: 4
-    t.string   "text",        limit: 255
-    t.integer  "number",      limit: 4
+    t.integer  "question_id"
+    t.string   "text"
+    t.integer  "number"
     t.boolean  "is_default"
     t.datetime "created_at"
     t.datetime "updated_at"
@@ -269,13 +262,13 @@
   add_index "question_options", ["question_id"], name: "fk_rails_b9c5f61cf9", using: :btree
 
   create_table "questions", force: :cascade do |t|
-    t.text     "text",                   limit: 65535
-    t.text     "default_value",          limit: 65535
-    t.integer  "number",                 limit: 4
-    t.integer  "section_id",             limit: 4
-    t.datetime "created_at"
-    t.datetime "updated_at"
-    t.integer  "question_format_id",     limit: 4
+    t.text     "text"
+    t.text     "default_value"
+    t.integer  "number"
+    t.integer  "section_id"
+    t.datetime "created_at"
+    t.datetime "updated_at"
+    t.integer  "question_format_id"
     t.boolean  "option_comment_display",               default: true
     t.boolean  "modifiable"
   end
@@ -284,49 +277,49 @@
   add_index "questions", ["section_id"], name: "index_questions_on_section_id", using: :btree
 
   create_table "questions_themes", id: false, force: :cascade do |t|
-    t.integer "question_id", limit: 4, null: false
-    t.integer "theme_id",    limit: 4, null: false
+    t.integer "question_id", null: false
+    t.integer "theme_id", null: false
   end
 
   add_index "questions_themes", ["question_id", "theme_id"], name: "question_theme_index", using: :btree
   add_index "questions_themes", ["theme_id", "question_id"], name: "theme_question_index", using: :btree
 
   create_table "regions", force: :cascade do |t|
-    t.string  "abbreviation",    limit: 255
-    t.string  "description",     limit: 255
-    t.string  "name",            limit: 255
-    t.integer "super_region_id", limit: 4
+    t.string  "abbreviation"
+    t.string  "description"
+    t.string  "name"
+    t.integer "super_region_id"
   end
 
   create_table "roles", force: :cascade do |t|
-    t.integer  "user_id",    limit: 4
-    t.integer  "plan_id",    limit: 4
-    t.datetime "created_at"
-    t.datetime "updated_at"
-    t.integer  "access",     limit: 4, default: 0, null: false
+    t.integer  "user_id"
+    t.integer  "plan_id"
+    t.datetime "created_at"
+    t.datetime "updated_at"
+    t.integer  "access", default: 0, null: false
   end
 
   add_index "roles", ["plan_id"], name: "fk_rails_a1ce6c2772", using: :btree
   add_index "roles", ["user_id"], name: "fk_rails_ab35d699f0", using: :btree
 
   create_table "sections", force: :cascade do |t|
-    t.string   "title",       limit: 255
-    t.text     "description", limit: 65535
-    t.integer  "number",      limit: 4
+    t.string   "title"
+    t.text     "description"
+    t.integer  "number"
     t.datetime "created_at"
     t.datetime "updated_at"
     t.boolean  "published"
-    t.integer  "phase_id",    limit: 4
+    t.integer  "phase_id"
     t.boolean  "modifiable"
   end
 
   add_index "sections", ["phase_id"], name: "index_sections_on_phase_id", using: :btree
 
   create_table "settings", force: :cascade do |t|
-    t.string   "var",         limit: 255,   null: false
-    t.text     "value",       limit: 65535
-    t.integer  "target_id",   limit: 4,     null: false
-    t.string   "target_type", limit: 255,   null: false
+    t.string   "var",   null: false
+    t.text     "value"
+    t.integer  "target_id",     null: false
+    t.string   "target_type",   null: false
     t.datetime "created_at",                null: false
     t.datetime "updated_at",                null: false
   end
@@ -334,24 +327,24 @@
   add_index "settings", ["target_type", "target_id", "var"], name: "index_settings_on_target_type_and_target_id_and_var", unique: true, using: :btree
 
   create_table "splash_logs", force: :cascade do |t|
-    t.string   "destination", limit: 255
+    t.string   "destination"
     t.datetime "created_at",              null: false
     t.datetime "updated_at",              null: false
   end
 
   create_table "templates", force: :cascade do |t|
-    t.string   "title",            limit: 255
-    t.text     "description",      limit: 65535
+    t.string   "title"
+    t.text     "description"
     t.boolean  "published"
-    t.integer  "org_id",           limit: 4
-    t.string   "locale",           limit: 255
+    t.integer  "org_id"
+    t.string   "locale"
     t.boolean  "is_default"
     t.datetime "created_at"
     t.datetime "updated_at"
-    t.integer  "version",          limit: 4
-    t.integer  "visibility",       limit: 4
-    t.integer  "customization_of", limit: 4
-    t.integer  "dmptemplate_id",   limit: 4
+    t.integer  "version"
+    t.integer  "visibility"
+    t.integer  "customization_of"
+    t.integer  "dmptemplate_id"
     t.boolean  "migrated"
     t.boolean  "dirty",                          default: false
   end
@@ -360,75 +353,71 @@
   add_index "templates", ["org_id"], name: "index_templates_on_org_id", using: :btree
 
   create_table "themes", force: :cascade do |t|
-    t.string   "title",       limit: 255
-    t.text     "description", limit: 65535
+    t.string   "title"
+    t.text     "description"
     t.datetime "created_at",                null: false
     t.datetime "updated_at",                null: false
-    t.string   "locale",      limit: 255
+    t.string   "locale"
   end
 
   create_table "themes_in_guidance", id: false, force: :cascade do |t|
-    t.integer "theme_id",    limit: 4
-    t.integer "guidance_id", limit: 4
+    t.integer "theme_id"
+    t.integer "guidance_id"
   end
 
   add_index "themes_in_guidance", ["guidance_id"], name: "fk_rails_a5ab9402df", using: :btree
   add_index "themes_in_guidance", ["theme_id"], name: "fk_rails_7d708f6f1e", using: :btree
 
   create_table "token_permission_types", force: :cascade do |t|
-    t.string   "token_type",       limit: 255
-    t.text     "text_description", limit: 65535
+    t.string   "token_type"
+    t.text     "text_description"
     t.datetime "created_at"
     t.datetime "updated_at"
   end
 
   create_table "user_identifiers", force: :cascade do |t|
-    t.string   "identifier",           limit: 255
-    t.datetime "created_at"
-    t.datetime "updated_at"
-    t.integer  "user_id",              limit: 4
-    t.integer  "identifier_scheme_id", limit: 4
+    t.string   "identifier"
+    t.datetime "created_at"
+    t.datetime "updated_at"
+    t.integer  "user_id"
+    t.integer  "identifier_scheme_id"
   end
 
   add_index "user_identifiers", ["identifier_scheme_id"], name: "fk_rails_fe95df7db0", using: :btree
   add_index "user_identifiers", ["user_id"], name: "fk_rails_65c9a98cdb", using: :btree
 
   create_table "users", force: :cascade do |t|
-    t.string   "firstname",              limit: 255
-    t.string   "surname",                limit: 255
-    t.string   "email",                  limit: 255,   default: "", null: false
-    t.string   "orcid_id",               limit: 255
-    t.string   "shibboleth_id",          limit: 255
-    t.datetime "created_at"
-    t.datetime "updated_at"
-    t.string   "encrypted_password",     limit: 255,   default: ""
-    t.string   "reset_password_token",   limit: 255
+    t.string   "firstname"
+    t.string   "surname"
+    t.string   "email",   default: "", null: false
+    t.string   "orcid_id"
+    t.string   "shibboleth_id"
+    t.datetime "created_at"
+    t.datetime "updated_at"
+    t.string   "encrypted_password",   default: ""
+    t.string   "reset_password_token"
     t.datetime "reset_password_sent_at"
     t.datetime "remember_created_at"
-    t.integer  "sign_in_count",          limit: 4,     default: 0
+    t.integer  "sign_in_count",     default: 0
     t.datetime "current_sign_in_at"
     t.datetime "last_sign_in_at"
-    t.string   "current_sign_in_ip",     limit: 255
-    t.string   "last_sign_in_ip",        limit: 255
-    t.string   "confirmation_token",     limit: 255
+    t.string   "current_sign_in_ip"
+    t.string   "last_sign_in_ip"
+    t.string   "confirmation_token"
     t.datetime "confirmed_at"
     t.datetime "confirmation_sent_at"
-    t.string   "invitation_token",       limit: 255
+    t.string   "invitation_token"
     t.datetime "invitation_created_at"
     t.datetime "invitation_sent_at"
     t.datetime "invitation_accepted_at"
-    t.string   "other_organisation",     limit: 255
+    t.string   "other_organisation"
     t.boolean  "accept_terms"
-    t.integer  "org_id",                 limit: 4
-    t.string   "api_token",              limit: 255
-    t.integer  "invited_by_id",          limit: 4
-    t.string   "invited_by_type",        limit: 255
-    t.integer  "language_id",            limit: 4
-    t.string   "recovery_email",         limit: 255
-<<<<<<< HEAD
-    t.binary   "prefs",                  limit: 65535
-=======
->>>>>>> 67b1b493
+    t.integer  "org_id"
+    t.string   "api_token"
+    t.integer  "invited_by_id"
+    t.string   "invited_by_type"
+    t.integer  "language_id"
+    t.string   "recovery_email"
   end
 
   add_index "users", ["confirmation_token"], name: "index_users_on_confirmation_token", unique: true, using: :btree
