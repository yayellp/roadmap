--- conflicted
+++ resolved
@@ -206,14 +206,9 @@
 				<td><%= plan.template.org.name %></td>
 			</tr>
 		<%end%>
-<<<<<<< HEAD
+
     <%if based_on.present? %>
-      <%= " (Customised from " + based_on.org.name + ")" %>
-=======
-    <%if plan.template.customization_of.present? %>
-      <% ctemplate = Template.find(plan.template.customization_of) %>
-      <%= " (#{_(Customised from)} " + ctemplate.org.name + ")" %>
->>>>>>> 5505bdb3
+      <%= " (#{_('Customised from')} " + based_on.org.name + ")" %>
     <%end%>
 	</table>
 
