source 'https://rubygems.org'

ruby '>= 2.2.2'

# ------------------------------------------------
#    RAILS
gem 'rails', '4.2.7'
gem 'railties'

#    GEMS ADDED TO HELP HANDLE RAILS MIGRATION FROM 3.x to 4.2
#    THESE GEMS HELP SUPPORT DEPRACATED FUNCTIONALITY AND WILL LOSE SUPPORT IN FUTURE VERSIONS
#    WE SHOULD CONSIDER BRINGING THE CODE UP TO DATE INSTEAD
gem 'protected_attributes'  # Provides attr_accessor functions
gem 'responders', '~> 2.0'  # Allows use of respond_with and respond_to in controllers

# ------------------------------------------------
#    DATABASE/SERVER
gem 'pg'
<<<<<<< HEAD
#gem 'mysql2', '~> 0.3.18'
=======
gem 'flag_shih_tzu'  # Allows for bitfields in activereccord

>>>>>>> 0dce8810

# ------------------------------------------------
#    JS <-> RUBY BRIDGE
gem 'libv8'
gem 'therubyracer', '>=0.11.4', platforms: :ruby

# ------------------------------------------------
#    JSON DSL - USED BY API
gem 'jbuilder'

# ------------------------------------------------
#    CLONE ACTIVERECORD MODELS AND ASSOCIATIONS
gem 'amoeba'

# ------------------------------------------------
#    SLUGS/PERMALINKS
gem 'friendly_id'

# ------------------------------------------------
#    SUPER ADMIN SECTION
gem 'activeadmin', github: 'activeadmin'

# ------------------------------------------------
#    USERS
# devise for user authentication
gem 'devise'
gem 'devise_invitable'
gem 'omniauth'
gem 'omniauth-shibboleth'
#rolify for roles
gem 'rolify'
# Gems for repository integration
gem 'pundit'

# ------------------------------------------------
#    SETTINGS FOR TEMPLATES AND PLANS (FONTS, COLUMN LAYOUTS, ETC)
gem 'ledermann-rails-settings'

# ------------------------------------------------
#    VIEWS
gem 'sass-rails'
gem 'less-rails'                        # WE SHOULD PROBABLY USE SASS OR LESS NOT BOTH
gem 'jquery-rails'
gem 'twitter-bootstrap-rails', '2.2.8'
gem 'tinymce-rails'                     # WYSIWYG EDITOR
gem 'contact_us', '>= 1.2.0'            # COULD BE EASILY REPLACED WITH OUR OWN CODE
gem 'recaptcha'
gem 'dragonfly'                         # LOGO UPLOAD

# ------------------------------------------------
#     EXPORTING
gem 'wkhtmltopdf-binary'
gem 'thin'
gem 'wicked_pdf'
gem 'htmltoword'
gem 'feedjira'
gem 'caracal'                           # WORD DOC EXPORTING
gem 'caracal-rails'
gem 'yaml_db', :git => 'https://github.com/vyruss/yaml_db.git'

# ------------------------------------------------
#     INTERNATIONALIZATION
gem "i18n-js", ">= 3.0.0.rc11"          #damodar added TODO: explain

# ------------------------------------------------
#     API
gem 'swagger-docs'

# ------------------------------------------------
#    CODE DOCUMENTATION
gem 'yard'
gem 'redcarpet'


# ------------------------------------------------
#     ENVIRONMENT SPECIFIC DEPENDENCIES

group :development, :test do
  gem "byebug"
end

group :test do
  gem 'minitest-rails-capybara'
  gem 'minitest-reporters'
  gem 'rack-test'
  gem 'sqlite3'
end

group :development do
  gem "better_errors"
  gem "binding_of_caller"
  gem 'web-console', '~>2.0'
  gem 'rack-mini-profiler'
  #gem 'flamegraph'
end

group :production do
  gem 'uglifier'    # JS minifier
end

# ------------------------------------------------
#    GEMS THAT ARE NO LONGER IN USE
#
# gem 'rails-observers'            # UNUSED OBSERVERS FOR ACTIVERECORD ... PHASED OUT IN RAILS 5.0
# gem 'actionpack-page_caching'    # UNUSED BUT LOOKS PROMISING FOR STATIC PAGES
# gem 'actionpack-action_caching'  # UNUSED BUT LOOKS PROMISING FOR FAIRLY STATIC PAGES BEHIND AUTH
# gem 'exception_notification'     # UNUSED BUT COULD BE USEFUL FOR ERROR MSG BEING SENT TO ADMINS FROM PROD SYS
# gem 'email_validator'            # UNUSED ACTIVERECORD VALIDATOR
# gem 'validate_url'               # UNUSED ACTIVERECORD VALIDATOR
# gem 'turbolinks'                 # IS NOW A CORE PART OF RAILS >= 4.0
<|MERGE_RESOLUTION|>--- conflicted
+++ resolved
@@ -16,12 +16,7 @@
 # ------------------------------------------------
 #    DATABASE/SERVER
 gem 'pg'
-<<<<<<< HEAD
-#gem 'mysql2', '~> 0.3.18'
-=======
 gem 'flag_shih_tzu'  # Allows for bitfields in activereccord
-
->>>>>>> 0dce8810
 
 # ------------------------------------------------
 #    JS <-> RUBY BRIDGE
