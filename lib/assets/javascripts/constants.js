--- conflicted
+++ resolved
@@ -13,11 +13,8 @@
 export const SHOW_PASSWORD_MESSAGE = 'Show password';
 export const SHOW_SELECT_ORG_MESSAGE = 'Select an organisation from the list.';
 export const SHOW_OTHER_ORG_MESSAGE = 'My organisation isn\'t listed';
-<<<<<<< HEAD
 export const SHOW_ORG_BANNER_MESSAGE = 'Please only enter up to 165 characters. If you are entering an URL try to use something like http://tinyurl.com/ to make it smaller.';
-=======
 
 export const PLAN_VISIBILITY_WHEN_TEST = 'N/A';
 export const PLAN_VISIBILITY_WHEN_NOT_TEST = 'Private';
-export const PLAN_VISIBILITY_WHEN_NOT_TEST_TOOLTIP = 'Private: restricted to me and people I invite.';
->>>>>>> dc6b1a40
+export const PLAN_VISIBILITY_WHEN_NOT_TEST_TOOLTIP = 'Private: restricted to me and people I invite.';