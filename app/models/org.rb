--- conflicted
+++ resolved
@@ -77,24 +77,16 @@
   validates :name, presence: { message: PRESENCE_MESSAGE },
                    uniqueness: { message: UNIQUENESS_MESSAGE }
 
-<<<<<<< HEAD
-  validates :abbreviation, presence: { message: PRESENCE_MESSAGE }
-=======
   validates :abbreviation, presence: { message: PRESENCE_MESSAGE },
                            uniqueness: { message: UNIQUENESS_MESSAGE }
->>>>>>> 43a6ce23
 
   validates :is_other, inclusion: { in: BOOLEAN_VALUES,
                                     message: INCLUSION_MESSAGE }
 
   validates :language, presence: { message: PRESENCE_MESSAGE }
 
-<<<<<<< HEAD
-  validates :contact_email, presence: { message: PRESENCE_MESSAGE,
-=======
   validates :contact_email, email: { allow_nil: true },
                             presence: { message: PRESENCE_MESSAGE,
->>>>>>> 43a6ce23
                                         if: :feedback_enabled }
 
   validates :org_type, presence: { message: PRESENCE_MESSAGE }
