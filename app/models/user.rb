--- conflicted
+++ resolved
@@ -46,20 +46,11 @@
     has_many :plan_sections
 
     accepts_nested_attributes_for :roles
-<<<<<<< HEAD
-
     attr_accessible :password_confirmation, :encrypted_password, :remember_me, :id, :email,
-                    :firstname, :last_login,:login_count, :orcid_id, :password, :shibboleth_id,
-                    :user_status_id, :surname, :user_type_id, :organisation_id, :skip_invitation,
-                    :other_organisation, :accept_terms, :role_ids, :dmponline3, :api_token
-=======
-    
-    attr_accessible :password_confirmation, :encrypted_password, :remember_me, :id, :email, 
                     :firstname, :last_login,:login_count, :orcid_id, :password, :shibboleth_id, 
                     :user_status_id, :surname, :user_type_id, :organisation_id, :skip_invitation, 
                     :other_organisation, :accept_terms, :role_ids, :dmponline3, :api_token,
 										:language_id
->>>>>>> 72373c9f
 
     # FIXME: The duplication in the block is to set defaults. It might be better if
     #        they could be set in Settings::PlanList itself, if possible.
