--- conflicted
+++ resolved
@@ -1,43 +1,3 @@
-<<<<<<< HEAD
-# [+Project:+] DMPonline
-# [+Description:+] 
-#   
-# [+Copyright:+] Digital Curation Centre 
-
-
-ActiveAdmin.register_page "Dashboard" do
-
-  menu priority: 1, label: proc{ I18n.t("active_admin.dashboard") }
-
-  content title: proc{ I18n.t("active_admin.dashboard") } do
-    #div class: "blank_slate_container", id: "dashboard_default_message" do
-    #  span class: "blank_slate" do
-    #    span I18n.t("active_admin.dashboard_welcome.welcome")
-    #    small I18n.t("active_admin.dashboard_welcome.call_to_action")
-    #  end
-    #end
-
-    # Here is an example of a simple dashboard with columns and panels.
-    #
-    # columns do
-    #   column do
-    #     panel "Recent Posts" do
-    #       ul do
-    #         Post.recent(5).map do |post|
-    #           li link_to(post.title, admin_post_path(post))
-    #         end
-    #       end
-    #     end
-    #   end
-
-    #   column do
-    #     panel "Info" do
-    #       para "Welcome to ActiveAdmin."
-    #     end
-    #   end
-    # end
-  end # content
-=======
 # [+Project:+] DMPRoadmap
 # [+Description:+] 
 #   
@@ -76,5 +36,4 @@
     #   end
     # end
   end # content
->>>>>>> ae3bb64d
 end