--- conflicted
+++ resolved
@@ -1,37 +1,18 @@
-<<<<<<< HEAD
-<h1><%= _('Create account') %></h1>
-<% unless session["devise.shibboleth_data"].nil? %>
-	<p class="alert alert-notice">
-		<%= (_("%{application_name} doesn't recognise your institutional credentials - either you haven't created an account with us or you haven't linked these details to your existing account.<br/>* If you <strong>do not have</strong> an account with %{application_name}, please complete the form below.<br/>* If you <strong>have</strong> an account with %{application_name}, please <button type=\"button\" class=\"btn btn-link\" data-toggle=\"modal\" data-target=\"#header-signin\">Sign in</button> so we can link your account to your institutional credentials.<br/>Once you have created and/or linked your account, you'll be able to sign in with your institutional credentials directly.") % { :application_name => Rails.configuration.branding[:application][:name] }).html_safe %>
-	</p>
-	<% cookies[:show_shib_link] = { value: 'show_shib_link', expires: 3.hours.from_now } %>
-<% end %>	
-	
-<div class='white_background'>
-	<br />
-	<!-- call the register form  block-->	
-	<%= render :partial => 'shared/register_form', locals: {extended: true} %>
-</div>	
-
-=======
-<div class="row">
-  <div class="col-md-12">
-    <h1><%= _('Create account') %></h1>
-
-    <% unless session["devise.shibboleth_data"].nil? %>
-      <p class="alert alert-notice">
-        <%= (_("%{application_name} doesn't recognise your institutional credentials - either you haven't created an account with us or you haven't linked these details to your existing account.<br/>* If you <strong>do not have</strong> an account with %{application_name}, please complete the form below.<br/>* If you <strong>have</strong> an account with %{application_name}, please <a href='#header-login-form' data-toggle='modal' class='a_orange'>Sign in</a> so we can link your account to your institutional credentials.<br/>Once you have created and/or linked your account, you'll be able to sign in with your institutional credentials directly.") % { :application_name => Rails.configuration.branding[:application][:name] }).html_safe %>
-      </p>
-      <% cookies[:show_shib_link] = { value: 'show_shib_link', expires: 3.hours.from_now } %>
-    <% end %>  
-  </div>
-</div>
-
-<div class="row">
-  <div class="col-md-12">
-    <!-- call the register form  block-->  
-    <%= render :partial => 'shared/register_form', locals: {extended: true} %>
-  </div>
-</div>  
-
->>>>>>> e3d422ab
+<div class="row">
+  <div class="col-md-12">
+    <h1><%= _('Create account') %></h1>
+
+    <% unless session["devise.shibboleth_data"].nil? %>
+      <p class="alert alert-notice">
+        <%= (_("%{application_name} doesn't recognise your institutional credentials - either you haven't created an account with us or you haven't linked these details to your existing account.<br/>* If you <strong>do not have</strong> an account with %{application_name}, please complete the form below.<br/>* If you <strong>have</strong> an account with %{application_name}, please <button type=\"button\" class=\"btn btn-link\" data-toggle=\"modal\" data-target=\"#header-signin\">Sign in</button> so we can link your account to your institutional credentials.<br/>Once you have created and/or linked your account, you'll be able to sign in with your institutional credentials directly.") % { :application_name => Rails.configuration.branding[:application][:name] }).html_safe %>
+      </p>
+      <% cookies[:show_shib_link] = { value: 'show_shib_link', expires: 3.hours.from_now } %>
+    <% end %>  
+  </div>
+</div>
+<div class="row">
+  <div class="col-md-12">
+    <!-- call the register form  block-->  
+    <%= render :partial => 'shared/register_form', locals: {extended: true} %>
+  </div>
+</div>  