--- conflicted
+++ resolved
@@ -114,7 +114,6 @@
   add_index "guidance_in_group", ["guidance_id", "guidance_group_id"], name: "index_guidance_in_group_on_guidance_id_and_guidance_group_id"
 
   create_table "guidances", force: :cascade do |t|
-<<<<<<< HEAD
     t.text     "text",              limit: 65535
     t.integer  "guidance_group_id", limit: 4
     t.datetime "created_at",                      null: false
@@ -131,10 +130,6 @@
     t.string   "authorization_uri", limit: 255
     t.string   "landing_page_uri",  limit: 255
     t.string   "params",            limit: 255
-=======
-    t.text     "text"
-    t.integer  "guidance_group_id"
->>>>>>> 9bd0a56d
     t.datetime "created_at"
     t.datetime "updated_at"
     t.integer  "question_id"
