--- conflicted
+++ resolved
@@ -1,11 +1,4 @@
-<<<<<<< HEAD
 # This file is used by Rack-based servers to start the application.
 
 require ::File.expand_path('../config/environment',  __FILE__)
-run DMPonline4::Application
-=======
-# This file is used by Rack-based servers to start the application.
-
-require ::File.expand_path('../config/environment',  __FILE__)
-run DMPRoadmap::Application
->>>>>>> ae3bb64d
+run DMPRoadmap::Application