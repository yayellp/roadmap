<<<<<<< HEAD
<p><%= _('Hello ') %> <%= @role.user.name %></p>
=======
<% FastGettext.with_locale FastGettext.default_locale do %>
	<p><%= _('Hello') %> <%= @role.user.name %></p>
>>>>>>> 5505bdb3

	<%
	access_level = "read-only"
	if @role.editor?
		access_level = "editor"
	elsif @role.administrator?
		access_level = "co-owner"
	end
	%>

<<<<<<< HEAD
<p><%= _('You have been given ') %><%= access_level %><%= _(' access to ') %>"<%= link_to @role.plan.title, url_for(action: 'show', controller: 'plans', id: @role.plan.id, locale: I18n.default_locale) %>" <%=_(' by ')%><%= @user.name %>.</p>

<p><%=_('Please follow the link above to login to ')%><%=Rails.configuration.branding[:application][:name]%><%=_(' to view/edit the plan')%>.</p>
<p><%=_('Thanks')%></p>
<p><%=Rails.configuration.branding[:application][:name]%> <%=_(' team')%></p>
=======
	<p><%= _('You have been given') %> <%= access_level %> <%= _(' access to') %> "<%= link_to @role.plan.title, url_for(action: 'show', controller: 'plans', id: @role.plan.id, locale: I18n.default_locale) %>".</p>
<% end %>

>>>>>>> 5505bdb3
<|MERGE_RESOLUTION|>--- conflicted
+++ resolved
@@ -1,27 +1,18 @@
-<<<<<<< HEAD
-<p><%= _('Hello ') %> <%= @role.user.name %></p>
-=======
-<% FastGettext.with_locale FastGettext.default_locale do %>
-	<p><%= _('Hello') %> <%= @role.user.name %></p>
->>>>>>> 5505bdb3
-
-	<%
-	access_level = "read-only"
-	if @role.editor?
-		access_level = "editor"
-	elsif @role.administrator?
-		access_level = "co-owner"
-	end
-	%>
-
-<<<<<<< HEAD
-<p><%= _('You have been given ') %><%= access_level %><%= _(' access to ') %>"<%= link_to @role.plan.title, url_for(action: 'show', controller: 'plans', id: @role.plan.id, locale: I18n.default_locale) %>" <%=_(' by ')%><%= @user.name %>.</p>
-
-<p><%=_('Please follow the link above to login to ')%><%=Rails.configuration.branding[:application][:name]%><%=_(' to view/edit the plan')%>.</p>
-<p><%=_('Thanks')%></p>
-<p><%=Rails.configuration.branding[:application][:name]%> <%=_(' team')%></p>
-=======
-	<p><%= _('You have been given') %> <%= access_level %> <%= _(' access to') %> "<%= link_to @role.plan.title, url_for(action: 'show', controller: 'plans', id: @role.plan.id, locale: I18n.default_locale) %>".</p>
-<% end %>
-
->>>>>>> 5505bdb3
+<% FastGettext.with_locale FastGettext.default_locale do %>
+	<p><%= _('Hello ') %> <%= @role.user.name %></p>
+
+	<%
+	access_level = "read-only"
+	if @role.editor?
+		access_level = "editor"
+	elsif @role.administrator?
+		access_level = "co-owner"
+	end
+	%>
+
+	<p><%= _('You have been given ') %><%= access_level %><%= _(' access to') %>"<%= link_to @role.plan.title, url_for(action: 'show', controller: 'plans', id: @role.plan.id, locale: FastGettext.default_locale) %>" <%=_(' by ')%><%= @user.name %>.</p>
+
+  <p><%=_('Please follow the link above to login to ')%><%=Rails.configuration.branding[:application][:name]%><%=_(' to view/edit the plan')%>.</p>
+  <p><%=_('Thanks')%></p>
+  <p><%=Rails.configuration.branding[:application][:name]%> <%=_(' team')%></p>
+<% end %>