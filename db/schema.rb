# encoding: UTF-8
# This file is auto-generated from the current state of the database. Instead
# of editing this file, please use the migrations feature of Active Record to
# incrementally modify your database, and then regenerate this schema definition.
#
# Note that this schema.rb definition is the authoritative source for your
# database schema. If you need to create the application database on another
# system, you should be using db:schema:load, not running all the migrations
# from scratch. The latter is a flawed and unsustainable approach (the more migrations
# you'll amass, the slower it'll run and the greater likelihood for issues).
#
# It's strongly recommended that you check this file into your version control system.
<<<<<<< HEAD

ActiveRecord::Schema.define(version: 20160822130701) do

=======
ActiveRecord::Schema.define(version: 20160822130701) do
>>>>>>> 18c0c9d1
  create_table "answers", force: :cascade do |t|
    t.text     "text",        limit: 65535
    t.integer  "plan_id",     limit: 4
    t.integer  "user_id",     limit: 4
    t.integer  "question_id", limit: 4
    t.datetime "created_at",                null: false
    t.datetime "updated_at",                null: false
  end

  create_table "answers_options", id: false, force: :cascade do |t|
    t.integer "answer_id", limit: 4, null: false
    t.integer "option_id", limit: 4, null: false
  end

  add_index "answers_options", ["answer_id", "option_id"], name: "index_answers_options_on_answer_id_and_option_id", using: :btree

  create_table "comments", force: :cascade do |t|
    t.integer  "user_id",     limit: 4
    t.integer  "question_id", limit: 4
    t.text     "text",        limit: 65535
    t.datetime "created_at",                null: false
    t.datetime "updated_at",                null: false
    t.boolean  "archived"
    t.integer  "plan_id",     limit: 4
    t.integer  "archived_by", limit: 4
  end

  create_table "dmptemplates", force: :cascade do |t|
    t.string   "title",           limit: 255
    t.text     "description",     limit: 65535
    t.boolean  "published"
    t.integer  "user_id",         limit: 4
    t.integer  "organisation_id", limit: 4
    t.datetime "created_at",                    null: false
    t.datetime "updated_at",                    null: false
    t.string   "locale",          limit: 255
    t.boolean  "is_default"
  end

  create_table "dmptemplates_guidance_groups", id: false, force: :cascade do |t|
    t.integer "dmptemplate_id",    limit: 4
    t.integer "guidance_group_id", limit: 4
  end

  create_table "exported_plans", force: :cascade do |t|
    t.integer  "plan_id",    limit: 4
    t.integer  "user_id",    limit: 4
    t.string   "format",     limit: 255
    t.datetime "created_at",             null: false
    t.datetime "updated_at",             null: false
  end

  create_table "file_types", force: :cascade do |t|
    t.string   "name",          limit: 255
    t.string   "icon_name",     limit: 255
    t.integer  "icon_size",     limit: 4
    t.string   "icon_location", limit: 255
    t.datetime "created_at",                null: false
    t.datetime "updated_at",                null: false
  end

  create_table "file_uploads", force: :cascade do |t|
    t.string   "name",         limit: 255
    t.string   "title",        limit: 255
    t.text     "description",  limit: 65535
    t.integer  "size",         limit: 4
    t.boolean  "published"
    t.string   "location",     limit: 255
    t.integer  "file_type_id", limit: 4
    t.datetime "created_at",                 null: false
    t.datetime "updated_at",                 null: false
  end

  create_table "friendly_id_slugs", force: :cascade do |t|
    t.string   "slug",           limit: 255, null: false
    t.integer  "sluggable_id",   limit: 4,   null: false
    t.string   "sluggable_type", limit: 40
    t.datetime "created_at"
  end

  add_index "friendly_id_slugs", ["slug", "sluggable_type"], name: "index_friendly_id_slugs_on_slug_and_sluggable_type", unique: true, using: :btree
  add_index "friendly_id_slugs", ["sluggable_id"], name: "index_friendly_id_slugs_on_sluggable_id", using: :btree
  add_index "friendly_id_slugs", ["sluggable_type"], name: "index_friendly_id_slugs_on_sluggable_type", using: :btree

  create_table "guidance_groups", force: :cascade do |t|
    t.string   "name",            limit: 255
    t.integer  "organisation_id", limit: 4
    t.datetime "created_at",                  null: false
    t.datetime "updated_at",                  null: false
    t.boolean  "optional_subset"
    t.boolean  "published"
  end

  create_table "guidance_in_group", id: false, force: :cascade do |t|
    t.integer "guidance_id",       limit: 4, null: false
    t.integer "guidance_group_id", limit: 4, null: false
  end

  add_index "guidance_in_group", ["guidance_id", "guidance_group_id"], name: "index_guidance_in_group_on_guidance_id_and_guidance_group_id", using: :btree

  create_table "guidances", force: :cascade do |t|
    t.text     "text",              limit: 65535
    t.integer  "guidance_group_id", limit: 4
    t.datetime "created_at",                      null: false
    t.datetime "updated_at",                      null: false
    t.integer  "question_id",       limit: 4
    t.boolean  "published"
  end

  create_table "languages", force: :cascade do |t|
    t.string  "abbreviation",     limit: 255
    t.string  "description",      limit: 255
    t.string  "name",             limit: 255
    t.boolean "default_language", limit: 1
  end

  create_table "option_warnings", force: :cascade do |t|
    t.integer  "organisation_id", limit: 4
    t.integer  "option_id",       limit: 4
    t.text     "text",            limit: 65535
    t.datetime "created_at"
    t.datetime "updated_at"
  end

  create_table "options", force: :cascade do |t|
    t.integer  "question_id", limit: 4
    t.string   "text",        limit: 255
    t.integer  "number",      limit: 4
    t.boolean  "is_default"
    t.datetime "created_at",              null: false
    t.datetime "updated_at",              null: false
  end

  create_table "org_token_permissions", force: :cascade do |t|
    t.integer  "organisation_id",          limit: 4
    t.integer  "token_permission_type_id", limit: 4
    t.datetime "created_at"
    t.datetime "updated_at"
  end

  create_table "organisation_types", force: :cascade do |t|
    t.string   "name",        limit: 255
    t.text     "description", limit: 65535
    t.datetime "created_at",                null: false
    t.datetime "updated_at",                null: false
  end

  create_table "organisations", force: :cascade do |t|
    t.string   "name",                 limit: 255
    t.string   "abbreviation",         limit: 255
    t.string   "target_url",           limit: 255
    t.integer  "organisation_type_id", limit: 4
    t.string   "domain",               limit: 255
    t.string   "wayfless_entity",      limit: 255
    t.integer  "stylesheet_file_id",   limit: 4
    t.datetime "created_at",                         null: false
    t.datetime "updated_at",                         null: false
    t.integer  "parent_id",            limit: 4
    t.boolean  "is_other"
    t.string   "sort_name",            limit: 255
    t.text     "banner_text",          limit: 65535
    t.string   "logo_file_name",       limit: 255
    t.integer  "region_id",            limit: 4
    t.integer  "language_id",          limit: 4
    t.string   "logo_uid",             limit: 255
    t.string   "logo_name",            limit: 255
    t.string   "contact_email",        limit: 255
  end

  create_table "phases", force: :cascade do |t|
    t.string   "title",          limit: 255
    t.text     "description",    limit: 65535
    t.integer  "number",         limit: 4
    t.integer  "dmptemplate_id", limit: 4
<<<<<<< HEAD
    t.datetime "created_at",                   null: false
    t.datetime "updated_at",                   null: false
=======
    t.datetime "created_at"
    t.datetime "updated_at"
>>>>>>> 18c0c9d1
    t.string   "slug",           limit: 255
  end

  add_index "phases", ["dmptemplate_id"], name: "index_phases_on_dmptemplate_id", using: :btree
  add_index "phases", ["slug"], name: "index_phases_on_slug", unique: true, using: :btree

  create_table "plan_sections", force: :cascade do |t|
    t.integer  "user_id",      limit: 4
    t.integer  "section_id",   limit: 4
    t.integer  "plan_id",      limit: 4
    t.datetime "created_at",             null: false
    t.datetime "updated_at",             null: false
    t.datetime "release_time"
  end

  create_table "plans", force: :cascade do |t|
    t.boolean  "locked"
    t.integer  "project_id", limit: 4
    t.integer  "version_id", limit: 4
    t.datetime "created_at",           null: false
    t.datetime "updated_at",           null: false
  end

  create_table "project_groups", force: :cascade do |t|
    t.boolean  "project_creator"
    t.boolean  "project_editor"
    t.integer  "user_id",               limit: 4
    t.integer  "project_id",            limit: 4
    t.datetime "created_at",                      null: false
    t.datetime "updated_at",                      null: false
    t.boolean  "project_administrator"
  end

  create_table "project_guidance", id: false, force: :cascade do |t|
    t.integer "project_id",        limit: 4, null: false
    t.integer "guidance_group_id", limit: 4, null: false
  end

  add_index "project_guidance", ["project_id", "guidance_group_id"], name: "index_project_guidance_on_project_id_and_guidance_group_id", using: :btree

  create_table "projects", force: :cascade do |t|
    t.string   "title",                             limit: 255
    t.integer  "dmptemplate_id",                    limit: 4
<<<<<<< HEAD
    t.datetime "created_at",                                      null: false
    t.datetime "updated_at",                                      null: false
=======
    t.datetime "created_at"
    t.datetime "updated_at"
>>>>>>> 18c0c9d1
    t.string   "slug",                              limit: 255
    t.integer  "organisation_id",                   limit: 4
    t.string   "grant_number",                      limit: 255
    t.string   "identifier",                        limit: 255
    t.text     "description",                       limit: 65535
    t.string   "principal_investigator",            limit: 255
    t.string   "principal_investigator_identifier", limit: 255
    t.string   "data_contact",                      limit: 255
    t.string   "funder_name",                       limit: 255
  end

  add_index "projects", ["slug"], name: "index_projects_on_slug", unique: true, using: :btree

  create_table "question_formats", force: :cascade do |t|
    t.string   "title",       limit: 255
    t.text     "description", limit: 65535
    t.datetime "created_at",                null: false
    t.datetime "updated_at",                null: false
  end

  create_table "questions", force: :cascade do |t|
    t.text     "text",                   limit: 65535
    t.text     "default_value",          limit: 65535
    t.text     "guidance",               limit: 65535
    t.integer  "number",                 limit: 4
    t.integer  "parent_id",              limit: 4
    t.integer  "dependency_id",          limit: 4
    t.text     "dependency_text",        limit: 65535
    t.integer  "section_id",             limit: 4
    t.datetime "created_at",                                          null: false
    t.datetime "updated_at",                                          null: false
    t.integer  "question_format_id",     limit: 4
    t.boolean  "option_comment_display",               default: true
  end

  create_table "questions_themes", id: false, force: :cascade do |t|
    t.integer "question_id", limit: 4, null: false
    t.integer "theme_id",    limit: 4, null: false
  end

  add_index "questions_themes", ["question_id", "theme_id"], name: "index_questions_themes_on_question_id_and_theme_id", using: :btree

  create_table "region_groups", force: :cascade do |t|
    t.integer "super_region_id", limit: 4
    t.integer "region_id",       limit: 4
  end

  create_table "regions", force: :cascade do |t|
    t.string "abbreviation", limit: 255
    t.string "description",  limit: 255
    t.string "name",         limit: 255
  end

  create_table "roles", force: :cascade do |t|
    t.string   "name",          limit: 255
<<<<<<< HEAD
    t.datetime "created_at",                null: false
    t.datetime "updated_at",                null: false
    t.boolean  "role_in_plans"
=======
    t.datetime "created_at"
    t.datetime "updated_at"
    t.boolean  "role_in_plans", limit: 1
>>>>>>> 18c0c9d1
    t.integer  "resource_id",   limit: 4
    t.string   "resource_type", limit: 255
  end

  add_index "roles", ["name"], name: "index_roles_on_name", using: :btree
  add_index "roles", ["name"], name: "index_roles_on_name_and_resource_type_and_resource_id", using: :btree

  create_table "sections", force: :cascade do |t|
    t.string   "title",           limit: 255
    t.text     "description",     limit: 65535
    t.integer  "number",          limit: 4
    t.integer  "version_id",      limit: 4
    t.integer  "organisation_id", limit: 4
    t.datetime "created_at",                    null: false
    t.datetime "updated_at",                    null: false
    t.boolean  "published"
  end

  create_table "settings", force: :cascade do |t|
    t.string   "var",         limit: 255,   null: false
    t.text     "value",       limit: 65535
    t.integer  "target_id",   limit: 4,     null: false
    t.string   "target_type", limit: 255,   null: false
<<<<<<< HEAD
    t.datetime "created_at",                null: false
    t.datetime "updated_at",                null: false
=======
    t.datetime "created_at"
    t.datetime "updated_at"
>>>>>>> 18c0c9d1
  end

  add_index "settings", ["target_type", "target_id", "var"], name: "index_settings_on_target_type_and_target_id_and_var", unique: true, using: :btree

  create_table "splash_logs", force: :cascade do |t|
    t.string   "destination", limit: 255
    t.datetime "created_at",              null: false
    t.datetime "updated_at",              null: false
  end

  create_table "suggested_answers", force: :cascade do |t|
    t.integer  "question_id",     limit: 4
    t.integer  "organisation_id", limit: 4
    t.text     "text",            limit: 65535
    t.datetime "created_at",                    null: false
    t.datetime "updated_at",                    null: false
    t.boolean  "is_example"
  end

  create_table "themes", force: :cascade do |t|
    t.string   "title",       limit: 255
    t.text     "description", limit: 65535
    t.datetime "created_at",                null: false
    t.datetime "updated_at",                null: false
    t.string   "locale",      limit: 255
  end

  create_table "themes_in_guidance", id: false, force: :cascade do |t|
    t.integer "theme_id",    limit: 4
    t.integer "guidance_id", limit: 4
  end

  create_table "token_permission_types", force: :cascade do |t|
    t.string   "token_type",      limit: 255
    t.text     "text_desription", limit: 65535
    t.datetime "created_at"
    t.datetime "updated_at"
  end

  create_table "user_org_roles", force: :cascade do |t|
    t.integer  "user_id",           limit: 4
    t.integer  "organisation_id",   limit: 4
    t.integer  "user_role_type_id", limit: 4
    t.datetime "created_at"
    t.datetime "updated_at"
  end

  create_table "user_role_types", force: :cascade do |t|
    t.string   "name",        limit: 255
    t.text     "description", limit: 65535
    t.datetime "created_at",                null: false
    t.datetime "updated_at",                null: false
  end

  create_table "user_statuses", force: :cascade do |t|
    t.string   "name",        limit: 255
    t.text     "description", limit: 65535
    t.datetime "created_at",                null: false
    t.datetime "updated_at",                null: false
  end

  create_table "user_types", force: :cascade do |t|
    t.string   "name",        limit: 255
    t.text     "description", limit: 65535
    t.datetime "created_at",                null: false
    t.datetime "updated_at",                null: false
  end

  create_table "users", force: :cascade do |t|
    t.string   "firstname",              limit: 255
    t.string   "surname",                limit: 255
    t.string   "email",                  limit: 255, default: "", null: false
    t.string   "orcid_id",               limit: 255
    t.string   "shibboleth_id",          limit: 255
    t.integer  "user_type_id",           limit: 4
    t.integer  "user_status_id",         limit: 4
    t.datetime "created_at"
    t.datetime "updated_at"
    t.string   "encrypted_password",     limit: 255, default: ""
    t.string   "reset_password_token",   limit: 255
    t.datetime "reset_password_sent_at"
    t.datetime "remember_created_at"
    t.integer  "sign_in_count",          limit: 4,   default: 0
    t.datetime "current_sign_in_at"
    t.datetime "last_sign_in_at"
    t.string   "current_sign_in_ip",     limit: 255
    t.string   "last_sign_in_ip",        limit: 255
    t.string   "confirmation_token",     limit: 255
    t.datetime "confirmed_at"
    t.datetime "confirmation_sent_at"
    t.string   "invitation_token",       limit: 255
    t.datetime "invitation_created_at"
    t.datetime "invitation_sent_at"
    t.datetime "invitation_accepted_at"
    t.string   "other_organisation",     limit: 255
    t.boolean  "accept_terms"
    t.integer  "organisation_id",        limit: 4
    t.string   "api_token",              limit: 255
    t.integer  "invited_by_id",          limit: 4
    t.string   "invited_by_type",        limit: 255
    t.integer  "language_id",            limit: 4
  end

  add_index "users", ["confirmation_token"], name: "index_users_on_confirmation_token", unique: true, using: :btree
  add_index "users", ["email"], name: "index_users_on_email", unique: true, using: :btree
  add_index "users", ["invitation_token"], name: "index_users_on_invitation_token", unique: true, using: :btree
  add_index "users", ["reset_password_token"], name: "index_users_on_reset_password_token", unique: true, using: :btree

  create_table "users_roles", id: false, force: :cascade do |t|
    t.integer "user_id", limit: 4
    t.integer "role_id", limit: 4
  end

  add_index "users_roles", ["user_id", "role_id"], name: "index_users_roles_on_user_id_and_role_id", using: :btree

  create_table "versions", force: :cascade do |t|
    t.string   "title",       limit: 255
    t.text     "description", limit: 65535
    t.boolean  "published"
    t.integer  "number",      limit: 4
    t.integer  "phase_id",    limit: 4
    t.datetime "created_at",                null: false
    t.datetime "updated_at",                null: false
  end

  add_index "versions", ["phase_id"], name: "index_versions_on_phase_id", using: :btree

end<|MERGE_RESOLUTION|>--- conflicted
+++ resolved
@@ -10,13 +10,7 @@
 # you'll amass, the slower it'll run and the greater likelihood for issues).
 #
 # It's strongly recommended that you check this file into your version control system.
-<<<<<<< HEAD
-
 ActiveRecord::Schema.define(version: 20160822130701) do
-
-=======
-ActiveRecord::Schema.define(version: 20160822130701) do
->>>>>>> 18c0c9d1
   create_table "answers", force: :cascade do |t|
     t.text     "text",        limit: 65535
     t.integer  "plan_id",     limit: 4
@@ -191,13 +185,8 @@
     t.text     "description",    limit: 65535
     t.integer  "number",         limit: 4
     t.integer  "dmptemplate_id", limit: 4
-<<<<<<< HEAD
-    t.datetime "created_at",                   null: false
-    t.datetime "updated_at",                   null: false
-=======
-    t.datetime "created_at"
-    t.datetime "updated_at"
->>>>>>> 18c0c9d1
+    t.datetime "created_at"
+    t.datetime "updated_at"
     t.string   "slug",           limit: 255
   end
 
@@ -241,13 +230,8 @@
   create_table "projects", force: :cascade do |t|
     t.string   "title",                             limit: 255
     t.integer  "dmptemplate_id",                    limit: 4
-<<<<<<< HEAD
-    t.datetime "created_at",                                      null: false
-    t.datetime "updated_at",                                      null: false
-=======
-    t.datetime "created_at"
-    t.datetime "updated_at"
->>>>>>> 18c0c9d1
+    t.datetime "created_at"
+    t.datetime "updated_at"
     t.string   "slug",                              limit: 255
     t.integer  "organisation_id",                   limit: 4
     t.string   "grant_number",                      limit: 255
@@ -303,15 +287,9 @@
 
   create_table "roles", force: :cascade do |t|
     t.string   "name",          limit: 255
-<<<<<<< HEAD
-    t.datetime "created_at",                null: false
-    t.datetime "updated_at",                null: false
-    t.boolean  "role_in_plans"
-=======
     t.datetime "created_at"
     t.datetime "updated_at"
     t.boolean  "role_in_plans", limit: 1
->>>>>>> 18c0c9d1
     t.integer  "resource_id",   limit: 4
     t.string   "resource_type", limit: 255
   end
@@ -335,13 +313,8 @@
     t.text     "value",       limit: 65535
     t.integer  "target_id",   limit: 4,     null: false
     t.string   "target_type", limit: 255,   null: false
-<<<<<<< HEAD
-    t.datetime "created_at",                null: false
-    t.datetime "updated_at",                null: false
-=======
-    t.datetime "created_at"
-    t.datetime "updated_at"
->>>>>>> 18c0c9d1
+    t.datetime "created_at"
+    t.datetime "updated_at"
   end
 
   add_index "settings", ["target_type", "target_id", "var"], name: "index_settings_on_target_type_and_target_id_and_var", unique: true, using: :btree
