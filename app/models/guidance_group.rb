class GuidanceGroup < ActiveRecord::Base
  include GlobalHelpers
  ##
  # Associations
  belongs_to :org
  has_many :guidances
  # depricated but needed for migration "single_group_for_guidance"
  # has_and_belongs_to_many :guidances, join_table: "guidance_in_group"

  ##
  # Possibly needed for active_admin
  #   -relies on protected_attributes gem as syntax depricated in rails 4.2
  attr_accessible :org_id, :name, :optional_subset, :published, :org, :guidances,
                  :as => [:default, :admin]

  validates :name, :org, presence: true


  # EVALUATE CLASS AND INSTANCE METHODS BELOW
  #
  # What do they do? do they do it efficiently, and do we need them?




  

  ##
  # Converts the current guidance group to a string containing the display name.
  # If it's organisation has no other guidance groups, then the name is simply
  # the name of the parent organisation, otherwise it returns the name of the
  # organisation followed by the name of the guidance group.
  #
  # @return [String] the display name for the guidance group
<<<<<<< HEAD
	def display_name
		if org.guidance_groups.count > 1
			return "#{org.name}: #{name}"
		else
			return org.name
		end
	end
=======
  def display_name
    if org.guidance_groups.count > 1
      return "#{org.name}: #{name}"
    else
      return org.name
    end
  end
>>>>>>> 4fe7fceb

  ##
  # Returns the list of all guidance groups not coming from the given organisations
  #
  # @param excluded_orgs [Array<Organisation>] a list of organisations to exclude in the result
  # @return [Array<GuidanceGroup>] a list of guidance groups
  def self.guidance_groups_excluding(excluded_orgs)
    excluded_org_ids = Array.new
    
    if excluded_orgs.is_a?(Array)
      excluded_orgs.each do |org|
        excluded_org_ids << org.id
      end
    else
      excluded_org_ids << excluded_orgs
    end
    
    return_orgs =  GuidanceGroup.where("org_id NOT IN (?)", excluded_org_ids)
    return return_orgs
  end

  ##
  # Returns whether or not a given user can view a given guidance group
  # we define guidances viewable to a user by those owned by:
  #   the managing curation center
  #   a funder organisation
  #   an organisation, of which the user is a member
  #
  # @param id [Integer] the integer id for a guidance group
  # @param user [User] a user object
  # @return [Boolean] true if the specified user can view the specified guidance group, false otherwise
  def self.can_view?(user, id)
    guidance_group = GuidanceGroup.find_by(id: id)
    viewable = false

    # groups are viewable if they are owned by any of the user's organisations
    if guidance_group.org == user.org
      viewable = true
    end
    # groups are viewable if they are owned by the managing curation center
    Org.where( name: GlobalHelpers.constant("organisation_types.managing_organisation")).find_each do |managing_group|
      if guidance_group.org.id == managing_group.id
        viewable = true
      end
    end
    # groups are viewable if they are owned by a funder
    if guidance_group.org.org_type == 2
      viewable = true
    end

    return viewable
  end

    ##
    # Returns a list of all guidance groups which a specified user can view
    # we define guidance groups viewable to a user by those owned by:
    #   the Managing Curation Center
    #   a funder organisation
    #   an organisation, of which the user is a member
    #
    # @param user [User] a user object
    # @return [Array<GuidanceGroup>] a list of all "viewable" guidance groups to a user
  def self.all_viewable(user)
    # first find all groups owned by the Managing Curation Center
    managing_org_groups = []
    Org.where(name: GlobalHelpers.constant("organisation_types.managing_organisation")).find_each do |managing_org|
      managing_org_groups = managing_org_groups + managing_org.guidance_groups
    end

    # find all groups owned by  a Funder organisation
    funder_groups = []
    funders = Org.where(org_type: 2)
    funders.each do |funder|
      funder_groups = funder_groups + funder.guidance_groups
    end
    organisation_groups = [user.org.guidance_groups]

    # pass this organisation guidance groups to the view with respond_with @all_viewable_groups
    all_viewable_groups = managing_org_groups + funder_groups + organisation_groups
    all_viewable_groups = all_viewable_groups.flatten.uniq{|x| x.id}
    return all_viewable_groups
  end
end<|MERGE_RESOLUTION|>--- conflicted
+++ resolved
@@ -32,7 +32,6 @@
   # organisation followed by the name of the guidance group.
   #
   # @return [String] the display name for the guidance group
-<<<<<<< HEAD
 	def display_name
 		if org.guidance_groups.count > 1
 			return "#{org.name}: #{name}"
@@ -40,15 +39,6 @@
 			return org.name
 		end
 	end
-=======
-  def display_name
-    if org.guidance_groups.count > 1
-      return "#{org.name}: #{name}"
-    else
-      return org.name
-    end
-  end
->>>>>>> 4fe7fceb
 
   ##
   # Returns the list of all guidance groups not coming from the given organisations
