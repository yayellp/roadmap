--- conflicted
+++ resolved
@@ -261,20 +261,11 @@
     end
   end
 
-<<<<<<< HEAD
-
-
-
-  # this generates a reset password link for a given user
-  # which can then be sent to them with the appropriate host
-  # prepended.
-=======
 # TODO: Remove this, its never called.
   # this generates a reset password link for a given user
   # which can then be sent to them with the appropriate host
   # prepended.
 =begin
->>>>>>> a1dc48fa
   def reset_password_link
     raw, enc = Devise.token_generator.generate(self.class, :reset_password_token)
     self.reset_password_token   = enc 
@@ -283,11 +274,6 @@
 
     edit_user_password_path  + '?reset_password_token=' + raw
   end
-<<<<<<< HEAD
-
-
-=======
 =end
   
->>>>>>> a1dc48fa
 end