# encoding: UTF-8
# This file is auto-generated from the current state of the database. Instead
# of editing this file, please use the migrations feature of Active Record to
# incrementally modify your database, and then regenerate this schema definition.
#
# Note that this schema.rb definition is the authoritative source for your
# database schema. If you need to create the application database on another
# system, you should be using db:schema:load, not running all the migrations
# from scratch. The latter is a flawed and unsustainable approach (the more migrations
# you'll amass, the slower it'll run and the greater likelihood for issues).
#
# It's strongly recommended that you check this file into your version control system.

<<<<<<< HEAD
ActiveRecord::Schema.define(version: 20160810193149) do
=======
ActiveRecord::Schema.define(version: 20160805105941) do
>>>>>>> 5c687e2e

  create_table "answers", force: :cascade do |t|
    t.text     "text",        limit: 65535
    t.integer  "plan_id",     limit: 4
    t.integer  "user_id",     limit: 4
    t.integer  "question_id", limit: 4
    t.datetime "created_at"
    t.datetime "updated_at"
  end

  create_table "answers_options", id: false, force: :cascade do |t|
    t.integer "answer_id", limit: 4, null: false
    t.integer "option_id", limit: 4, null: false
  end

  add_index "answers_options", ["answer_id", "option_id"], name: "index_answers_options_on_answer_id_and_option_id", using: :btree

  create_table "comments", force: :cascade do |t|
    t.integer  "user_id",     limit: 4
    t.integer  "question_id", limit: 4
    t.text     "text",        limit: 65535
    t.datetime "created_at"
    t.datetime "updated_at"
    t.boolean  "archived"
    t.integer  "plan_id",     limit: 4
    t.integer  "archived_by", limit: 4
  end

  create_table "dmptemplates", force: :cascade do |t|
    t.string   "title",           limit: 255
    t.text     "description",     limit: 65535
    t.boolean  "published"
    t.integer  "user_id",         limit: 4
    t.integer  "organisation_id", limit: 4
    t.datetime "created_at"
    t.datetime "updated_at"
    t.string   "locale",          limit: 255
    t.boolean  "is_default"
  end

  create_table "dmptemplates_guidance_groups", id: false, force: :cascade do |t|
    t.integer "dmptemplate_id",    limit: 4
    t.integer "guidance_group_id", limit: 4
  end

  create_table "exported_plans", force: :cascade do |t|
    t.integer  "plan_id",    limit: 4
    t.integer  "user_id",    limit: 4
    t.string   "format",     limit: 255
    t.datetime "created_at"
    t.datetime "updated_at"
  end

  create_table "file_types", force: :cascade do |t|
    t.string   "name",          limit: 255
    t.string   "icon_name",     limit: 255
    t.integer  "icon_size",     limit: 4
    t.string   "icon_location", limit: 255
    t.datetime "created_at"
    t.datetime "updated_at"
  end

  create_table "file_uploads", force: :cascade do |t|
    t.string   "name",         limit: 255
    t.string   "title",        limit: 255
    t.text     "description",  limit: 65535
    t.integer  "size",         limit: 4
    t.boolean  "published"
    t.string   "location",     limit: 255
    t.integer  "file_type_id", limit: 4
    t.datetime "created_at"
    t.datetime "updated_at"
  end

  create_table "friendly_id_slugs", force: :cascade do |t|
    t.string   "slug",           limit: 191, null: false
    t.integer  "sluggable_id",   limit: 4,   null: false
    t.string   "sluggable_type", limit: 40
    t.datetime "created_at"
  end

  add_index "friendly_id_slugs", ["slug", "sluggable_type"], name: "index_friendly_id_slugs_on_slug_and_sluggable_type", unique: true, using: :btree
  add_index "friendly_id_slugs", ["sluggable_id"], name: "index_friendly_id_slugs_on_sluggable_id", using: :btree
  add_index "friendly_id_slugs", ["sluggable_type"], name: "index_friendly_id_slugs_on_sluggable_type", using: :btree

  create_table "guidance_groups", force: :cascade do |t|
    t.string   "name",            limit: 255
    t.integer  "organisation_id", limit: 4
    t.datetime "created_at"
    t.datetime "updated_at"
    t.boolean  "optional_subset"
    t.boolean  "published"
  end

  create_table "guidance_in_group", id: false, force: :cascade do |t|
    t.integer "guidance_id",       limit: 4, null: false
    t.integer "guidance_group_id", limit: 4, null: false
  end

  add_index "guidance_in_group", ["guidance_id", "guidance_group_id"], name: "index_guidance_in_group_on_guidance_id_and_guidance_group_id", using: :btree

  create_table "guidances", force: :cascade do |t|
    t.text     "text",              limit: 65535
    t.integer  "guidance_group_id", limit: 4
    t.datetime "created_at"
    t.datetime "updated_at"
    t.integer  "question_id",       limit: 4
    t.boolean  "published"
  end

  create_table "languages", force: :cascade do |t|
    t.string  "abbreviation",     limit: 255
    t.string  "description",      limit: 255
    t.string  "name",             limit: 255
    t.boolean "default_language"
  end

  create_table "option_warnings", force: :cascade do |t|
    t.integer  "organisation_id", limit: 4
    t.integer  "option_id",       limit: 4
    t.text     "text",            limit: 65535
    t.datetime "created_at"
    t.datetime "updated_at"
  end

  create_table "options", force: :cascade do |t|
    t.integer  "question_id", limit: 4
    t.string   "text",        limit: 255
    t.integer  "number",      limit: 4
    t.boolean  "is_default"
    t.datetime "created_at"
    t.datetime "updated_at"
  end

  create_table "org_token_permissions", force: :cascade do |t|
    t.integer  "organisation_id",          limit: 4
    t.integer  "token_permission_type_id", limit: 4
    t.datetime "created_at"
    t.datetime "updated_at"
  end

  create_table "organisation_types", force: :cascade do |t|
    t.string   "name",        limit: 255
    t.text     "description", limit: 65535
    t.datetime "created_at"
    t.datetime "updated_at"
  end

  create_table "organisations", force: :cascade do |t|
    t.string   "name",                 limit: 255
    t.string   "abbreviation",         limit: 255
    t.text     "description",          limit: 65535
    t.string   "target_url",           limit: 255
    t.integer  "organisation_type_id", limit: 4
    t.string   "domain",               limit: 255
    t.string   "wayfless_entity",      limit: 255
    t.integer  "stylesheet_file_id",   limit: 4
    t.datetime "created_at"
    t.datetime "updated_at"
    t.integer  "parent_id",            limit: 4
    t.boolean  "is_other"
    t.string   "sort_name",            limit: 255
    t.text     "banner_text",          limit: 65535
    t.string   "logo_file_name",       limit: 255
    t.integer  "region_id",            limit: 4
    t.integer  "language_id",          limit: 4
    t.string   "logo_uid",             limit: 255
    t.string   "logo_name",            limit: 255
  end

  create_table "phases", force: :cascade do |t|
    t.string   "title",          limit: 255
    t.text     "description",    limit: 65535
    t.integer  "number",         limit: 4
    t.integer  "dmptemplate_id", limit: 4
    t.datetime "created_at"
    t.datetime "updated_at"
    t.string   "slug",           limit: 191
  end

  add_index "phases", ["dmptemplate_id"], name: "index_phases_on_dmptemplate_id", using: :btree
  add_index "phases", ["slug"], name: "index_phases_on_slug", unique: true, using: :btree

  create_table "plan_sections", force: :cascade do |t|
    t.integer  "user_id",      limit: 4
    t.integer  "section_id",   limit: 4
    t.integer  "plan_id",      limit: 4
    t.datetime "created_at"
    t.datetime "updated_at"
    t.datetime "release_time"
  end

  create_table "plans", force: :cascade do |t|
    t.boolean  "locked"
    t.integer  "project_id", limit: 4
    t.integer  "version_id", limit: 4
    t.datetime "created_at"
    t.datetime "updated_at"
  end

  create_table "project_groups", force: :cascade do |t|
    t.boolean  "project_creator"
    t.boolean  "project_editor"
    t.integer  "user_id",               limit: 4
    t.integer  "project_id",            limit: 4
    t.datetime "created_at"
    t.datetime "updated_at"
    t.boolean  "project_administrator"
  end

  create_table "project_guidance", id: false, force: :cascade do |t|
    t.integer "project_id",        limit: 4, null: false
    t.integer "guidance_group_id", limit: 4, null: false
  end

  add_index "project_guidance", ["project_id", "guidance_group_id"], name: "index_project_guidance_on_project_id_and_guidance_group_id", using: :btree

  create_table "projects", force: :cascade do |t|
    t.string   "title",                             limit: 255
    t.integer  "dmptemplate_id",                    limit: 4
    t.datetime "created_at"
    t.datetime "updated_at"
    t.string   "slug",                              limit: 191
    t.integer  "organisation_id",                   limit: 4
    t.string   "grant_number",                      limit: 255
    t.string   "identifier",                        limit: 255
    t.text     "description",                       limit: 65535
    t.string   "principal_investigator",            limit: 255
    t.string   "principal_investigator_identifier", limit: 255
    t.string   "data_contact",                      limit: 255
    t.string   "funder_name",                       limit: 255
  end

  add_index "projects", ["slug"], name: "index_projects_on_slug", unique: true, using: :btree

  create_table "question_formats", force: :cascade do |t|
    t.string   "title",       limit: 255
    t.text     "description", limit: 65535
    t.datetime "created_at"
    t.datetime "updated_at"
  end

  create_table "questions", force: :cascade do |t|
    t.text     "text",                   limit: 65535
    t.text     "default_value",          limit: 65535
    t.text     "guidance",               limit: 65535
    t.integer  "number",                 limit: 4
    t.integer  "parent_id",              limit: 4
    t.integer  "dependency_id",          limit: 4
    t.text     "dependency_text",        limit: 65535
    t.integer  "section_id",             limit: 4
    t.datetime "created_at"
    t.datetime "updated_at"
    t.integer  "question_format_id",     limit: 4
    t.boolean  "option_comment_display",               default: true
  end

  create_table "questions_themes", id: false, force: :cascade do |t|
    t.integer "question_id", limit: 4, null: false
    t.integer "theme_id",    limit: 4, null: false
  end

  add_index "questions_themes", ["question_id", "theme_id"], name: "index_questions_themes_on_question_id_and_theme_id", using: :btree

  create_table "region_groups", force: :cascade do |t|
    t.integer "super_region_id", limit: 4
    t.integer "region_id",       limit: 4
  end

  create_table "regions", force: :cascade do |t|
    t.string "abbreviation", limit: 255
    t.string "description",  limit: 255
    t.string "name",         limit: 255
  end

  create_table "roles", force: :cascade do |t|
    t.string   "name",          limit: 191
    t.datetime "created_at"
    t.datetime "updated_at"
    t.boolean  "role_in_plans"
    t.integer  "resource_id",   limit: 4
    t.string   "resource_type", limit: 255
  end

  add_index "roles", ["name"], name: "index_roles_on_name", using: :btree
  add_index "roles", ["name"], name: "index_roles_on_name_and_resource_type_and_resource_id", using: :btree

  create_table "sections", force: :cascade do |t|
    t.string   "title",           limit: 255
    t.text     "description",     limit: 65535
    t.integer  "number",          limit: 4
    t.integer  "version_id",      limit: 4
    t.integer  "organisation_id", limit: 4
    t.datetime "created_at"
    t.datetime "updated_at"
    t.boolean  "published"
  end

  create_table "settings", force: :cascade do |t|
    t.string   "var",         limit: 191,   null: false
    t.text     "value",       limit: 65535
    t.integer  "target_id",   limit: 4,     null: false
    t.string   "target_type", limit: 191,   null: false
    t.datetime "created_at"
    t.datetime "updated_at"
  end

  add_index "settings", ["target_type", "target_id", "var"], name: "index_settings_on_target_type_and_target_id_and_var", unique: true, using: :btree

  create_table "splash_logs", force: :cascade do |t|
    t.string   "destination", limit: 255
    t.datetime "created_at"
    t.datetime "updated_at"
  end

  create_table "suggested_answers", force: :cascade do |t|
    t.integer  "question_id",     limit: 4
    t.integer  "organisation_id", limit: 4
    t.text     "text",            limit: 65535
    t.datetime "created_at"
    t.datetime "updated_at"
    t.boolean  "is_example"
  end

  create_table "themes", force: :cascade do |t|
    t.string   "title",       limit: 255
    t.text     "description", limit: 65535
    t.datetime "created_at"
    t.datetime "updated_at"
    t.string   "locale",      limit: 255
  end

  create_table "themes_in_guidance", id: false, force: :cascade do |t|
    t.integer "theme_id",    limit: 4
    t.integer "guidance_id", limit: 4
  end

  create_table "token_permission_types", force: :cascade do |t|
    t.string   "token_type",      limit: 255
    t.text     "text_desription", limit: 65535
    t.datetime "created_at"
    t.datetime "updated_at"
  end

  create_table "user_org_roles", force: :cascade do |t|
    t.integer  "user_id",           limit: 4
    t.integer  "organisation_id",   limit: 4
    t.integer  "user_role_type_id", limit: 4
    t.datetime "created_at"
    t.datetime "updated_at"
  end

  create_table "user_role_types", force: :cascade do |t|
    t.string   "name",        limit: 255
    t.text     "description", limit: 65535
    t.datetime "created_at"
    t.datetime "updated_at"
  end

  create_table "user_statuses", force: :cascade do |t|
    t.string   "name",        limit: 255
    t.text     "description", limit: 65535
    t.datetime "created_at"
    t.datetime "updated_at"
  end

  create_table "user_types", force: :cascade do |t|
    t.string   "name",        limit: 255
    t.text     "description", limit: 65535
    t.datetime "created_at"
    t.datetime "updated_at"
  end

  create_table "users", force: :cascade do |t|
    t.string   "firstname",              limit: 255
    t.string   "surname",                limit: 255
    t.string   "email",                  limit: 191, default: "", null: false
    t.string   "orcid_id",               limit: 255
    t.string   "shibboleth_id",          limit: 255
    t.integer  "user_type_id",           limit: 4
    t.integer  "user_status_id",         limit: 4
    t.datetime "created_at"
    t.datetime "updated_at"
    t.string   "encrypted_password",     limit: 255, default: ""
    t.string   "reset_password_token",   limit: 191
    t.datetime "reset_password_sent_at"
    t.datetime "remember_created_at"
    t.integer  "sign_in_count",          limit: 4,   default: 0
    t.datetime "current_sign_in_at"
    t.datetime "last_sign_in_at"
    t.string   "current_sign_in_ip",     limit: 255
    t.string   "last_sign_in_ip",        limit: 255
    t.string   "confirmation_token",     limit: 191
    t.datetime "confirmed_at"
    t.datetime "confirmation_sent_at"
    t.string   "invitation_token",       limit: 191
    t.datetime "invitation_created_at"
    t.datetime "invitation_sent_at"
    t.datetime "invitation_accepted_at"
    t.string   "other_organisation",     limit: 255
    t.boolean  "dmponline3"
    t.boolean  "accept_terms"
    t.integer  "organisation_id",        limit: 4
    t.string   "api_token",              limit: 255
    t.integer  "invited_by_id",          limit: 4
    t.string   "invited_by_type",        limit: 255
    t.integer  "language_id",            limit: 4
  end

  add_index "users", ["confirmation_token"], name: "index_users_on_confirmation_token", unique: true, using: :btree
  add_index "users", ["email"], name: "index_users_on_email", unique: true, using: :btree
  add_index "users", ["invitation_token"], name: "index_users_on_invitation_token", unique: true, using: :btree
  add_index "users", ["reset_password_token"], name: "index_users_on_reset_password_token", unique: true, using: :btree

  create_table "users_roles", id: false, force: :cascade do |t|
    t.integer "user_id", limit: 4
    t.integer "role_id", limit: 4
  end

  add_index "users_roles", ["user_id", "role_id"], name: "index_users_roles_on_user_id_and_role_id", using: :btree

  create_table "versions", force: :cascade do |t|
    t.string   "title",       limit: 255
    t.text     "description", limit: 65535
    t.boolean  "published"
    t.integer  "number",      limit: 4
    t.integer  "phase_id",    limit: 4
    t.datetime "created_at"
    t.datetime "updated_at"
  end

  add_index "versions", ["phase_id"], name: "index_versions_on_phase_id", using: :btree

end<|MERGE_RESOLUTION|>--- conflicted
+++ resolved
@@ -10,13 +10,7 @@
 # you'll amass, the slower it'll run and the greater likelihood for issues).
 #
 # It's strongly recommended that you check this file into your version control system.
-
-<<<<<<< HEAD
 ActiveRecord::Schema.define(version: 20160810193149) do
-=======
-ActiveRecord::Schema.define(version: 20160805105941) do
->>>>>>> 5c687e2e
-
   create_table "answers", force: :cascade do |t|
     t.text     "text",        limit: 65535
     t.integer  "plan_id",     limit: 4
