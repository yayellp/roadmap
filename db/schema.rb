# encoding: UTF-8
# This file is auto-generated from the current state of the database. Instead
# of editing this file, please use the migrations feature of Active Record to
# incrementally modify your database, and then regenerate this schema definition.
#
# Note that this schema.rb definition is the authoritative source for your
# database schema. If you need to create the application database on another
# system, you should be using db:schema:load, not running all the migrations
# from scratch. The latter is a flawed and unsustainable approach (the more migrations
# you'll amass, the slower it'll run and the greater likelihood for issues).
#
# It's strongly recommended that you check this file into your version control system.

ActiveRecord::Schema.define(version: 20170201194502) do

  # These are extensions that must be enabled in order to support this database
  enable_extension "plpgsql"

  create_table "answers", force: :cascade do |t|
    t.text     "text"
    t.integer  "plan_id"
    t.integer  "user_id"
    t.integer  "question_id"
    t.datetime "created_at"
    t.datetime "updated_at"
  end

  create_table "answers_question_options", id: false, force: :cascade do |t|
    t.integer "answer_id",          null: false
    t.integer "question_option_id", null: false
  end

  add_index "answers_question_options", ["answer_id", "question_option_id"], name: "answer_question_option_index"
  add_index "answers_question_options", ["question_option_id", "answer_id"], name: "question_option_answer_index"

  create_table "exported_plans", force: :cascade do |t|
    t.integer  "plan_id"
    t.integer  "user_id"
    t.string   "format"
<<<<<<< HEAD
    t.datetime "created_at"
    t.datetime "updated_at"
=======
    t.datetime "created_at", null: false
    t.datetime "updated_at", null: false
>>>>>>> 7185a57e
  end

  create_table "file_types", force: :cascade do |t|
    t.string   "name"
    t.string   "icon_name"
    t.integer  "icon_size"
    t.string   "icon_location"
<<<<<<< HEAD
    t.datetime "created_at"
    t.datetime "updated_at"
=======
    t.datetime "created_at",    null: false
    t.datetime "updated_at",    null: false
>>>>>>> 7185a57e
  end

  create_table "file_uploads", force: :cascade do |t|
    t.string   "name"
    t.string   "title"
    t.text     "description"
    t.integer  "size"
    t.boolean  "published"
    t.string   "location"
    t.integer  "file_type_id"
<<<<<<< HEAD
    t.datetime "created_at"
    t.datetime "updated_at"
=======
    t.datetime "created_at",   null: false
    t.datetime "updated_at",   null: false
>>>>>>> 7185a57e
  end

  create_table "friendly_id_slugs", force: :cascade do |t|
    t.string   "slug",                      null: false
    t.integer  "sluggable_id",              null: false
    t.string   "sluggable_type", limit: 40
    t.datetime "created_at"
  end

  add_index "friendly_id_slugs", ["slug", "sluggable_type"], name: "index_friendly_id_slugs_on_slug_and_sluggable_type", unique: true
  add_index "friendly_id_slugs", ["sluggable_id"], name: "index_friendly_id_slugs_on_sluggable_id"
  add_index "friendly_id_slugs", ["sluggable_type"], name: "index_friendly_id_slugs_on_sluggable_type"

  create_table "guidance_groups", force: :cascade do |t|
    t.string   "name"
    t.integer  "org_id"
<<<<<<< HEAD
    t.datetime "created_at"
    t.datetime "updated_at"
=======
    t.datetime "created_at",      null: false
    t.datetime "updated_at",      null: false
>>>>>>> 7185a57e
    t.boolean  "optional_subset"
    t.boolean  "published"
  end

  create_table "guidances", force: :cascade do |t|
    t.text     "text"
    t.integer  "guidance_group_id"
<<<<<<< HEAD
    t.datetime "created_at"
    t.datetime "updated_at"
=======
    t.datetime "created_at",        null: false
    t.datetime "updated_at",        null: false
>>>>>>> 7185a57e
    t.integer  "question_id"
    t.boolean  "published"
  end

  create_table "identifier_schemes", force: :cascade do |t|
    t.string   "name"
    t.string   "description"
    t.boolean  "active"
    t.datetime "created_at"
    t.datetime "updated_at"
  end

  create_table "languages", force: :cascade do |t|
    t.string  "abbreviation"
    t.string  "description"
    t.string  "name"
    t.boolean "default_language"
  end

  create_table "notes", force: :cascade do |t|
    t.integer  "user_id"
    t.text     "text"
    t.boolean  "archived"
    t.integer  "answer_id"
    t.integer  "archived_by"
    t.datetime "created_at"
    t.datetime "updated_at"
  end

  create_table "org_token_permissions", force: :cascade do |t|
    t.integer  "org_id"
    t.integer  "token_permission_type_id"
    t.datetime "created_at"
    t.datetime "updated_at"
  end

  create_table "orgs", force: :cascade do |t|
    t.string   "name"
    t.string   "abbreviation"
    t.string   "target_url"
    t.string   "wayfless_entity"
<<<<<<< HEAD
    t.datetime "created_at"
    t.datetime "updated_at"
=======
    t.datetime "created_at",                  null: false
    t.datetime "updated_at",                  null: false
>>>>>>> 7185a57e
    t.integer  "parent_id"
    t.boolean  "is_other"
    t.string   "sort_name"
    t.text     "banner_text"
    t.string   "logo_file_name"
    t.integer  "region_id"
    t.integer  "language_id"
    t.string   "logo_uid"
    t.string   "logo_name"
    t.string   "contact_email"
    t.integer  "org_type",        default: 0, null: false
  end

  create_table "perms", force: :cascade do |t|
    t.string   "name"
<<<<<<< HEAD
    t.datetime "created_at"
    t.datetime "updated_at"
=======
    t.datetime "created_at", null: false
    t.datetime "updated_at", null: false
>>>>>>> 7185a57e
  end

  add_index "perms", ["name"], name: "index_perms_on_name"
  add_index "perms", ["name"], name: "index_roles_on_name_and_resource_type_and_resource_id"

  create_table "phases", force: :cascade do |t|
    t.string   "title"
    t.text     "description"
    t.integer  "number"
    t.integer  "template_id"
    t.datetime "created_at"
    t.datetime "updated_at"
    t.string   "slug"
    t.boolean  "modifiable"
  end

<<<<<<< HEAD
=======
  create_table "plan_guidance_groups", force: :cascade do |t|
    t.integer  "plan_id"
    t.integer  "guidance_group_id"
    t.datetime "created_at",        null: false
    t.datetime "updated_at",        null: false
    t.boolean  "selected"
  end

  add_index "plan_guidance_groups", ["guidance_group_id"], name: "index_plan_guidance_groups_on_guidance_group_id", using: :btree
  add_index "plan_guidance_groups", ["plan_id"], name: "index_plan_guidance_groups_on_plan_id", using: :btree

>>>>>>> 7185a57e
  create_table "plans", force: :cascade do |t|
    t.integer  "project_id"
    t.string   "title"
    t.integer  "template_id"
    t.datetime "created_at"
    t.datetime "updated_at"
    t.string   "slug"
    t.string   "grant_number"
    t.string   "identifier"
    t.text     "description"
    t.string   "principal_investigator"
    t.string   "principal_investigator_identifier"
    t.string   "data_contact"
    t.string   "funder_name"
    t.integer  "visibility",                        default: 0, null: false
  end

  create_table "question_formats", force: :cascade do |t|
    t.string   "title"
    t.text     "description"
<<<<<<< HEAD
    t.datetime "created_at"
    t.datetime "updated_at"
=======
    t.datetime "created_at",                   null: false
    t.datetime "updated_at",                   null: false
    t.boolean  "option_based", default: false
>>>>>>> 7185a57e
  end

  create_table "question_options", force: :cascade do |t|
    t.integer  "question_id"
    t.string   "text"
    t.integer  "number"
    t.boolean  "is_default"
    t.datetime "created_at"
    t.datetime "updated_at"
  end

  create_table "questions", force: :cascade do |t|
    t.text     "text"
    t.text     "default_value"
    t.text     "guidance"
    t.integer  "number"
    t.integer  "section_id"
    t.datetime "created_at"
    t.datetime "updated_at"
    t.integer  "question_format_id"
    t.boolean  "option_comment_display", default: true
    t.boolean  "modifiable"
  end

  create_table "questions_themes", id: false, force: :cascade do |t|
    t.integer "question_id", null: false
    t.integer "theme_id",    null: false
  end

  add_index "questions_themes", ["question_id", "theme_id"], name: "question_theme_index"
  add_index "questions_themes", ["theme_id", "question_id"], name: "theme_question_index"
<<<<<<< HEAD

  create_table "region_groups", force: :cascade do |t|
    t.integer "super_region_id"
    t.integer "region_id"
  end

  create_table "regions", force: :cascade do |t|
    t.string "abbreviation"
    t.string "description"
    t.string "name"
=======

  create_table "regions", force: :cascade do |t|
    t.string  "abbreviation"
    t.string  "description"
    t.string  "name"
    t.integer "super_region_id"
>>>>>>> 7185a57e
  end

  create_table "roles", force: :cascade do |t|
    t.integer  "user_id"
    t.integer  "plan_id"
    t.datetime "created_at"
    t.datetime "updated_at"
    t.integer  "access",     default: 0, null: false
  end

  create_table "sections", force: :cascade do |t|
    t.string   "title"
    t.text     "description"
    t.integer  "number"
    t.datetime "created_at"
    t.datetime "updated_at"
    t.boolean  "published"
    t.integer  "phase_id"
    t.boolean  "modifiable"
  end

  create_table "settings", force: :cascade do |t|
    t.string   "var",         null: false
    t.text     "value"
    t.integer  "target_id",   null: false
    t.string   "target_type", null: false
<<<<<<< HEAD
    t.datetime "created_at"
    t.datetime "updated_at"
=======
    t.datetime "created_at",  null: false
    t.datetime "updated_at",  null: false
>>>>>>> 7185a57e
  end

  add_index "settings", ["target_type", "target_id", "var"], name: "index_settings_on_target_type_and_target_id_and_var", unique: true

  create_table "splash_logs", force: :cascade do |t|
    t.string   "destination"
<<<<<<< HEAD
    t.datetime "created_at"
    t.datetime "updated_at"
=======
    t.datetime "created_at",  null: false
    t.datetime "updated_at",  null: false
>>>>>>> 7185a57e
  end

  create_table "suggested_answers", force: :cascade do |t|
    t.integer  "question_id"
    t.integer  "org_id"
    t.text     "text"
    t.boolean  "is_example"
    t.datetime "created_at"
    t.datetime "updated_at"
  end

  create_table "templates", force: :cascade do |t|
    t.string   "title"
    t.text     "description"
    t.boolean  "published"
    t.integer  "org_id"
    t.string   "locale"
    t.boolean  "is_default"
    t.datetime "created_at"
    t.datetime "updated_at"
    t.integer  "version"
    t.integer  "visibility"
    t.integer  "customization_of"
    t.integer  "dmptemplate_id"
  end

  create_table "themes", force: :cascade do |t|
    t.string   "title"
    t.text     "description"
<<<<<<< HEAD
    t.datetime "created_at"
    t.datetime "updated_at"
=======
    t.datetime "created_at",  null: false
    t.datetime "updated_at",  null: false
>>>>>>> 7185a57e
    t.string   "locale"
  end

  create_table "themes_in_guidance", id: false, force: :cascade do |t|
    t.integer "theme_id"
    t.integer "guidance_id"
  end

  create_table "token_permission_types", force: :cascade do |t|
    t.string   "token_type"
    t.text     "text_description"
    t.datetime "created_at"
    t.datetime "updated_at"
  end

  create_table "user_identifiers", force: :cascade do |t|
    t.string   "identifier"
    t.datetime "created_at"
    t.datetime "updated_at"
    t.integer  "user_id"
    t.integer  "identifier_scheme_id"
  end

  create_table "users", force: :cascade do |t|
    t.string   "firstname"
    t.string   "surname"
    t.string   "email",                  default: "", null: false
    t.string   "orcid_id"
    t.string   "shibboleth_id"
    t.datetime "created_at"
    t.datetime "updated_at"
    t.string   "encrypted_password",     default: ""
    t.string   "reset_password_token"
    t.datetime "reset_password_sent_at"
    t.datetime "remember_created_at"
    t.integer  "sign_in_count",          default: 0
    t.datetime "current_sign_in_at"
    t.datetime "last_sign_in_at"
    t.string   "current_sign_in_ip"
    t.string   "last_sign_in_ip"
    t.string   "confirmation_token"
    t.datetime "confirmed_at"
    t.datetime "confirmation_sent_at"
    t.string   "invitation_token"
    t.datetime "invitation_created_at"
    t.datetime "invitation_sent_at"
    t.datetime "invitation_accepted_at"
    t.string   "other_organisation"
    t.boolean  "dmponline3"
    t.boolean  "accept_terms"
    t.integer  "org_id"
    t.string   "api_token"
    t.integer  "invited_by_id"
    t.string   "invited_by_type"
    t.integer  "language_id"
  end

<<<<<<< HEAD
  add_index "users", ["confirmation_token"], name: "index_users_on_confirmation_token", unique: true
  add_index "users", ["email"], name: "index_users_on_email", unique: true
  add_index "users", ["invitation_token"], name: "index_users_on_invitation_token", unique: true
  add_index "users", ["reset_password_token"], name: "index_users_on_reset_password_token", unique: true
=======
  add_index "users", ["confirmation_token"], name: "index_users_on_confirmation_token", unique: true, using: :btree
  add_index "users", ["email"], name: "index_users_on_email", unique: true, using: :btree
  add_index "users", ["invitation_token"], name: "index_users_on_invitation_token", unique: true, using: :btree
  add_index "users", ["reset_password_token"], name: "index_users_on_reset_password_token", unique: true, using: :btree
>>>>>>> 7185a57e

  create_table "users_perms", id: false, force: :cascade do |t|
    t.integer "user_id"
    t.integer "perm_id"
  end

<<<<<<< HEAD
  add_index "users_perms", ["user_id", "perm_id"], name: "index_users_perms_on_user_id_and_perm_id"

=======
  add_index "users_perms", ["user_id", "perm_id"], name: "index_users_perms_on_user_id_and_perm_id", using: :btree

  add_foreign_key "answers", "plans"
  add_foreign_key "answers", "questions"
  add_foreign_key "answers", "users"
  add_foreign_key "answers_question_options", "answers"
  add_foreign_key "answers_question_options", "question_options"
  add_foreign_key "guidance_groups", "orgs"
  add_foreign_key "guidances", "guidance_groups"
  add_foreign_key "notes", "answers"
  add_foreign_key "notes", "users"
  add_foreign_key "org_token_permissions", "orgs"
  add_foreign_key "org_token_permissions", "token_permission_types"
  add_foreign_key "orgs", "languages"
  add_foreign_key "orgs", "regions"
  add_foreign_key "phases", "templates"
  add_foreign_key "plan_guidance_groups", "guidance_groups"
  add_foreign_key "plan_guidance_groups", "plans"
  add_foreign_key "plans", "templates"
  add_foreign_key "question_options", "questions"
  add_foreign_key "questions", "question_formats"
  add_foreign_key "questions", "sections"
  add_foreign_key "questions_themes", "questions"
  add_foreign_key "questions_themes", "themes"
  add_foreign_key "roles", "plans"
  add_foreign_key "roles", "users"
  add_foreign_key "sections", "phases"
  add_foreign_key "suggested_answers", "orgs"
  add_foreign_key "suggested_answers", "questions"
  add_foreign_key "templates", "orgs"
  add_foreign_key "themes_in_guidance", "guidances"
  add_foreign_key "themes_in_guidance", "themes"
  add_foreign_key "user_identifiers", "identifier_schemes"
  add_foreign_key "user_identifiers", "users"
  add_foreign_key "users", "languages"
  add_foreign_key "users", "orgs"
  add_foreign_key "users_perms", "perms"
  add_foreign_key "users_perms", "users"
>>>>>>> 7185a57e
end<|MERGE_RESOLUTION|>--- conflicted
+++ resolved
@@ -37,13 +37,8 @@
     t.integer  "plan_id"
     t.integer  "user_id"
     t.string   "format"
-<<<<<<< HEAD
-    t.datetime "created_at"
-    t.datetime "updated_at"
-=======
     t.datetime "created_at", null: false
     t.datetime "updated_at", null: false
->>>>>>> 7185a57e
   end
 
   create_table "file_types", force: :cascade do |t|
@@ -51,13 +46,8 @@
     t.string   "icon_name"
     t.integer  "icon_size"
     t.string   "icon_location"
-<<<<<<< HEAD
-    t.datetime "created_at"
-    t.datetime "updated_at"
-=======
     t.datetime "created_at",    null: false
     t.datetime "updated_at",    null: false
->>>>>>> 7185a57e
   end
 
   create_table "file_uploads", force: :cascade do |t|
@@ -68,13 +58,8 @@
     t.boolean  "published"
     t.string   "location"
     t.integer  "file_type_id"
-<<<<<<< HEAD
-    t.datetime "created_at"
-    t.datetime "updated_at"
-=======
     t.datetime "created_at",   null: false
     t.datetime "updated_at",   null: false
->>>>>>> 7185a57e
   end
 
   create_table "friendly_id_slugs", force: :cascade do |t|
@@ -91,13 +76,8 @@
   create_table "guidance_groups", force: :cascade do |t|
     t.string   "name"
     t.integer  "org_id"
-<<<<<<< HEAD
-    t.datetime "created_at"
-    t.datetime "updated_at"
-=======
     t.datetime "created_at",      null: false
     t.datetime "updated_at",      null: false
->>>>>>> 7185a57e
     t.boolean  "optional_subset"
     t.boolean  "published"
   end
@@ -105,13 +85,8 @@
   create_table "guidances", force: :cascade do |t|
     t.text     "text"
     t.integer  "guidance_group_id"
-<<<<<<< HEAD
-    t.datetime "created_at"
-    t.datetime "updated_at"
-=======
     t.datetime "created_at",        null: false
     t.datetime "updated_at",        null: false
->>>>>>> 7185a57e
     t.integer  "question_id"
     t.boolean  "published"
   end
@@ -153,13 +128,8 @@
     t.string   "abbreviation"
     t.string   "target_url"
     t.string   "wayfless_entity"
-<<<<<<< HEAD
-    t.datetime "created_at"
-    t.datetime "updated_at"
-=======
     t.datetime "created_at",                  null: false
     t.datetime "updated_at",                  null: false
->>>>>>> 7185a57e
     t.integer  "parent_id"
     t.boolean  "is_other"
     t.string   "sort_name"
@@ -175,13 +145,8 @@
 
   create_table "perms", force: :cascade do |t|
     t.string   "name"
-<<<<<<< HEAD
-    t.datetime "created_at"
-    t.datetime "updated_at"
-=======
     t.datetime "created_at", null: false
     t.datetime "updated_at", null: false
->>>>>>> 7185a57e
   end
 
   add_index "perms", ["name"], name: "index_perms_on_name"
@@ -198,8 +163,6 @@
     t.boolean  "modifiable"
   end
 
-<<<<<<< HEAD
-=======
   create_table "plan_guidance_groups", force: :cascade do |t|
     t.integer  "plan_id"
     t.integer  "guidance_group_id"
@@ -211,7 +174,6 @@
   add_index "plan_guidance_groups", ["guidance_group_id"], name: "index_plan_guidance_groups_on_guidance_group_id", using: :btree
   add_index "plan_guidance_groups", ["plan_id"], name: "index_plan_guidance_groups_on_plan_id", using: :btree
 
->>>>>>> 7185a57e
   create_table "plans", force: :cascade do |t|
     t.integer  "project_id"
     t.string   "title"
@@ -232,14 +194,9 @@
   create_table "question_formats", force: :cascade do |t|
     t.string   "title"
     t.text     "description"
-<<<<<<< HEAD
-    t.datetime "created_at"
-    t.datetime "updated_at"
-=======
     t.datetime "created_at",                   null: false
     t.datetime "updated_at",                   null: false
     t.boolean  "option_based", default: false
->>>>>>> 7185a57e
   end
 
   create_table "question_options", force: :cascade do |t|
@@ -271,25 +228,12 @@
 
   add_index "questions_themes", ["question_id", "theme_id"], name: "question_theme_index"
   add_index "questions_themes", ["theme_id", "question_id"], name: "theme_question_index"
-<<<<<<< HEAD
-
-  create_table "region_groups", force: :cascade do |t|
-    t.integer "super_region_id"
-    t.integer "region_id"
-  end
-
-  create_table "regions", force: :cascade do |t|
-    t.string "abbreviation"
-    t.string "description"
-    t.string "name"
-=======
 
   create_table "regions", force: :cascade do |t|
     t.string  "abbreviation"
     t.string  "description"
     t.string  "name"
     t.integer "super_region_id"
->>>>>>> 7185a57e
   end
 
   create_table "roles", force: :cascade do |t|
@@ -316,26 +260,16 @@
     t.text     "value"
     t.integer  "target_id",   null: false
     t.string   "target_type", null: false
-<<<<<<< HEAD
-    t.datetime "created_at"
-    t.datetime "updated_at"
-=======
     t.datetime "created_at",  null: false
     t.datetime "updated_at",  null: false
->>>>>>> 7185a57e
   end
 
   add_index "settings", ["target_type", "target_id", "var"], name: "index_settings_on_target_type_and_target_id_and_var", unique: true
 
   create_table "splash_logs", force: :cascade do |t|
     t.string   "destination"
-<<<<<<< HEAD
-    t.datetime "created_at"
-    t.datetime "updated_at"
-=======
     t.datetime "created_at",  null: false
     t.datetime "updated_at",  null: false
->>>>>>> 7185a57e
   end
 
   create_table "suggested_answers", force: :cascade do |t|
@@ -365,13 +299,8 @@
   create_table "themes", force: :cascade do |t|
     t.string   "title"
     t.text     "description"
-<<<<<<< HEAD
-    t.datetime "created_at"
-    t.datetime "updated_at"
-=======
     t.datetime "created_at",  null: false
     t.datetime "updated_at",  null: false
->>>>>>> 7185a57e
     t.string   "locale"
   end
 
@@ -429,27 +358,16 @@
     t.integer  "language_id"
   end
 
-<<<<<<< HEAD
-  add_index "users", ["confirmation_token"], name: "index_users_on_confirmation_token", unique: true
-  add_index "users", ["email"], name: "index_users_on_email", unique: true
-  add_index "users", ["invitation_token"], name: "index_users_on_invitation_token", unique: true
-  add_index "users", ["reset_password_token"], name: "index_users_on_reset_password_token", unique: true
-=======
   add_index "users", ["confirmation_token"], name: "index_users_on_confirmation_token", unique: true, using: :btree
   add_index "users", ["email"], name: "index_users_on_email", unique: true, using: :btree
   add_index "users", ["invitation_token"], name: "index_users_on_invitation_token", unique: true, using: :btree
   add_index "users", ["reset_password_token"], name: "index_users_on_reset_password_token", unique: true, using: :btree
->>>>>>> 7185a57e
 
   create_table "users_perms", id: false, force: :cascade do |t|
     t.integer "user_id"
     t.integer "perm_id"
   end
 
-<<<<<<< HEAD
-  add_index "users_perms", ["user_id", "perm_id"], name: "index_users_perms_on_user_id_and_perm_id"
-
-=======
   add_index "users_perms", ["user_id", "perm_id"], name: "index_users_perms_on_user_id_and_perm_id", using: :btree
 
   add_foreign_key "answers", "plans"
@@ -488,5 +406,4 @@
   add_foreign_key "users", "orgs"
   add_foreign_key "users_perms", "perms"
   add_foreign_key "users_perms", "users"
->>>>>>> 7185a57e
 end