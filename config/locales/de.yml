<<<<<<< HEAD
de:
  date:
    formats:
      # Use the strftime parameters for formats.
      # When no format has been given, it uses default.
      # You can provide other formats here if you like!
      default: "%d-%m-%Y"
      short: "%d/%m/%Y"
      custom: "%d/%m/%Y %H:%M"
      long: "%d %B, %Y"

    day_names: [Sonntag, Montag, Dienstag, Mittwoch, Donnerstag, Freitag, Samstag]
    abbr_day_names: [So, Mo, Di, Mi, Do, Fr, Sa]

    # Don't forget the nil at the beginning; there's no such thing as a 0th month
    month_names: [~, Januar, Februar, März, April, Mai, Juni, Juli, August, September, Oktober, November, Dezember]
    abbr_month_names: [~, Jan, Feb, Mär, Apr, Mai, Jun, Jul, Aug, Sep, Okt, Nov, Dez]
    # Used in date_select and datetime_select.
    order:
      - day
      - month
      - year

  time:
    formats:
      default: "%a, %d %b %Y %H:%M:%S %z"
      short: "%d %b %H:%M"
      long: "%B %d, %Y %H:%M"
      custom: "%d/%m/%Y %H:%M" 
    am: "am"
    pm: "pm"

  tool_title: "DMPonline"
  dmponline3_text: "DMPonline vorherige Version"
  dcc_name: "Digital Curation Centre"
  welcome_title: "Willkommen."
  welcome_text: "<p>DMPonline wurde vom <a href='http://dcc.ac.uk' target='_blank'>Digital Curation Centre</a> entwickelt, um Sie bei der Erstellung von Data-Managment-Plänen zu unterstützen.</p>"
  welcome_links: "<p></p>"
  ccid_message: ""


  admin:
    org_title: "Name der Organisation"
    org: "Organisation"
    orgs: "Organisationen"
    org_type: "Art der Organisation"
    org_parent: "Übergeordnete Organisation"
    org_created_message: "Organisation wurde erfolgreich angelegt."
    org_updated_message: "Organisation wurde erfolgreich aktualisiert."
    plans: "Pläne"
    title: "Titel"
    desc: "Beschreibung"
    guidance_group: "Hilfestellungsgruppe"
    no_guidance_group: "Keine Hilfestellungsgruppe"
    guidance: "Hilfestellung"
    name: "Name"
    abbrev: "Abkürzung"
    question: "Frage"
    question_format: "Fragenformat"
    questions: "Fragen"
    template_title: "Vorlagentitel"
    section_title: "Abschnittstitel"
    phase_title: "Phasentitel"
    version_title: "Versionstitel"
    user_name: "Nutzername"
    firstname: "Vorname"
    surname: "Nachname"
    user: "Nutzer"
    user_org_role: "Rolle des Nutzers in der Organisation"
    user_role_type: "Art der Rolle"
    user_role: "Nutzerrolle"
    role: "Rolle"
    user_status: "Nutzerstatus"
    user_type: "Nutzerart"
    last_logged_in: "Zuletzt angemeldet"
    version_numb: "Versionsnummer"
    details: "Details"
    phases: "Phasen"
    phase: "Phase"
    version: "Version"
    versions: "Versionen"
    sections: "Abschnitte"
    section: "Abschnitt"
    multi_options: "Mehrfachfragen-Optionen"
    templates: "Vorlagen"
    template: "Vorlage"
    themes: "Themen"
    theme: "Thema"
    sug_answer: "Antwortvorschlag"
    sug_answers: "Antwortvorschläge"
    old_temp_field: "altes Vorlagenfeld"
    old_theme_field: "altes Themenfeld"


  org_admin:
    admin_area: "Administativer Bereich"
    template_label: "Vorlagen"
    user_list_label: "Nutzer"
    org_details_label:  "Organisations-Details"
    org_text: "Grundlegende Informationen über ihre Organisation."
    org_abbr_help_text_html: "Dies wird als Bezeichnung an Ihrer Anleitung angezeigt, z.B. 'Kieler Hilfestellung für Metadaten'. Am besten eine Abkürzung oder ein Namenskürzel."
    users_list: "Liste der Nutzer"
    user_full_name: "Name"
    user_name: "E-Mail-Adresse"
    last_logged_in: "Zuletzt angemeldet"
    how_many_plans: "Wie viele Pläne?"
    user_text_html: "Folgend findet sich die Liste von Benutzern registriert bzgl. Ihrer Organisation. Sie können diese Liste bzgl. aller Felder sortieren."
    org_name: "Name"
    org_abbr: "Abkürzung"
    org_desc: "Beschreibung"
    org_target_url: "Web-Seite"
    org_type: "Organisationsart"
    parent_org: "Übergeordnete Organisation"
    last_updated: "Zuletzt aktualisiert"
    desc_help_text_html: "<div class='tooltip_box'>Bitte beschreibenden Sie Ihre Organisation.</div>"
    abbre_help_text: "Bitte geben Sie eine Abkürzung für Ihre Organisation an."
    template_desc_help_text_html: "<div class='tooltip_box'>Geben Sie eine Beschreibung ein, die Ihnen bei der Unterscheidung von Vorlagen hilft,      falls Sie z.B. welche für unterschiedliche Zielgruppen besitzen.</div>" 
    target_url_help_text: "Bitte prüfen Sie die Korrektheit ihrer Web-Adresse."
    name_help_text: "Bitte geben Sie den Namen Ihrer Organisation an."
    guidance_label: "Hilfestellungen"
    templates_label: "Vorlagen"
    add_option_label: "Option hinzufügen"
    add_question_label: "Frage hinzufügen"
    add_section_label: "Abschnitt hinzufügen"
    remove_option_label: "Entfernen"
    option_order_label: "Reihenfolge"
    option_text_label: "Text"
    option_default_label: "Vorgabe"
    guidance:
      guidance_list: "Liste der Hilfestellungen"
      text_label: "Text"
      themes_label: "Themen"
      question_label: "Frage"
      by_theme_or_by_question: "Soll diese Hilfestellung angewendet werden auf:"
      by_themes_label: "Themen"
      by_question_label: "Fragen"
      template: "Vorlage"
      templates: "Vorlagen"
      guidance_group_label: "Hilfestellungsgruppe"
      created: "Erstellt"
      last_updated: "Zuletzt aktualisiert"
      actions: "Aktionen"
      add_guidance: "Hilfestellung hinzufügen"
      created_message: "Hilfestellung erfolgreich angelegt."
      updated_message: "Hilfestellung erfolgreich aktualisiert."
      help_text_html: "<div class='tooltip_box'>Bitte geben Sie eine Hilfestellungstext für dieses Thema ein.</div>"
      new_label: "Neue Hilfestellung"
      view_all_guidance: "Alle Hilfestellungen ansehen"
      text_help_text_html: "Hilfestellung hier eingeben; Verweise auf andere Web-Seiten können integriert werden."
      apply_to_help_text_html: "Entscheiden Sie, ob Ihre Hilfestellung an Themen orientiert dargestellt werden soll (Voreinstellung), oder ob sie eine bestimmte Frage in einer Vorlage betrifft."
      by_themes_help_text_html: "Wählen Sie die Themen aus, für die diese Hilfestellung relevant ist."
      by_question_help_text_html: "Wählen Sie die Vorlage, die Phase, die Version, den Abschnitt und die Frage aus den folgenden Auswahllisten aus, um die Frage zu bestimmen, für die diese Hilfestellung angezeigt werden soll."
      guidance_group_select_help_text_html: "Wählen Sie die Gruppe aus, für die diese Hilfestellung relevant ist."
      guidance_text_html: "<p>Sie können eine Hilfestellungtexte erstellen, die im Zusammenhang mit bestimmten Themen angezeigt werden, oder die sich auf eine spezifische Frage beziehen. Generische Hilfestellungen für Themen helfen Zeit und Arbeit zu sparen, da Ihre Hilfestellungen automatisch für alle Vorlagen angezeigt werden; sie müssen andernfalls für jede Vorlage neu erstellt werden.</p>
      <p>Im Normalfall werden Sie wollen, dass Ihre Orinetierungshilfen in allen Vorlagen angezeigt wird. Ausnahmen sind z.B. Hilfestellungen die spezielle Hinweise für einen Förderer geben.</p>"
      delete_message: "Sie sind dabei '%{guidance_summary}' zu löschen. Sind Sie sicher?"
    guidance_group:
      add_guidance_group: "Gruppe für Hilfestellungen hinzufügen"
      guidance_group_list: "Liste der Gruppen für Hilfestellungen"
      name_label: "Name"
      subset: "Optionale Untergruppe"
      subset_eg: "z.B. Fakultät / Einrichtung"
      all_temp: "Alle Vorlagen"
      help_text_add: "Bitte geben Sie einen Titel für die Gruppe an."
      subset_option_help_text: "Falls die Hilfestellung nur für eine bestimmte Nutzergruppe, wie z.B. eine bestimmte Fakultät oder ein Institut, bestimmt ist, wählen Sie diese Option aus. Die Nutzer können die Anzeige von Hilfestellungen dieser Untergruppe im 'Plan erstellen'-Assistenten auswählen."
      template_help_text_html: "Wählen Sie aus, in Vorlagen der Hilfetext angezeigt werden soll. Normalerweise werden dies alle Vorlagen sein."
      title_help_text_html: "Geben Sie einen geeigneten Namen für Ihre Hilfestellungsgruppe ein, wie z.B. 'CAU Hilfestellungen'. Dieser Name soll den Nutzern vermitteln, woher die Hilfestellung kommt, z.B. 'CAU Hilfestellung zu Metadaten'"
      guidance_group_text_html: "<p>Erstelle zuerst eine Hilfestellungsgruppe. Diese könnte institutionsweit oder eine Untermenge von z.B. einer bestimmten Universität / Schule, eines Instituts oder einer Abteilung sein. Wenn Sie Hilfestellung erstellen, werden sie aufgefordert sie einer Hilfestellungsgruppe zuzuordnen.</p>"
      delete_message: "Sie sind dabei '%{guidance_group_name}' zu löschen. Das wird Auswirkungen auf die Hilfestellungen haben. Sind Sie sicher?"
      created_message: "Hilfestellungsgruppe erfolgreich erzeugt."
      updated_message: "Hilfestellungsgruppe erfolgreich aktualisiert."
      destroyed_message: "Hilfestellungsgruppe erfolgreich gelöscht."
    templates:
      create_template: "Vorlage erstellen"
      new_label: "Neue Vorlage"
      template_details: "Details der Vorlage"
      edit_details: "Details der Vorlage bearbeiten"
      view_all_templates: "Alle Vorlagen ansehen"
      funders_temp: "Vorlagen der Geldgeber"
      title_help_text: "Bitte geben sie einen Titel für Ihre Vorlage an."
      section_title_help_text: "Bitte geben sie eine Überschrift für den Abschnitt an."
      help_text_html: "<div class='tooltip_box'>Bitte geben sie eine Beschreibung der Vorlage für dieses Thema an.</div>"
      create_own_template_text_html: "<p>Falls Sie eine Vorlage für eine Institution anlegen möchten, können Sie den Knopf 'Vorlage erstellen' nutzen. 
        Sie können verschiedene Vorlagen erstellen um auf Spezialisierungen einzugehen, z.B. für Forscher und für Doktoranden.</p>"
      create_new_template_text_html: "<p>Um eine Vorlage anzulegen beginnen sie mit einem Titel und einer Beschreibung. Nach dem Speichern haben Sie die Option zum Anlegen von ein oder mehreren Phasen.</p>"
      desc_help_text_html: "Geben Sie eine Beschreibung, die hilft, zwischen den verschiedenen Vorlagen zu unterscheiden, z.B. für verschiedene Zielgruppen"
      own_temp: "Eigene Vorlagen"
      add_phase_label: "Neue Phase hinzufügen"
      view_phase_label: "Phase ansehen"
      edit_phase_label: "Phase bearbeiten"
      back_to_edit_phase_label: "Zurück, um die Ansicht zu bearbeiten"
      edit_phase_details_label: "Details der Phase bearbeiten"
      phase_details_label: "Details der Phase"
      phase_order_label: "Reihenfolge"
      phase_details_text_html: "<p>Dieser Titel wird den Nutzern angezeigt. Falls Sie mehrere Phasen für einen DMP haben wollen, sollte dies aus dem Titel und der Beschreibung hervorgehen. </p>"
      phase_title_help_text: "Geben Sie einen Titel für die Phase an, z.B. Initialer DMP oder Kompletter DMP. Die Titel werden den Benutzern in den Reitern angezeigt, während sie einen Plan erstellen. Falls Sie nur eine Phase bereitstellen, geben Sie ihm einen allgemeinen Titel wie z.B. 'CAU DMP'"
      phase_number_help_text: "Hier können sie die Abfolge der Phasen in Ihrer Vorlage bestimmen."
      phase_desc_help_text_html: "Geben Sie eine kurze Beschreibung an. Diese wird den Nutzern oberhalb der Zusammenfassung der Abschnitte und der Fragen, die sie beantowrten müssen, angezeigt."
      phase_delete_message: "Sie sind dabei '%{phase_title}' zu löschen. Das wird Auswirkungen auf die Versionen, Abschnitte und Fragen haben, die mit dieser Phase verknüpft sind. Sind Sie sicher?"
      phase_new_text_html:  "Wenn Sie eine neue Phase in einer Vorlage anlegen, wird automatische eine Version erzeugt. Nachdem Sie das folgende Formular ausgefüllt haben, werden Ihnen Optionen zum erstellen von Abschnitten und Fragen angezeigt."
      versions_label: "Versionen"
      version_details_label: "Details der Version"
      add_section: "Abschnitt hinzufügen"
      new_section: "Neuer Abschnitt"
      section_title_placeholder: "Neue Abschnittsüberschrift"
      section_desc_help_text_html: "<div class='tooltip_box'>Geben Sie eine kurze Beschreibung an. Diese sollte zusammenfassen, was von diesem Abschnitt abgedeckt wird, oder Hinweise zur Beantwortung der Fragen geben. Dieser Text wird ein einem farbigen Banner angezeigt, sobald ein Abschnitt zur Bearbeitung geöffnet wird."
      section_number_help_text: "Hier können Sie die Reihenfolge der Abschnitte bestimmen."
      add_question: "Frage hinzufügen"
      created: "Angelegt am"
      last_updated: "Zuletzt aktualisiert"
      published_label: "Veröffentlicht"
      cannot_publish: "Bitte erstellen Sie mindestens eine Phase mit einer einer veröffentlichten Version."
      title_label: "Titel"
      desc_label: "Beschreibung"
      actions: "Aktionen"
      customise: "Anpassen"
      edit_customisation: "Anpassungen bearbeiten"
      created_message: "Information wurde erfolgreich angelegt."
      updated_message: "Information wurde erfolgreich aktuallisiert"
      destroyed_message: "Information wurde erfolgreiche entfernt."
      section_delete_message: "Sie sind dabei '%{section_title}' zu entfernen. Das wird Auswirkungen auf die Fragen haben, die mit diesem Abschnitt verbunden sind. Sind Sie sicher?"
    versions:
      clone_versions_label: "Wesentliche Änderungen vornehmen"
      edit_versions_label: "Kleine Änderungen vornehmen"
      edit_label: "Berarbeiten"
      versions_text_html: "Eine erste Version wird automatisch erzeugt. Falls Sie wesentliche Änderungen vornehmen möchten (z.B. einen neuen Abschnitt oder neue Fragen hinzuzufügen), erstellen Sie bitte eine neue Version. Falls Sie Rechtschreibfehler korrigieren oder kleine Änderungen vornehmen möchten, die keine Aussagen ändern oder hinzufügen, editieren Sie direkt die aktuelle Version."
      desc_help_text_html: "Geben Sie eine kurze Beschreibung an."
      delete_message: "Sie sind dabei '%{version_title}' zu löschen. Das wird Auswirkungen auf Abschnitte und Fragen haben, die mit dieser Version verbunden sind. Sind Sie sicher?"
      edit_alert_label: "Bearbeitungswarnung"
      edit_alert_text: "Bitte wägen Sie Ihre geplanten Änderungen sorgfältig ab, da dieser Plan bereits publiziert ist und in Benutzung sein könnte."
    questions:
      question_text_label: "Fragentext"
      question_number_label: "Fragennummer"
      question_edit_button: "Frage bearbeiten"
      question_delete_button: "Frage löschen"
      answer_format_label: "Antwortform"
      example_answer_label: "Beispielantwort"
      suggested_answer_label: "Antwortvorschlag"
      suggested_answer_help_text_html: "Hier können Sie einen Text als Beispiel oder Vorschlag angeben, der Nutzern bei der Beantwortung helfen soll. Der Text erscheint oberhalb des Antwortfeldes und kann kopiert und eingefügt werden."
      suggested_or_example_answer_label: "Antwortvorschlag / Beispiel"
      suggested_or_example_answer_button: "Antwortvorschlag / Beispiel hinzufügen"
      edit_suggested_answer_button: "Antwortvorschlag / Beispiel bearbeiten"
      delete_suggested_answer_message: "Sie sind dabei den Antwortvorschlag / das Beispiel für '%{question_text}' zu löschen. Sind Sie sicher?"
      default_value_label: "Wertvorgabe"
      number_help_text: "Hier können sie die Reihenfolge der Fragen innerhalb eines Abschnittes bestimmen."
      question_format_help_text_html: "Sie haben die Wahl zwischen:
        <ul>
          <li>- Textbereiche (große Box für Absätze);</li>
          <li>- Textfelder (für kurze Antworten);</li>
          <li>- Checkboxen, die Antwortoptionen in Listen präsentieren und eine Mehrfachauswahl ermöglichen</li>
          <li>- Optionsfelder, die Antwortoptionen in Listen präsentieren, aus der eine ausgewählt wird</li>
          <li>- Klapplisten, Eingabelisten wie diese - nur eine Option kann ausgewählt</li>
          <li>- Mehrfachauswahllisten, die Antwortoptionen in einer scrollbaren Liste präsentieren und Merhfachauswahl durch klicken und gleichzeitiges Drücken der Kommando- bzw. Steuerungstaste erlauben</li>
        </ul>"
      default_answer_help_text_html: "Alles, was Sie hier eingeben, wird im Antwortfeld erscheinen. Falls Sie eine Antwort in einem bestimmten Format haben möchten (z.B. als Tabelle) können Sie diesen Stil hier angeben."
      themes_label: "Themen"
      question_themes_help_text_html: "<p>Wählen Sie die für diese Frage relevanten Themen aus.</p>
      <p>Dies erlaubt es, sowohl generischen Hilfestellungen auf Institutions-Ebene, als auch aus anderen Quellen, wie z.B. der DINI, oder jedweder Institute oder Einrichtungen, für die Sie Unterstützung anbieten, einzubeziehen.</p>
      <p>Sie können mehrere Themen durch klicken und gleichzeitiges Drücken der Steuerungs- bzw. Kommando-Taste auswählen.</p>"
      default_answer_label: "Vorauswahl"
      guidance_label: "Hilfestellung"
      question_guidance_help_text_html: "Geben Sie spezifische Hilfestellung an, die diese Frage begleiten soll. Falls Sie auch Hilfestellungen nach Themen angeben, werden diese mit angezeigt; Sie sollten deshalb möglichst wenig Text kopieren."
      delete_message: "Sie sind dabei '%{question_text}' zu löschen. Sind Sie sicher?"
      question_options_help_text_html: "Geben Sie alle Optionen an, die angezeigt werden sollen.  Sie können eine der Option als Vorauswahl mit Hilfe der entsprechenden Checkbox markieren."




  helpers:
    home: "Start"
    return_home: "Zurück zur Startseite."
    admin_area: "Superadmin"
    edit_profile: "Profil bearbeiten"
    view_plans_label: "Pläne anzeigen"
    create_plan_label: "Plan erstellen"
    about_us_label: "Über uns"
    news_label: "Aktuelles"
    help_label: "Hilfe"
    contact_label: "Kontakt"
    jisc: "Das DCC wird untertützt von"

    greeting: "Hallo"
    sign_in: "Anmelden"
    sign_in_text: "Falls Sie ein Benutzerkonto besitzen"
    sign_out: "Abmelden"
    sign_up: "Registrieren"
    sign_up_text: "Neu auf DMPonline? Heute noch registrieren."
    signed_in: "Angemeldet als "
    institution_sign_in_link: "Oder melden Sie sich mit den Zugangsdaten Ihres Instituts an"
    institution_sign_in: ""


    user_name: "E-Mail-Adresse"
    email: "E-Mail"
    org_not_listed: "Meine Organisation ist nicht in der Auflistung."
    email_tip: "This must be a valid email address - a message will be sent to it for confirmation."
    organisation_name_tip: "Bitte geben Sie den Namen Ihrer Organisation an."
    password_tip: "Dieses muss mindestends 8 Zeichen lang sein."
    password_reentry_tip: "Dieses muss mit der Eingabe des vorigen Feldes übereinstimmen."
    valid_email: "Bitte geben Sie eine gültige E-Mail-Adresse an."
    user_details_text_html: "<p>Bitte beachten Sie, dass Ihre Email-Adresse als Nutzername verwendet wird. Vergessen Sie nicht, Ihre neue E-Mail-Adresse beim der nächsten Anmeldung zu verwenden, falls Sie diese geändert haben.</p>"
    user_details_paragraph_html: "Alle folgenden Angaben können bearbeitet werden."
    remember_me: "angemeldet bleiben"


    password: "Passwort"
    current_password: "Aktuelles Passwort"
    new_password: "Neues Passwort"
    password_conf: "Passwort bestätigen"
    change_password: "Passwort ändern"
    forgot_password: "Passwort vergessen?"
    password_too_small: "Ihr Passwort muss mindestens acht Zeichen enthalten."
    password_no_match: "Die Eingabe in diesem Feld muss mit der im vorherigen Feld übereinstimmen."
    no_pass_instructions: "Bestätigungsanleitungen nicht erhalten?"
    no_unlock_instructions: "Entsperrungsanleitungen nicht erhalten?"
    send_password_info: "Anleitung zum Zurücksetzen des Passworts"
    edit_password_info: "Zum Ändern Ihres Passworts folgende Felder ausfüllen."
    accept_terms_html: "Ich akzeptiere die <a href='/%{current_locale}/terms'>Nutzungsbedingungen</a> *"

    text_area: "Text area"
    text_field: "Textfeld"
    radio_buttons: "Optionsfelder"
    checkbox: "Checkbox"
    dropdown: "Klappliste"
    multi_select_box: "Mehrfachauswahlliste"

    error: "Fehler!"
    comment: "Kommentar"
    send: "Senden"
    yes: "Ja"
    no: "Nein"
    none: "Keines"
    title: "Titel"
    note: "Anmerkung"
    me: "Ich"
    view: "Betrachten"
    desc: "Beschreibung"
    save: "Speichern"
    preview: "Vorschau"
    saving: "Speichere..."
    loading: "Lade..."
    removing: "Entferne..."
    unsaved: "Ungesicherte Änderungen"
    unlink_account: "Trenne Zugang"
    submit:
      edit: "Bearbeiten"
      create: "Erstellen"
      update: "Aktualisieren"
      cancel: "Abbrechen"
      save: "Speichern"
      delete: "Löschen"
      back: "Zurück"
      discard: "Verwerfen"

    name: "Name"
    first_name: "Vorname"
    last_name: "Nachname"
    first_name_help_text: "Bitte geben Sie ihren Vornamen ein."
    surname_help_text: "Bitte geben Sie ihren Familien- bzw. Nachnamen ein."
    owner: "Besitzer"
    orcid_id: "ORCID Nummer"
    orcid_html: "ORCID Nummer ist ein persistenter digitaler Identifikator für Forschende. <a href='http://orcid.org/content/initiative' target='_blank' rel='external' class='a_orange'>Weitere Informationen…</a>"
    sign_up_shibboleth_alert_text_html: "Hinweis: If you have previously created an account in DMPonline, and you want to link this to your institutional credentials, you need to <a href='/' class='a_orange'>Sign in</a> to that existing DMPonline account first. If you have never created a DMPonline account, then please complete the form below."
    shibboleth_linked_text: "Your account is linked to your institutional credentials."
    shibboleth_to_link_text: "Link your DMP Builder account to your institutional credentials"
    shibboleth_to_link_question: "link your DMP Builder account to your institutional credentials?"
    shibboleth_unlink_label: "Unlink your institutional credentials"
    shibboleth_unlink_alert: "Unlink institutional credentials alert"
    shibboleth_unlink_dialog_text: "<p>You are about to unlink DMP Builder of your institutional credentials, would you like to continue?</p>"
    shibboleth_wait_confirmation: "Currently waiting confirmation for:"

    section_label: "Abschnitt"
    sections_label: "Abschnitte"
    questions_label: "Fragen"
    answers_label: "Antworten"
    answer_questions: "Fragen beantworten"
    last_edit: "Zuletzt bearbeitet"
    select_action: "Wählen Sie eine Aktion"
    answered_by: "Beantwortet "
    answered_by_part2: " von "
    suggested_answer: "Antwortvorschlag"
    suggested_example: "Beispielantwort"
    notanswered: "Noch nicht beantwortet"
    noquestionanswered: "Keine der Fragen wurden beantwortet"
    guidance: "Hilfestellung"
    policy_expectations: "Policy Expectations"
    export: "Export"
    guidance_accordion_label: "Hilfestellung"
    add_comment_accordion_label: "Füge Kommentar hinzu"
    comment_accordion_label: "Kommentare"

    comments:
      add_comment_label: "Füge Kommentar hinzu"
      add_comment_text: "Bitte füge einen Kommentar hinzu"
      comment_label: "Kommentar"
      comments_label: "Kommentare"
      view_label: "Ansicht"
      edit_label: "Bearbeiten"
      retract_label: "Entfernen"
      clear_label: "Entfernen"
      commented_by: "Kommentar von:"
      archive_own_comment_question: "Wollen Sie diesen Kommentar wirklich entfernen?"
      archive_own_comment_button_label: "Entfernen"

      archive_comment_button_label: "Entfernen"
      clear_by: "Kommentar entfernt von"
      retracted: "Kommentar von Ihnen entfernt"
    
    failures:
      email_exists: "Diese E-Mail-Adresse ist bereits registriert."
      registration_error: "Fehler bei Bearbeitung der Registrierung. Bitte überprüfen Sie, ob sie eine gültige E-Mail-Adresse angegeben haben und Ihr Passwort mindestens 8 Zeichen lang ist."
    notices:
      successfully_updated: "Details erfolgreich aktualisiert. "
      sharing_updated: "Angaben zum Teilen erfolgreich aktualisiert."
      invitation_issued: "Einladungen erfolgreich ausgestellt."
      enter_email: "Bitte geben Sie eine E-Mail-Adresse an."
      access_removed: "Zugriff entfernt."
      user_added: "Nutzer dem Projekt hinzugefügt."
      answer_recorded: "Antwort erfolgreich erfasst."
      answer_saving_error: "Es gab einen Fehler beim Speichern der Antwort."
      answer_not_changed: "Keine Änderung in Frageninhalt - nicht gespeichert."
      comment_created: "Kommentar wurde erfolgreich erstellt."
      comment_updated: "Kommentar wurde erfolgreich aktualisiert."
      theme_created: "Thema wurde erfolgreich erstellt.."
      theme_updated: "Thema wurde erfolgreich aktualisiert."
      page_created: "Seite wurde erfolgreich erstellt."
      page_updated: "Seite wurde erfolgreich aktualisert."
      user_created: "Nutzer wurde erfolgreich erstellt.."
      project_created: "Projekt wurde erfolgreich erstellt."
      user_org_role_created: "?User?org?role? wurde erfolgreich erstellt."
      user_org_role_updated: "?User?org?role? wurde erfolgreich aktualisiert."
      user_role_created: "Nutzerrollentyp wurde erfolgreich erstellt."
      user_role_updated: "Nutzerrollentyp wurde erfolgreich aktualisiert."
      user_status_created: "Nutzerstatus wurde erfolgreich erstellt."
      user_status_updated: "Nutzerstatus wurde erfolgreich aktualisiert."
      user_type_created: "Nutzertyp wurde erfolgreich erstellt."
      user_type_updated: "Nutzertyp wurde erfolgreich aktualisiert."
      link_account_question: "Möchten Sie"
      account_no_access: "Dieser Zugang hat keinen Zugriff auf jenen Plan."
      plan_updated: "Plan wurde erfolgreich aktualisiert."
      settings_updated: "Einstellungen erfolgreich aktualisiert."
      
    progress_bar:
      answered: "beantwortet"
      question: "Frage"
      questions: "Fragen"

    org_type:
      funder: "Funder"
      institution: "Institution"
      project: "Projekt"
      organisation: "Organisation"
      org_name: "Name der Organisation"
      school: "Fakultät"
      publisher: "Verleger"
      other_guidance: "Andere Hilfestellungen"
      template: "Vorlage"
      templates: "Vorlagen"
      child: "Untereinheit"
      other_org_help_text: "Bitte geben Sie den Namen Ihrer Organisation an."
      org_select_text: "Bitte eine Organisation auswählen: "

    project:
      create: "Ja, Plan erstellen"
      edit: "Plandetails bearbeiten"
      grant_title: "Förderkennzeichen"
      grant_help_text: "Das Förderkennzeichen als Referenz, sofern sinnvoll (Nur für Datenmanagement-Pläne nach der Bewilligung)."
      not_applicable: "Nicht anwendbar / nicht gelistet."
      multi_templates: "Es stehen verschiedene mögliche Vorlagen zur Auswahl. Bitte wählen Sie eine aus."
      project_name: "Name des Plans"
      my_project_name: "Mein Plan"
      success: "Plan wurde erfolgreich angelegt."
      principal_investigator: "Projektleitung / Principal Investigator"
      principal_investigator_help_text: "Name des Principal Investigators oder der Leitung des Projektes."
      principal_investigator_id: "Principal Investigator ID"
      principal_investigator_id_help_text: "z.B. die ORCID (http://orcid.org/)."
      funder_help_text: "Der Geldgeber, falls relevant."
      funder_name: "Name des Geldgebers"
      project_question_desc_label: "Zusammenfassung der Fragen"
      tab_plan: "Plandetails"
      tab_export: "Export"
      export_text_html: "<p>Hier können Sie Ihren Plan in verschiedenen Formaten herunterladen.  Das kann nützlich sein, falls Sie den Plan als Teil Ihres Projektantrags einreichen müssen.</br>
        Wählen Sie das gewünschte Format aus und wählen Sie 'Exportieren'.</p>"
      questions_answered: "Fragen beantwortet"
      not_saved_answers_text_alert: "Geänderte Antworten wurden nicht gesichert:"
      not_saved_answers_confirmation_alert: "Wollen Sie sie jetzt sichern?"
      not_saved_answers_header: "Ungesicherte Antworten"
      project_data_contact: "Kontakt für Plan-Daten"
      project_data_contact_help_text: "Name (falls abweichend von obigen Angaben), Telefonnummer und E-Mail-Adresse."
      project_name_help_text: "Falls Sie einen Förderantrag stellen, geben Sie bitte den Namen exakt genau so an, wie im Förderantrag."
      project_desc_help_text_html: "<div class='tooltip_box'> <h4>Zu berücksichtigende Fragen:</h4> <ul> <li>- Welcher Art ist Ihr Forschungsproject?</li> <li>- Welche Forschungsfragen sollen im Projekt bearbeitet werden?</li> <li>- Welchem Zweck werden die erzeugten oder gesammelt Daten dienen?</li> </ul> <h4>Hilfestellung:</h4> <p>Fassen Sie die Art der Studien / Untersuchungen zusammen, um Dritten den Zweck der erzeugten oder gesammelt Daten zu veranschaulichen.</p> </div>"
      project_identifier: "ID"
      project_identifier_help_text: "Eine Identifikationskürzel, wie es von Förderern oder Institutionen vergeben wird."
      project_static_info: "Dieser Plan basiert auf:"
      projects_title: "Meine Pläne"
      project_settings_text: "Die hier ausgewählten Einträge werden in der Tabelle unten angezeigt. Sie können die Daten durch jeden ihrer Tabellenköpfe sortieren oder filtern, indem Sie eine Zeichenkette in der Suchbox eingeben."
      project_text_when_no_project: "<p><strong>Willkommen.</strong></br> Sie können nun ihren ersten DMP erstellen. </br>Wählen Sie 'Plan erstellen' weiter unten aus, um zu beginnen.</p>"
      project_text_when_project: "<p>Die folgende Tabelle listet alle von Ihnen erstellten und von anderen mit Ihnen geteilten Pläne.</br> Diese können jederzeit bearbeitet, geteilt, exportiert und gelöscht werden.</p>"
      confirmation_text: "Plandetails bestätigen"
      confirmation_text_desc: "An Stellen, an denen Förderer oder Institutionen keine spezifischen Anforderung definiert haben (oder Sie entsprechende Angaben nicht gemacht haben), wird Ihnen die DCC Checkliste angezeigt. Diese bietet eine generische Fragen und Hilfestellungen; Mehr Informationen unter: <a href='http://www.dcc.ac.uk/sites/default/files/documents/resource/DMP_Checklist_2013.pdf' target='_blank'>DMP Check-Liste 2013</a>."
      confirmation_button_text: "Ja, Plan erstellen"
      project_details_text_html: "Diese Seite bietet Ihnen einen Überblick über Ihren Plan. Sie gibt an, worauf dieser Plan basiert und gibt eine Übersicht über die Fragen, die gestellt werden."
      project_details_editing_text_html: "Bitte geben Sie im Folgenden die Projektdetails an und wählen 'Aktualisieren' aus, um die Änderungen zu speichern."
      confirm_delete_text: "Sind Sie sicher, dass sie diesen Plan löschen wollen?"
      default_confirmation_text_desc: "Sie haben den Standardplan gewählt, der auf dem Katalog der DCC basiert. Dies bietet eine generische Menge von DMP-Fragen and Hilfestellung. Für mehr Einzelheiten: <a href='http://www.dcc.ac.uk/sites/default/files/documents/resource/DMP_Checklist_2013.pdf' target='_blank'>DMP checklist 2013</a>."
      default_confirmation_button_text: "Erstelle Plan"
      alert_default_template_text_html: "Bitte beachten: %{org_name} stellt eine DMP-Vorlage zur Verfügung. Wenn Sie sie benutzen möchten, wähle 'Abbrechen', ansonsten wähle 'Erstelle Plan'"
      share:
        tab_share: "Teilen"
        shared_label: "Geteilt?"
        share_text_html: "<p>Sie können anderen Zugriff zu Ihren Plan gewähren. Es gibt hierbei drei Abstufungen des Zugriffs.
        <ul>
        <li>Benutzer mit 'nur lesen'-Rechten können den Plan nur lesen.</li>
        <li>Bearbeiter können zum Plan beitragen.</li>
        <li>Miteigentümer können zum Plan beitragen und zusätzlich die Plandetails und die Zugriffsrechte bearbeiten.</li>
        </ul></p>
        <p>Neue Mitarbeitende können durch die Angabe ihrer E-Mail-Adresse und das Wählen des Zugriffsrechts hinzugefugt werden. Bestätigen Sie Ihre Angaben mit 'Mitarbeitende(n) hinzufügen'</p>
        <p>Eingeladene Mitarbeitende erhalten eine E-Mail, die sie darüber informiert, dass sie Zugriff zu Ihrem Plan erhalten haben; sofern Mitarbeitende noch nicht bei DMPonline registriert sind, erhalten sie eine Einladung zur Registrierung. Wenn die Zugriffsrechte geändert werden wird ebenfalls eine Benachrichtigungs-E-Mail versand.</p>"
        collaborators: "Mitarbeitende"
        add_collaborator: "Mitarbeitende(n) hinzufügen"
        add: "Hinzufügen"
        permissions: "Zugriffsrechte"
        permissions_desc: "Editoren können zu Plan beitragen. Miteigentümer haben zusätzliche Rechte um Plandetails und Zugriffsrechte bearbeiten zu können."
        remove: "Mitarbeitende(n) entfernen"
        confirmation_question: "Sind Sie sicher?"
        owner: "Besitzer"
        co_owner: "Miteigentümer"
        edit: "Bearbeiten"
        read_only: "Nur Lesen"
        locked_section_text: "Dieser Abschnitt ist gespert wegen Bearbeitung durch "
        email_text: "<p>Ihnnen wurde '%{access_level}'-Zugriff auf den DMP %{project_link}. gegeben.</p>"
        permission_email_text: "<p>Ihre Befugnisse bzgl. des DMP '%{project_link}' haben sich geändert. Sie besitzen jetzt %{access_level}-Zugriff.</p>"
        access_removed_email_text: "<p>Ihr Zugriff auf den DMP '%{project_title}' wurde entzogen.</p>"
      export:
        generated_by: "This document was generated by DMP Builder (http://dmp.library.ualberta.ca)"
      create_page:
        title: "Einen neuen Plan erstellen"
        desc_html: "<p>Bitte wählen Sie aus folgendem Drop-Down-Menü, so dass wir bestimmen können, welche Fragen und Hilfestellungen in Ihrem Plan angezeigt werden sollen.</p>
        <p>Falls Sie nicht den spezifischen Anforderungen eines Geldgebers oder einer Institution folgen,
        <a id='create-default-plan-button' data-toggle='modal' href='#default-template-confirmation-dialog'>
        wählen Sie hier, um einen generischen DMP zu schreiben</a> , der auf den allgemeinsten Themen basiert.</p>"
        default_template: "Standard DMP"
        funders_question: "Falls Sie Fördermittel beantragen, wählen Sie bitte den Förderer aus."
        funders_question_description: "Falls nicht, lassen Sie dieses Feld bitte unberührt."
        institution_question: "Um Fragen und Hilfestellung einer bestimmten Organisation zu integrieren, wählen Sie diese bitte aus."
        institution_question_description: "Sie können eine beliebige Organisation wählen, oder das Feld leer lassen."
        other_guidance_question: "Wählen Sie jede beliebige andere Quelle für Hilfestellungen."
        other_funder_name_label: "Name des Geldgebers, falls anwendbar."
      configure: "Konfigurieren"
      columns:
        name: "Name"
        owner: "Besitzer"
        shared: "Geteilt?"
        template_owner: "Vorlagenbesitzer"
        last_edited: "Zuletzt bearbeitet"
        identifier: "Bezeichner"
        grant_number: "Zuschussnummer"
        principal_investigator: "Principal Investigator / Researcher"
        data_contact: "Plandatenkontakt"
        description: "Beschreibung"
      filter:
        placeholder: "Filter Pläne"
        submit: "Filter"
        cancel: "Abbrechen"
        no_matches: "Kein Plan erfüllt '%{filter}'"
    plan:
      export:
        default_title: "DMP Titel"
        pdf:
          question_not_answered: "Frage nicht beantwortet."
          generated_by: "Dieses Dokument wurde von DMPonline (http://dmponline.dcc.ac.uk) erzeugt."
        space_used: "annährend %{space_used}% des verfügbaren Platzes wird verwendet (max. %{num_pages} Seiten)"
        project_name: "Projektname"
        project_identifier: "Projektbezeichner"
        grant_title: "Grant Title"
        principal_investigator: "Principal Investigator / Forscher"
        project_data_contact: "Kontakt für Projektdaten"
        project_description: "Beschreibung"
        funder: "Geldgeber"
        institution: "Institution"

    settings:
      title: "Einstellungen"
      projects:
        title: "Einstellungen - Meine Pläne"
        desc: "Die untere Tabelle listet die verfügbaren Spalten auf, welche in der Liste 'Meine Pläne' gezeigt werden können.
          Wählen Sie, welche erscheinen sollen."
        errors:
          no_name: "'Name' muss in der Liste von Spalten enthalten sein."
          duplicate: "Doppelter Spaltenname. Bitte jede Spalte nur einmal einfügen."
          unknown: "Unbekannter Spaltenname."
      plans:
        title: "Plantitel"
        reset: "Zurücksetzen"
        custom_formatting: "(Verwende eigene Werte bei PDF-Formatierung)"
        template_formatting: "(Verwende Vorlagenwerte bei PDF-Formatting)"
        default_formatting: "(Verwende standardmäßige Werte bei PDF-Formatierung)"
        included_elements: "Enthaltene Elemente"
        pdf_formatting: "PDF Formatierung"
        font: "Schrift"
        font_face: "Schriftart"
        font_size: "Größe"
        margin: "Rand"
        margins:
          top: "Oben"
          bottom: "Unten"
          left: "Links"
          right: "Rechts"
        max_pages: "Maximale Anzahl von Seiten"
        errors:
          missing_key: "Eine benötigte Einstellung wurde nicht erbracht"
          invalid_margin: "Randwert ist ungültig"
          negative_margin: "Rand darf nicht negativ sein"
          unknown_margin: "Unbekannter Rand. Kann nur 'oben', 'unten', 'links' oder 'rechts' sein"
          invalid_font_size: "Ungültige Schriftgröße"
          invalid_font_face: "Ungültige Schriftart"
          unknown_key: "Unbekannte Formatierungseinstellung"
          invalid_max_pages: "Ungültige maximale Anzahl von Seiten"
    mailer:
      sharing_notification: "Ihnen wurde Zugang zu einem Datenmanagementplan gewährt"
      permissions_change: "DMP-Zulassungen geändert"
      access_removed: "DMP-Zugriff entfernt"

  about_page:
    title: "Über DMPonline"
    tab_1: "Hintergrund"
    tab_2: "Neuigkeiten"
    body_text_tab_1_html: "<div class='white_background'>
    <p>
      Fördergeber verlangen zunehmend die Erstellung von Datenmanagementplänen von den Antragstellern, bzw. Förderempfängern, sowohl in der Antragsphase als auch während der Durchführung. DMPonline wurde vom Digital Curation Centre (UK) erstellt, um es Forschenden zu ermöglichen, auf diese Anforderungen zu reagieren und dabei auch die Vorgaben ihrer Institutionen oder anderen Beteiligten zu erfüllen. 
    </p>
    <p>
       Die Entwicklung fand in Kooperation mit Forschungsförderern und Universitäten statt, um ein Werkzeug für die Erstellung von probaten Datenmanagementplänen während des gesamten Projektverlaufs anbieten zu können. 
    </p>
    </div>
    <h3>Konzept</h3>
    <div class='white_background'>
    <p>
      Es gibt eine Reihe von Vorlagen innerhalb der Applikation, die den Anforderungen der verschiedenen Förderer oder Institutionen entsprechen. Die Nutzer beantworten zu Begin der Erstellung eines Plans drei Fragen, um die Anzeige der geeigneten Vorlage zu erlauben (z.B. die ESRC-Vorlage bei einer ESRC-Förderung). Die Applikation gibt Hilfestellungen zum Verstehen und Beantworten der Fragen; diese werden von Forschenden, Förderern, Universitäten und den verschiedenen Disziplinen bereitgestellt.
    </p>
    </div>
    <h3>Erste Schritte</h3>
    <div class='white_background'>
      <p>Falls sie einen Zugang haben, melden sie sich an und beginnen ihren Datenmanagementplan zu erstellen.</p>
      <p>Falls sie keinen Zugang zu DMPonline haben, wählen sie 'Registrieren' auf der <a href='/'>Startseite</a> aus.</p>
      <p>Besuchen sie die <a href='/help'>'Hilfe'-Seite</a> für eine Anleitung.</p>
    </div>
    <h3>Weitere Informationen</h3>
    <div class='white_background'>
<p>Die deutsche Version von DMPonline wird in Kooperation mit dem Digital Curation Centre (UK) und der Bibliothek der Universität von Alberta (CA) im Rechenzentrum der Christian-Albrechts-Universität gepflegt.</p>
<p>Die Benutzungsschnittstelle und die Funktionalität von DMPonline wird kontinuierlich verbessert. Falls sie gerne Rückmeldung geben oder Verbesserungsvorschläge machen möchten, freuen wir uns, wenn sie uns eine Nachricht an 
<a href='mailto:vfu@rz.uni-kiel.de?Subject=DMP%20online%20feedback'>vfu@rz.uni-kiel.de</a> schicken.</p>
    </div>"
    body_text_tab_2_html: "<p>Geschichten zu DMPonline auf der DCC-Seite</p></br>" 
    
  help_page:
    title: "Hilfe"
    tab_1: "DMPonline"
    tab_2: "Datenmanagement-Planung"
    body_text_tab_2_html: "
      <h3>Datenmanagementplan-Anleitung am Beispiel von Horizon 2020</h3>
      <ul class='help_ul'>
        <li>
        <a href='https://www.cms.hu-berlin.de/de/ueberblick/projekte/dataman/dmp-anleitung/at_download/file'>Datenmanagementplan-Anleitung (PDF)</a><br/>
Der Computer- und Medienservice der Humboldt-Universität zu Berlin hat eine Anleitung zur Erstellung eines Datenmanagementplans (DMP) in Horizon 2020 mit DMPonline bereit gestellt.</li>
      </ul>
      <h3>Useful resources on Data Management Planning</h3>
      <ul class='help_ul'>
        <li>
          <a target='_blank' href='http://www.dcc.ac.uk/resources/data-management-plans/funders-requirements'>UK funder requirements for Data Management Plans</a> [webpage]<br />
  A summary of requirements from UK Research Councils and other charitable or health funders.
        </li>
        <li>
          <a target='_blank' href='https://dmp.cdlib.org/pages/funder_requirement'>US funder requirements for Data Management Plans</a> [webpage]<br />
  A summary of requirements from the NSF, NIH and other key funders in the USA.
        </li>
        <li>
          <a target='_blank' href='http://www.dcc.ac.uk/sites/default/files/documents/resource/DMP_Checklist_2013.pdf'>DCC Checklist for a Data Management Plan</a> [PDF, 3 pages]<br />
  A list of 13 questions and associated guidance, that represent the main issues to come up in Data Management and Sharing Plans. The Checklist is used as a generic template in DMPonline, and is presented when no funder or organsiational requirements are applicable for the user.
        </li>
        <li>
          <a target='_blank' href='http://www.dcc.ac.uk/sites/default/files/documents/publications/reports/guides/How%20to%20Develop.pdf'>How to develop a Data Management and Sharing Plan</a> [PDF, 8 pages]<br />A guide by the Digital Curation Centre that outlines typical funder requirements for DMPs and the types of considerations to make when responding.
        </li>
     </ul>
    <h3>Example Data Management Plans</h3>
    <ul class='help_ul'>
      <li>
        <a target='_blank' href='http://data.bris.ac.uk/research/planning/files/2013/08/data.bris-AHRC-example-Technical-Plan-v2.pdf'>Technical plan submitted to the AHRC</a> [PDF, 7 pages]<br />
  A DMP submitted by a researcher from the University of Bristol, also including comments from the reviewers
      </li>
      <li>
        <a target='_blank' href='/webfm_send/1392'>Two social science DMPs</a> [PDF, 7 pages]<br />
  Example plans from researchers at the University of Leeds, shared as part of the Leeds RoaDMaP training materials
      </li>
      <li>
        <a target='_blank' href='http://relu.data-archive.ac.uk/data-sharing/planning/examples'>Rural Economy & Land Use (RELU) programme examples</a> [webpage]<br />
  Two examples from a joint ESRC, BBSRC and NERC programme
      </li>
      <li>
        <a target='_blank' href='http://www.northumbria.ac.uk/static/5007/ceispdf/dmpfull.pdf'>Health sciences DMP</a> [PDF, 11 pages]<br />
  Example DMP produced by the DATUM for Health RDM training project
      </li>
      <li>
        <a target='_blank' href='/webfm_send/1393'>Psychology DMP</a> [PDF, 11 pages]<br />
  A very detailed, fictional psychology DMP produced by the DMTpsych RDM training project, based on a seminal psychology experiment
      </li>
      <li>
        <a target='_blank' href='http://rci.ucsd.edu/dmp/examples.html'>UCSD Example Data Management Plans</a> [webpage]<br />
  Over 20 example plans submitted to the National Science Foundation (NSF) in the United States by academics at UC San Diego
      </li>
      <li>
        <a target='_blank' href='http://inside.mines.edu/RDS-example-plans'>Colorado School of Mines examples</a> [webpage]<br />
  A variety of US example DMPs from Mines and elsewhere
      </li>
      <li>
        <a target='_blank' href='https://www.dataone.org/data-management-planning'>NSF data management plans</a> [webpage]<br />
  5 DMPs submitted to the NSF, shared by the DataOne initiative
      </li>
      <li>
        <a target='_blank' href='http://library.umassmed.edu/necdmc/dmp'>Biology and chemistry DMPs</a> [webpage]<br />
  Three example DMPs from the USA shared by NECDMC, an instructional tool for teaching RDM to undergraduates, graduate students, and researchers in the health sciences, sciences and engineering.
      </li>
    </ul>
    <h3>Useful guides on Research Data Management in general</h3>
    <ul class='help_ul'>
      <li>
        <a target='_blank' href='http://www.data-archive.ac.uk/media/2894/managingsharing.pdf'>Managing and Sharing Data: best practice for researchers</a> [PDF, 36 pages]<br />
  A guide by the UK Data Service covering a range of topics including data formats, documentaion, ethics, copyright and data sharing.
      </li>
      <li>
        <a target='_blank' href='http://www.dcc.ac.uk/sites/default/files/documents/publications/reports/guides/How_to_Cite_Link.pdf'>How to Cite Datasets and Link to Publications</a> [PDF, 12 pages]<br />
  A guide by the Digital Curation Centre giving practical guidelines on how to cite data and the different tools and infrastructure that can be used to support data citation.
      </li>
      <li>
        <a target='_blank' href='http://www.dcc.ac.uk/sites/default/files/documents/publications/reports/guides/How_To_License_Research_Data.pdf'>How to License Research Data</a> [PDF, 16 pages]<br />
  A guide by the Digital Curation Centre that outlines different types of licenses, the pros and cons of each and how they can be applied.
      </li>
      <li>
        <a target='_blank' href='http://www.dcc.ac.uk/sites/default/files/documents/How%20to%20Appraise%20and%20Select%20Research%20Data.pdf'>How to Appraise and Select Research Data for Curation</a> [PDF, 8 pages]<br />
  A guide by ANDS and the DCC on how to select which data to keep for long-term preservation, sharing and reuse. The guide puts forward several criteria to aid selection decisions.
      </li>
      <li>
        <a target='_blank' href='http://datalib.edina.ac.uk/mantra'>Research Data MANTRA</a> [online resource]<br />
  An online training course designed for researchers or others planning to manage digital data as part of the research process. The course includes a number of software practicals on using SPSS, R, ArcGIS and NVivo.
      </li>
    </ul>"
    body_text_tab_1_html: "<p>Nach der Anmeldung in DMPonline werden sie zur 'Meine Pläne'-Seite weitergeleitet. Dies ist der Startpunkt, um ihre Pläne zu Edieren, zu Teilen oder zu löschen. Sie sehen außerdem, welche Pläne sie mit anderen geteilt haben.</p>
<h3>Pläne erstellen</h3>
<p>Um einen Plan zu erstellen, klicken sie auf den 'Plan erstellen'-Knopf auf der 'Meine Pläne'-Seite, oder im Hauptmenü. Wählen sie die passenden Optionen in den Ausklappmenüs und Auswahlboxen aus, um zu bestimmen, welche Fragen und Hilfestellungen ihnen angezeigt werden sollen. Bestätigen sie ihre Auswahl durch das Klicken von 'Ja, Plan erstellen'.</p>
<h3>Pläne schreiben</h3>
<p>Die Reiter der Benutzerschnittstelle erlauben ihnen durch die verschiedenen Bereiche zu navigieren wenn sie ihren Plan bearbeiten.</p>
<ul>
<li>- 'Plandetails' enthält die grundliegenden administrativen Details, listet die Fragen und Hilfestellungen, auf denen ihr Plan basiert und gibt eine Übersicht über die zu beantwortenden Fragen</li>
<li>- die folgenden Reiter repräsentieren die zu beantwortenden Fragen. Sollten ihr Förderer oder ihre Institution verschiedene Fragen zu verschiedenen Stufen des Plans beantwortet wissen möchten, können hier mehrere Reiter auftauchen</li>
<li>- 'Teilen' enthält Details zum Einladen von anderen Personen zum Lesen oder zur aktiven Mitabeit am Plan</li>
<li>- 'Export' enthält Möglichkeiten zum Export des Plans in verschiedene Dateiformate. Dies kann nützlich sein, wenn sie ihren Plan im Rahmen eines Antrags einreichen müssen</li>
</ul>
<p>In den Fragereitern sind die verschiedenen Abschnitte ihres Plans dargestellt, die sich durch anklicken zur Bearbeitung auswählen lassen. Die Antworttexte können mit den Textbearbeitungsknöpfen formatiert werden.</p>
<p>Hilfestellungen werden rechts von den Fragen durch klicken des '+'-Symbols angezeigt.</p>
<p>Bitte vergessen sie nicht ihre Antworten zu speichern, bevor sie die Seite verlassen.</p>
<h3>Pläne teilen</h3>
<p>Geben sie die E-Mail-Adresse der Person an, die ihren Plan lesen oder bearbeiten können sollen. Mithilfe des Ausklappmenüs können sie die Befugnisse, die die Person im Bezug auf den Plan haben soll, auswählen. Klicken sie abschließend auf 'Mitarbeitende(n) hinzufügen'.</p>
<h3>Pläne exportieren</h3>
<p>Wählen sie das Dateiformat aus, in das sie ihren Plan exportieren möchten und klicken sie 'Export'. Unterhalb des Dialogs können sie durch klicken auf das '+'-Symbol detaillierte Einstellungen zum Export vornehmen.</p>"



  contact_page:
    title: "Kontakt"
    intro_text_html: "<p>DMP Builder is provided by the University of Alberta Libraries. You can find out more about us on our <a href='http://library.ualberta.ca/researchdata/' target='_blank'>Research Data Management page</a>. If you would like to contact us about DMP Builder, please insert your query into the webform below or email <a href='mailto:data@ualberta.ca?Subject=DMP%20Builder%20inquiry' target='_top'>data@ualberta.ca</a>.</p>
     <p><a href='http://library.ualberta.ca/askus/' target='_blank'>Contact Us</a></p>"

  terms_page:
    title: "Nutzungsbedingungen"
    body_text_html: "<div class='white_background'>
    <p>
        Dies ist eine Testinstallation von DMPonline. DMPonline wird vom Digital Curation Centre (DCC) entwickelt und gepflegt und steht unter einer <a href='http://www.gnu.org/licenses/agpl-3.0.html'>AGPL Lizenz</a> als Open Source Software zur Verfügung.
    </p>
    <p>
        Die Testinstallation dient lediglich der Weiterentwicklung und Evaluation der Software und ist nicht für den Produktiveinsatz gedacht.
   </p>
    </div>
    <h3>Zu Ihrer persönlichen Information</h3>
    <div class='white_background'>
      <p>
        Diese Testinstallation wird in absehbarer Zeit wieder abgeschaltet werden. Die Daten, die in dieser Installation erstellt wurden, werden bei der Abschaltung verloren gehen. Wichtige Daten sollten nicht ausschließlich in der Testinstallation gespeichert werden.
     </p>
    </div>

    <h3>Passwörter</h3>
    <div class='white_background'>
      <p>Ihr Passwort wird in verschlüsselter Form gespeichert und kann nicht wieder hergestellt werden. Falls Sie es verlieren, muss es neu gesetzt werden.</p>
    </div>
    
    <br />
    <div class='white_background'>
        <p>Bei Benutzung dieser Anwendung stimmen Sie den Nutzungsbedingungen zu.</p>
    </div>"

  footer:
    terms_of_use: "<p><a href='http://www.uni-kiel.de'>Universität Kiel</a>, Kiel, SH, Deutschland <br/><a href='/terms'>Nutzungsbedingungen</a></p>"
=======
de:
  date:
    formats:
      # Use the strftime parameters for formats.
      # When no format has been given, it uses default.
      # You can provide other formats here if you like!
      default: "%d-%m-%Y"
      short: "%d/%m/%Y"
      custom: "%d/%m/%Y %H:%M"
      long: "%d %B, %Y"

    day_names: [Sonntag, Montag, Dienstag, Mittwoch, Donnerstag, Freitag, Samstag]
    abbr_day_names: [So, Mo, Di, Mi, Do, Fr, Sa]

    # Don't forget the nil at the beginning; there's no such thing as a 0th month
    month_names: [~, Januar, Februar, März, April, Mai, Juni, Juli, August, September, Oktober, November, Dezember]
    abbr_month_names: [~, Jan, Feb, Mär, Apr, Mai, Jun, Jul, Aug, Sep, Okt, Nov, Dez]
    # Used in date_select and datetime_select.
    order:
      - day
      - month
      - year

  time:
    formats:
      default: "%a, %d %b %Y %H:%M:%S %z"
      short: "%d %b %H:%M"
      long: "%B %d, %Y %H:%M"
      custom: "%d/%m/%Y %H:%M" 
    am: "am"
    pm: "pm"

  tool_title: "DMPonline"
  dmponline3_text: "DMPonline vorherige Version"
  dcc_name: "Digital Curation Centre"
  welcome_title: "Willkommen."
  welcome_text: "<p>DMPonline wurde vom <a href='http://dcc.ac.uk' target='_blank'>Digital Curation Centre</a> entwickelt, um Sie bei der Erstellung von Data-Managment-Plänen zu unterstützen.</p>"
  welcome_links: "<p></p>"
  ccid_message: ""


  admin:
    org_title: "Name der Organisation"
    org: "Organisation"
    orgs: "Organisationen"
    org_type: "Art der Organisation"
    org_parent: "Übergeordnete Organisation"
    org_created_message: "Organisation wurde erfolgreich angelegt."
    org_updated_message: "Organisation wurde erfolgreich aktualisiert."
    plans: "Pläne"
    title: "Titel"
    desc: "Beschreibung"
    guidance_group: "Hilfestellungsgruppe"
    no_guidance_group: "Keine Hilfestellungsgruppe"
    guidance: "Hilfestellung"
    name: "Name"
    abbrev: "Abkürzung"
    question: "Frage"
    question_format: "Fragenformat"
    questions: "Fragen"
    template_title: "Vorlagentitel"
    section_title: "Abschnittstitel"
    phase_title: "Phasentitel"
    version_title: "Versionstitel"
    user_name: "Nutzername"
    firstname: "Vorname"
    surname: "Nachname"
    user: "Nutzer"
    user_org_role: "Rolle des Nutzers in der Organisation"
    user_role_type: "Art der Rolle"
    user_role: "Nutzerrolle"
    role: "Rolle"
    user_status: "Nutzerstatus"
    user_type: "Nutzerart"
    last_logged_in: "Zuletzt angemeldet"
    version_numb: "Versionsnummer"
    details: "Details"
    phases: "Phasen"
    phase: "Phase"
    version: "Version"
    versions: "Versionen"
    sections: "Abschnitte"
    section: "Abschnitt"
    multi_options: "Mehrfachfragen-Optionen"
    templates: "Vorlagen"
    template: "Vorlage"
    themes: "Themen"
    theme: "Thema"
    sug_answer: "Antwortvorschlag"
    sug_answers: "Antwortvorschläge"
    old_temp_field: "altes Vorlagenfeld"
    old_theme_field: "altes Themenfeld"


  org_admin:
    admin_area: "Administativer Bereich"
    template_label: "Vorlagen"
    user_list_label: "Nutzer"
    org_details_label:  "Organisations-Details"
    org_text: "Grundlegende Informationen über ihre Organisation."
    org_abbr_help_text_html: "Dies wird als Bezeichnung an Ihrer Anleitung angezeigt, z.B. 'Kieler Hilfestellung für Metadaten'. Am besten eine Abkürzung oder ein Namenskürzel."
    users_list: "Liste der Nutzer"
    user_full_name: "Name"
    user_name: "E-Mail-Adresse"
    last_logged_in: "Zuletzt angemeldet"
    how_many_plans: "Wie viele Pläne?"
    user_text_html: "Folgend findet sich die Liste von Benutzern registriert bzgl. Ihrer Organisation. Sie können diese Liste bzgl. aller Felder sortieren."
    org_name: "Name"
    org_abbr: "Abkürzung"
    org_desc: "Beschreibung"
    org_target_url: "Web-Seite"
    org_type: "Organisationsart"
    parent_org: "Übergeordnete Organisation"
    last_updated: "Zuletzt aktualisiert"
    desc_help_text_html: "<div class='tooltip_box'>Bitte beschreibenden Sie Ihre Organisation.</div>"
    abbre_help_text: "Bitte geben Sie eine Abkürzung für Ihre Organisation an."
    template_desc_help_text_html: "<div class='tooltip_box'>Geben Sie eine Beschreibung ein, die Ihnen bei der Unterscheidung von Vorlagen hilft,      falls Sie z.B. welche für unterschiedliche Zielgruppen besitzen.</div>" 
    target_url_help_text: "Bitte prüfen Sie die Korrektheit ihrer Web-Adresse."
    name_help_text: "Bitte geben Sie den Namen Ihrer Organisation an."
    guidance_label: "Hilfestellungen"
    templates_label: "Vorlagen"
    add_option_label: "Option hinzufügen"
    add_question_label: "Frage hinzufügen"
    add_section_label: "Abschnitt hinzufügen"
    remove_option_label: "Entfernen"
    option_order_label: "Reihenfolge"
    option_text_label: "Text"
    option_default_label: "Vorgabe"
    guidance:
      guidance_list: "Liste der Hilfestellungen"
      text_label: "Text"
      themes_label: "Themen"
      question_label: "Frage"
      by_theme_or_by_question: "Soll diese Hilfestellung angewendet werden auf:"
      by_themes_label: "Themen"
      by_question_label: "Fragen"
      template: "Vorlage"
      templates: "Vorlagen"
      guidance_group_label: "Hilfestellungsgruppe"
      created: "Erstellt"
      last_updated: "Zuletzt aktualisiert"
      actions: "Aktionen"
      add_guidance: "Hilfestellung hinzufügen"
      created_message: "Hilfestellung erfolgreich angelegt."
      updated_message: "Hilfestellung erfolgreich aktualisiert."
      help_text_html: "<div class='tooltip_box'>Bitte geben Sie eine Hilfestellungstext für dieses Thema ein.</div>"
      new_label: "Neue Hilfestellung"
      view_all_guidance: "Alle Hilfestellungen ansehen"
      text_help_text_html: "Hilfestellung hier eingeben; Verweise auf andere Web-Seiten können integriert werden."
      apply_to_help_text_html: "Entscheiden Sie, ob Ihre Hilfestellung an Themen orientiert dargestellt werden soll (Voreinstellung), oder ob sie eine bestimmte Frage in einer Vorlage betrifft."
      by_themes_help_text_html: "Wählen Sie die Themen aus, für die diese Hilfestellung relevant ist."
      by_question_help_text_html: "Wählen Sie die Vorlage, die Phase, die Version, den Abschnitt und die Frage aus den folgenden Auswahllisten aus, um die Frage zu bestimmen, für die diese Hilfestellung angezeigt werden soll."
      guidance_group_select_help_text_html: "Wählen Sie die Gruppe aus, für die diese Hilfestellung relevant ist."
      guidance_text_html: "<p>Sie können eine Hilfestellungtexte erstellen, die im Zusammenhang mit bestimmten Themen angezeigt werden, oder die sich auf eine spezifische Frage beziehen. Generische Hilfestellungen für Themen helfen Zeit und Arbeit zu sparen, da Ihre Hilfestellungen automatisch für alle Vorlagen angezeigt werden; sie müssen andernfalls für jede Vorlage neu erstellt werden.</p>
      <p>Im Normalfall werden Sie wollen, dass Ihre Orinetierungshilfen in allen Vorlagen angezeigt wird. Ausnahmen sind z.B. Hilfestellungen die spezielle Hinweise für einen Förderer geben.</p>"
      delete_message: "Sie sind dabei '%{guidance_summary}' zu löschen. Sind Sie sicher?"
    guidance_group:
      add_guidance_group: "Gruppe für Hilfestellungen hinzufügen"
      guidance_group_list: "Liste der Gruppen für Hilfestellungen"
      name_label: "Name"
      subset: "Optionale Untergruppe"
      subset_eg: "z.B. Fakultät / Einrichtung"
      all_temp: "Alle Vorlagen"
      help_text_add: "Bitte geben Sie einen Titel für die Gruppe an."
      subset_option_help_text: "Falls die Hilfestellung nur für eine bestimmte Nutzergruppe, wie z.B. eine bestimmte Fakultät oder ein Institut, bestimmt ist, wählen Sie diese Option aus. Die Nutzer können die Anzeige von Hilfestellungen dieser Untergruppe im 'Plan erstellen'-Assistenten auswählen."
      template_help_text_html: "Wählen Sie aus, in Vorlagen der Hilfetext angezeigt werden soll. Normalerweise werden dies alle Vorlagen sein."
      title_help_text_html: "Geben Sie einen geeigneten Namen für Ihre Hilfestellungsgruppe ein, wie z.B. 'CAU Hilfestellungen'. Dieser Name soll den Nutzern vermitteln, woher die Hilfestellung kommt, z.B. 'CAU Hilfestellung zu Metadaten'"
      guidance_group_text_html: "<p>Erstelle zuerst eine Hilfestellungsgruppe. Diese könnte institutionsweit oder eine Untermenge von z.B. einer bestimmten Universität / Schule, eines Instituts oder einer Abteilung sein. Wenn Sie Hilfestellung erstellen, werden sie aufgefordert sie einer Hilfestellungsgruppe zuzuordnen.</p>"
      delete_message: "Sie sind dabei '%{guidance_group_name}' zu löschen. Das wird Auswirkungen auf die Hilfestellungen haben. Sind Sie sicher?"
      created_message: "Hilfestellungsgruppe erfolgreich erzeugt."
      updated_message: "Hilfestellungsgruppe erfolgreich aktualisiert."
      destroyed_message: "Hilfestellungsgruppe erfolgreich gelöscht."
    templates:
      create_template: "Vorlage erstellen"
      new_label: "Neue Vorlage"
      template_details: "Details der Vorlage"
      edit_details: "Details der Vorlage bearbeiten"
      view_all_templates: "Alle Vorlagen ansehen"
      funders_temp: "Vorlagen der Geldgeber"
      title_help_text: "Bitte geben sie einen Titel für Ihre Vorlage an."
      section_title_help_text: "Bitte geben sie eine Überschrift für den Abschnitt an."
      help_text_html: "<div class='tooltip_box'>Bitte geben sie eine Beschreibung der Vorlage für dieses Thema an.</div>"
      create_own_template_text_html: "<p>Falls Sie eine Vorlage für eine Institution anlegen möchten, können Sie den Knopf 'Vorlage erstellen' nutzen. 
        Sie können verschiedene Vorlagen erstellen um auf Spezialisierungen einzugehen, z.B. für Forscher und für Doktoranden.</p>"
      create_new_template_text_html: "<p>Um eine Vorlage anzulegen beginnen sie mit einem Titel und einer Beschreibung. Nach dem Speichern haben Sie die Option zum Anlegen von ein oder mehreren Phasen.</p>"
      desc_help_text_html: "Geben Sie eine Beschreibung, die hilft, zwischen den verschiedenen Vorlagen zu unterscheiden, z.B. für verschiedene Zielgruppen"
      own_temp: "Eigene Vorlagen"
      add_phase_label: "Neue Phase hinzufügen"
      view_phase_label: "Phase ansehen"
      edit_phase_label: "Phase bearbeiten"
      back_to_edit_phase_label: "Zurück, um die Ansicht zu bearbeiten"
      edit_phase_details_label: "Details der Phase bearbeiten"
      phase_details_label: "Details der Phase"
      phase_order_label: "Reihenfolge"
      phase_details_text_html: "<p>Dieser Titel wird den Nutzern angezeigt. Falls Sie mehrere Phasen für einen DMP haben wollen, sollte dies aus dem Titel und der Beschreibung hervorgehen. </p>"
      phase_title_help_text: "Geben Sie einen Titel für die Phase an, z.B. Initialer DMP oder Kompletter DMP. Die Titel werden den Benutzern in den Reitern angezeigt, während sie einen Plan erstellen. Falls Sie nur eine Phase bereitstellen, geben Sie ihm einen allgemeinen Titel wie z.B. 'CAU DMP'"
      phase_number_help_text: "Hier können sie die Abfolge der Phasen in Ihrer Vorlage bestimmen."
      phase_desc_help_text_html: "Geben Sie eine kurze Beschreibung an. Diese wird den Nutzern oberhalb der Zusammenfassung der Abschnitte und der Fragen, die sie beantowrten müssen, angezeigt."
      phase_delete_message: "Sie sind dabei '%{phase_title}' zu löschen. Das wird Auswirkungen auf die Versionen, Abschnitte und Fragen haben, die mit dieser Phase verknüpft sind. Sind Sie sicher?"
      phase_new_text_html:  "Wenn Sie eine neue Phase in einer Vorlage anlegen, wird automatische eine Version erzeugt. Nachdem Sie das folgende Formular ausgefüllt haben, werden Ihnen Optionen zum erstellen von Abschnitten und Fragen angezeigt."
      versions_label: "Versionen"
      version_details_label: "Details der Version"
      add_section: "Abschnitt hinzufügen"
      new_section: "Neuer Abschnitt"
      section_title_placeholder: "Neue Abschnittsüberschrift"
      section_desc_help_text_html: "<div class='tooltip_box'>Geben Sie eine kurze Beschreibung an. Diese sollte zusammenfassen, was von diesem Abschnitt abgedeckt wird, oder Hinweise zur Beantwortung der Fragen geben. Dieser Text wird ein einem farbigen Banner angezeigt, sobald ein Abschnitt zur Bearbeitung geöffnet wird."
      section_number_help_text: "Hier können Sie die Reihenfolge der Abschnitte bestimmen."
      add_question: "Frage hinzufügen"
      created: "Angelegt am"
      last_updated: "Zuletzt aktualisiert"
      published_label: "Veröffentlicht"
      cannot_publish: "Bitte erstellen Sie mindestens eine Phase mit einer einer veröffentlichten Version."
      title_label: "Titel"
      desc_label: "Beschreibung"
      actions: "Aktionen"
      customise: "Anpassen"
      edit_customisation: "Anpassungen bearbeiten"
      created_message: "Information wurde erfolgreich angelegt."
      updated_message: "Information wurde erfolgreich aktuallisiert"
      destroyed_message: "Information wurde erfolgreiche entfernt."
      section_delete_message: "Sie sind dabei '%{section_title}' zu entfernen. Das wird Auswirkungen auf die Fragen haben, die mit diesem Abschnitt verbunden sind. Sind Sie sicher?"
    versions:
      clone_versions_label: "Wesentliche Änderungen vornehmen"
      edit_versions_label: "Kleine Änderungen vornehmen"
      edit_label: "Berarbeiten"
      versions_text_html: "Eine erste Version wird automatisch erzeugt. Falls Sie wesentliche Änderungen vornehmen möchten (z.B. einen neuen Abschnitt oder neue Fragen hinzuzufügen), erstellen Sie bitte eine neue Version. Falls Sie Rechtschreibfehler korrigieren oder kleine Änderungen vornehmen möchten, die keine Aussagen ändern oder hinzufügen, editieren Sie direkt die aktuelle Version."
      desc_help_text_html: "Geben Sie eine kurze Beschreibung an."
      delete_message: "Sie sind dabei '%{version_title}' zu löschen. Das wird Auswirkungen auf Abschnitte und Fragen haben, die mit dieser Version verbunden sind. Sind Sie sicher?"
      edit_alert_label: "Bearbeitungswarnung"
      edit_alert_text: "Bitte wägen Sie Ihre geplanten Änderungen sorgfältig ab, da dieser Plan bereits publiziert ist und in Benutzung sein könnte."
    questions:
      question_text_label: "Fragentext"
      question_number_label: "Fragennummer"
      question_edit_button: "Frage bearbeiten"
      question_delete_button: "Frage löschen"
      answer_format_label: "Antwortform"
      example_answer_label: "Beispielantwort"
      suggested_answer_label: "Antwortvorschlag"
      suggested_answer_help_text_html: "Hier können Sie einen Text als Beispiel oder Vorschlag angeben, der Nutzern bei der Beantwortung helfen soll. Der Text erscheint oberhalb des Antwortfeldes und kann kopiert und eingefügt werden."
      suggested_or_example_answer_label: "Antwortvorschlag / Beispiel"
      suggested_or_example_answer_button: "Antwortvorschlag / Beispiel hinzufügen"
      edit_suggested_answer_button: "Antwortvorschlag / Beispiel bearbeiten"
      delete_suggested_answer_message: "Sie sind dabei den Antwortvorschlag / das Beispiel für '%{question_text}' zu löschen. Sind Sie sicher?"
      default_value_label: "Wertvorgabe"
      number_help_text: "Hier können sie die Reihenfolge der Fragen innerhalb eines Abschnittes bestimmen."
      question_format_help_text_html: "Sie haben die Wahl zwischen:
        <ul>
          <li>- Textbereiche (große Box für Absätze);</li>
          <li>- Textfelder (für kurze Antworten);</li>
          <li>- Checkboxen, die Antwortoptionen in Listen präsentieren und eine Mehrfachauswahl ermöglichen</li>
          <li>- Optionsfelder, die Antwortoptionen in Listen präsentieren, aus der eine ausgewählt wird</li>
          <li>- Klapplisten, Eingabelisten wie diese - nur eine Option kann ausgewählt</li>
          <li>- Mehrfachauswahllisten, die Antwortoptionen in einer scrollbaren Liste präsentieren und Merhfachauswahl durch klicken und gleichzeitiges Drücken der Kommando- bzw. Steuerungstaste erlauben</li>
        </ul>"
      default_answer_help_text_html: "Alles, was Sie hier eingeben, wird im Antwortfeld erscheinen. Falls Sie eine Antwort in einem bestimmten Format haben möchten (z.B. als Tabelle) können Sie diesen Stil hier angeben."
      themes_label: "Themen"
      question_themes_help_text_html: "<p>Wählen Sie die für diese Frage relevanten Themen aus.</p>
      <p>Dies erlaubt es, sowohl generischen Hilfestellungen auf Institutions-Ebene, als auch aus anderen Quellen, wie z.B. der DINI, oder jedweder Institute oder Einrichtungen, für die Sie Unterstützung anbieten, einzubeziehen.</p>
      <p>Sie können mehrere Themen durch klicken und gleichzeitiges Drücken der Steuerungs- bzw. Kommando-Taste auswählen.</p>"
      default_answer_label: "Vorauswahl"
      guidance_label: "Hilfestellung"
      question_guidance_help_text_html: "Geben Sie spezifische Hilfestellung an, die diese Frage begleiten soll. Falls Sie auch Hilfestellungen nach Themen angeben, werden diese mit angezeigt; Sie sollten deshalb möglichst wenig Text kopieren."
      delete_message: "Sie sind dabei '%{question_text}' zu löschen. Sind Sie sicher?"
      question_options_help_text_html: "Geben Sie alle Optionen an, die angezeigt werden sollen.  Sie können eine der Option als Vorauswahl mit Hilfe der entsprechenden Checkbox markieren."




  helpers:
    home: "Start"
    return_home: "Zurück zur Startseite."
    admin_area: "Superadmin"
    edit_profile: "Profil bearbeiten"
    view_plans_label: "Pläne anzeigen"
    create_plan_label: "Plan erstellen"
    about_us_label: "Über uns"
    news_label: "Aktuelles"
    help_label: "Hilfe"
    contact_label: "Kontakt"
    jisc: "Das DCC wird untertützt von"

    greeting: "Hallo"
    sign_in: "Anmelden"
    sign_in_text: "Falls Sie ein Benutzerkonto besitzen"
    sign_out: "Abmelden"
    sign_up: "Registrieren"
    sign_up_text: "Neu auf DMPonline? Heute noch registrieren."
    signed_in: "Angemeldet als "
    institution_sign_in_link: "Oder melden Sie sich mit den Zugangsdaten Ihres Instituts an"
    institution_sign_in: ""


    user_name: "E-Mail-Adresse"
    email: "E-Mail"
    org_not_listed: "Meine Organisation ist nicht in der Auflistung."
    email_tip: "This must be a valid email address - a message will be sent to it for confirmation."
    organisation_name_tip: "Bitte geben Sie den Namen Ihrer Organisation an."
    password_tip: "Dieses muss mindestends 8 Zeichen lang sein."
    password_reentry_tip: "Dieses muss mit der Eingabe des vorigen Feldes übereinstimmen."
    valid_email: "Bitte geben Sie eine gültige E-Mail-Adresse an."
    user_details_text_html: "<p>Bitte beachten Sie, dass Ihre Email-Adresse als Nutzername verwendet wird. Vergessen Sie nicht, Ihre neue E-Mail-Adresse beim der nächsten Anmeldung zu verwenden, falls Sie diese geändert haben.</p>"
    user_details_paragraph_html: "Alle folgenden Angaben können bearbeitet werden."
    remember_me: "angemeldet bleiben"


    password: "Passwort"
    current_password: "Aktuelles Passwort"
    new_password: "Neues Passwort"
    password_conf: "Passwort bestätigen"
    change_password: "Passwort ändern"
    forgot_password: "Passwort vergessen?"
    password_too_small: "Ihr Passwort muss mindestens acht Zeichen enthalten."
    password_no_match: "Die Eingabe in diesem Feld muss mit der im vorherigen Feld übereinstimmen."
    no_pass_instructions: "Bestätigungsanleitungen nicht erhalten?"
    no_unlock_instructions: "Entsperrungsanleitungen nicht erhalten?"
    send_password_info: "Anleitung zum Zurücksetzen des Passworts"
    edit_password_info: "Zum Ändern Ihres Passworts folgende Felder ausfüllen."
    accept_terms_html: "Ich akzeptiere die <a href='/terms'>Nutzungsbedingungen</a> *"

    text_area: "Text area"
    text_field: "Textfeld"
    radio_buttons: "Optionsfelder"
    checkbox: "Checkbox"
    dropdown: "Klappliste"
    multi_select_box: "Mehrfachauswahlliste"

    error: "Fehler!"
    comment: "Kommentar"
    send: "Senden"
    yes: "Ja"
    no: "Nein"
    none: "Keines"
    title: "Titel"
    note: "Anmerkung"
    me: "Ich"
    view: "Betrachten"
    desc: "Beschreibung"
    save: "Speichern"
    preview: "Vorschau"
    saving: "Speichere..."
    loading: "Lade..."
    removing: "Entferne..."
    unsaved: "Ungesicherte Änderungen"
    unlink_account: "Trenne Zugang"
    submit:
      edit: "Bearbeiten"
      create: "Erstellen"
      update: "Aktualisieren"
      cancel: "Abbrechen"
      save: "Speichern"
      delete: "Löschen"
      back: "Zurück"
      discard: "Verwerfen"

    name: "Name"
    first_name: "Vorname"
    last_name: "Nachname"
    first_name_help_text: "Bitte geben Sie ihren Vornamen ein."
    surname_help_text: "Bitte geben Sie ihren Familien- bzw. Nachnamen ein."
    owner: "Besitzer"
    orcid_id: "ORCID Nummer"
    orcid_html: "ORCID Nummer ist ein persistenter digitaler Identifikator für Forschende. <a href='http://orcid.org/content/initiative' target='_blank' rel='external' class='a_orange'>Weitere Informationen…</a>"
    sign_up_shibboleth_alert_text_html: "Hinweis: If you have previously created an account in DMPonline, and you want to link this to your institutional credentials, you need to <a href='/' class='a_orange'>Sign in</a> to that existing DMPonline account first. If you have never created a DMPonline account, then please complete the form below."
    shibboleth_linked_text: "Your account is linked to your institutional credentials."
    shibboleth_to_link_text: "Link your DMP Builder account to your institutional credentials"
    shibboleth_to_link_question: "link your DMP Builder account to your institutional credentials?"
    shibboleth_unlink_label: "Unlink your institutional credentials"
    shibboleth_unlink_alert: "Unlink institutional credentials alert"
    shibboleth_unlink_dialog_text: "<p>You are about to unlink DMP Builder of your institutional credentials, would you like to continue?</p>"
    shibboleth_wait_confirmation: "Currently waiting confirmation for:"

    section_label: "Abschnitt"
    sections_label: "Abschnitte"
    questions_label: "Fragen"
    answers_label: "Antworten"
    answer_questions: "Fragen beantworten"
    last_edit: "Zuletzt bearbeitet"
    select_action: "Wählen Sie eine Aktion"
    answered_by: "Beantwortet "
    answered_by_part2: " von "
    suggested_answer: "Antwortvorschlag"
    suggested_example: "Beispielantwort"
    notanswered: "Noch nicht beantwortet"
    noquestionanswered: "Keine der Fragen wurden beantwortet"
    guidance: "Hilfestellung"
    policy_expectations: "Policy Expectations"
    export: "Export"
    guidance_accordion_label: "Hilfestellung"
    add_comment_accordion_label: "Füge Kommentar hinzu"
    comment_accordion_label: "Kommentare"

    comments:
      add_comment_label: "Füge Kommentar hinzu"
      add_comment_text: "Bitte füge einen Kommentar hinzu"
      comment_label: "Kommentar"
      comments_label: "Kommentare"
      view_label: "Ansicht"
      edit_label: "Bearbeiten"
      retract_label: "Entfernen"
      clear_label: "Entfernen"
      commented_by: "Kommentar von:"
      archive_own_comment_question: "Wollen Sie diesen Kommentar wirklich entfernen?"
      archive_own_comment_button_label: "Entfernen"

      archive_comment_button_label: "Entfernen"
      clear_by: "Kommentar entfernt von"
      retracted: "Kommentar von Ihnen entfernt"
    
    failures:
      email_exists: "Diese E-Mail-Adresse ist bereits registriert."
      registration_error: "Fehler bei Bearbeitung der Registrierung. Bitte überprüfen Sie, ob sie eine gültige E-Mail-Adresse angegeben haben und Ihr Passwort mindestens 8 Zeichen lang ist."
    notices:
      successfully_updated: "Details erfolgreich aktualisiert. "
      sharing_updated: "Angaben zum Teilen erfolgreich aktualisiert."
      invitation_issued: "Einladungen erfolgreich ausgestellt."
      enter_email: "Bitte geben Sie eine E-Mail-Adresse an."
      access_removed: "Zugriff entfernt."
      user_added: "Nutzer dem Projekt hinzugefügt."
      answer_recorded: "Antwort erfolgreich erfasst."
      answer_saving_error: "Es gab einen Fehler beim Speichern der Antwort."
      answer_not_changed: "Keine Änderung in Frageninhalt - nicht gespeichert."
      comment_created: "Kommentar wurde erfolgreich erstellt."
      comment_updated: "Kommentar wurde erfolgreich aktualisiert."
      theme_created: "Thema wurde erfolgreich erstellt.."
      theme_updated: "Thema wurde erfolgreich aktualisiert."
      page_created: "Seite wurde erfolgreich erstellt."
      page_updated: "Seite wurde erfolgreich aktualisert."
      user_created: "Nutzer wurde erfolgreich erstellt.."
      project_created: "Projekt wurde erfolgreich erstellt."
      user_org_role_created: "?User?org?role? wurde erfolgreich erstellt."
      user_org_role_updated: "?User?org?role? wurde erfolgreich aktualisiert."
      user_role_created: "Nutzerrollentyp wurde erfolgreich erstellt."
      user_role_updated: "Nutzerrollentyp wurde erfolgreich aktualisiert."
      user_status_created: "Nutzerstatus wurde erfolgreich erstellt."
      user_status_updated: "Nutzerstatus wurde erfolgreich aktualisiert."
      user_type_created: "Nutzertyp wurde erfolgreich erstellt."
      user_type_updated: "Nutzertyp wurde erfolgreich aktualisiert."
      link_account_question: "Möchten Sie"
      account_no_access: "Dieser Zugang hat keinen Zugriff auf jenen Plan."
      plan_updated: "Plan wurde erfolgreich aktualisiert."
      settings_updated: "Einstellungen erfolgreich aktualisiert."
      
    progress_bar:
      answered: "beantwortet"
      question: "Frage"
      questions: "Fragen"

    org_type:
      funder: "Funder"
      institution: "Institution"
      project: "Projekt"
      organisation: "Organisation"
      org_name: "Name der Organisation"
      school: "Fakultät"
      publisher: "Verleger"
      other_guidance: "Andere Hilfestellungen"
      template: "Vorlage"
      templates: "Vorlagen"
      child: "Untereinheit"
      other_org_help_text: "Bitte geben Sie den Namen Ihrer Organisation an."
      org_select_text: "Bitte eine Organisation auswählen: "

    project:
      create: "Ja, Plan erstellen"
      edit: "Plandetails bearbeiten"
      grant_title: "Förderkennzeichen"
      grant_help_text: "Das Förderkennzeichen als Referenz, sofern sinnvoll (Nur für Datenmanagement-Pläne nach der Bewilligung)."
      not_applicable: "Nicht anwendbar / nicht gelistet."
      multi_templates: "Es stehen verschiedene mögliche Vorlagen zur Auswahl. Bitte wählen Sie eine aus."
      project_name: "Name des Plans"
      my_project_name: "Mein Plan"
      success: "Plan wurde erfolgreich angelegt."
      principal_investigator: "Projektleitung / Principal Investigator"
      principal_investigator_help_text: "Name des Principal Investigators oder der Leitung des Projektes."
      principal_investigator_id: "Principal Investigator ID"
      principal_investigator_id_help_text: "z.B. die ORCID (http://orcid.org/)."
      funder_help_text: "Der Geldgeber, falls relevant."
      funder_name: "Name des Geldgebers"
      project_question_desc_label: "Zusammenfassung der Fragen"
      tab_plan: "Plandetails"
      tab_export: "Export"
      export_text_html: "<p>Hier können Sie Ihren Plan in verschiedenen Formaten herunterladen.  Das kann nützlich sein, falls Sie den Plan als Teil Ihres Projektantrags einreichen müssen.</br>
        Wählen Sie das gewünschte Format aus und wählen Sie 'Exportieren'.</p>"
      questions_answered: "Fragen beantwortet"
      not_saved_answers_text_alert: "Geänderte Antworten wurden nicht gesichert:"
      not_saved_answers_confirmation_alert: "Wollen Sie sie jetzt sichern?"
      not_saved_answers_header: "Ungesicherte Antworten"
      project_data_contact: "Kontakt für Plan-Daten"
      project_data_contact_help_text: "Name (falls abweichend von obigen Angaben), Telefonnummer und E-Mail-Adresse."
      project_name_help_text: "Falls Sie einen Förderantrag stellen, geben Sie bitte den Namen exakt genau so an, wie im Förderantrag."
      project_desc_help_text_html: "<div class='tooltip_box'> <h4>Zu berücksichtigende Fragen:</h4> <ul> <li>- Welcher Art ist Ihr Forschungsproject?</li> <li>- Welche Forschungsfragen sollen im Projekt bearbeitet werden?</li> <li>- Welchem Zweck werden die erzeugten oder gesammelt Daten dienen?</li> </ul> <h4>Hilfestellung:</h4> <p>Fassen Sie die Art der Studien / Untersuchungen zusammen, um Dritten den Zweck der erzeugten oder gesammelt Daten zu veranschaulichen.</p> </div>"
      project_identifier: "ID"
      project_identifier_help_text: "Eine Identifikationskürzel, wie es von Förderern oder Institutionen vergeben wird."
      project_static_info: "Dieser Plan basiert auf:"
      projects_title: "Meine Pläne"
      project_settings_text: "Die hier ausgewählten Einträge werden in der Tabelle unten angezeigt. Sie können die Daten durch jeden ihrer Tabellenköpfe sortieren oder filtern, indem Sie eine Zeichenkette in der Suchbox eingeben."
      project_text_when_no_project: "<p><strong>Willkommen.</strong></br> Sie können nun ihren ersten DMP erstellen. </br>Wählen Sie 'Plan erstellen' weiter unten aus, um zu beginnen.</p>"
      project_text_when_project: "<p>Die folgende Tabelle listet alle von Ihnen erstellten und von anderen mit Ihnen geteilten Pläne.</br> Diese können jederzeit bearbeitet, geteilt, exportiert und gelöscht werden.</p>"
      confirmation_text: "Plandetails bestätigen"
      confirmation_text_desc: "An Stellen, an denen Förderer oder Institutionen keine spezifischen Anforderung definiert haben (oder Sie entsprechende Angaben nicht gemacht haben), wird Ihnen die DCC Checkliste angezeigt. Diese bietet eine generische Fragen und Hilfestellungen; Mehr Informationen unter: <a href='http://www.dcc.ac.uk/sites/default/files/documents/resource/DMP_Checklist_2013.pdf' target='_blank'>DMP Check-Liste 2013</a>."
      confirmation_button_text: "Ja, Plan erstellen"
      project_details_text_html: "Diese Seite bietet Ihnen einen Überblick über Ihren Plan. Sie gibt an, worauf dieser Plan basiert und gibt eine Übersicht über die Fragen, die gestellt werden."
      project_details_editing_text_html: "Bitte geben Sie im Folgenden die Projektdetails an und wählen 'Aktualisieren' aus, um die Änderungen zu speichern."
      confirm_delete_text: "Sind Sie sicher, dass sie diesen Plan löschen wollen?"
      default_confirmation_text_desc: "Sie haben den Standardplan gewählt, der auf dem Katalog der DCC basiert. Dies bietet eine generische Menge von DMP-Fragen and Hilfestellung. Für mehr Einzelheiten: <a href='http://www.dcc.ac.uk/sites/default/files/documents/resource/DMP_Checklist_2013.pdf' target='_blank'>DMP checklist 2013</a>."
      default_confirmation_button_text: "Erstelle Plan"
      alert_default_template_text_html: "Bitte beachten: %{org_name} stellt eine DMP-Vorlage zur Verfügung. Wenn Sie sie benutzen möchten, wähle 'Abbrechen', ansonsten wähle 'Erstelle Plan'"
      share:
        tab_share: "Teilen"
        shared_label: "Geteilt?"
        share_text_html: "<p>Sie können anderen Zugriff zu Ihren Plan gewähren. Es gibt hierbei drei Abstufungen des Zugriffs.
        <ul>
        <li>Benutzer mit 'nur lesen'-Rechten können den Plan nur lesen.</li>
        <li>Bearbeiter können zum Plan beitragen.</li>
        <li>Miteigentümer können zum Plan beitragen und zusätzlich die Plandetails und die Zugriffsrechte bearbeiten.</li>
        </ul></p>
        <p>Neue Mitarbeitende können durch die Angabe ihrer E-Mail-Adresse und das Wählen des Zugriffsrechts hinzugefugt werden. Bestätigen Sie Ihre Angaben mit 'Mitarbeitende(n) hinzufügen'</p>
        <p>Eingeladene Mitarbeitende erhalten eine E-Mail, die sie darüber informiert, dass sie Zugriff zu Ihrem Plan erhalten haben; sofern Mitarbeitende noch nicht bei DMPonline registriert sind, erhalten sie eine Einladung zur Registrierung. Wenn die Zugriffsrechte geändert werden wird ebenfalls eine Benachrichtigungs-E-Mail versand.</p>"
        collaborators: "Mitarbeitende"
        add_collaborator: "Mitarbeitende(n) hinzufügen"
        add: "Hinzufügen"
        permissions: "Zugriffsrechte"
        permissions_desc: "Editoren können zu Plan beitragen. Miteigentümer haben zusätzliche Rechte um Plandetails und Zugriffsrechte bearbeiten zu können."
        remove: "Mitarbeitende(n) entfernen"
        confirmation_question: "Sind Sie sicher?"
        owner: "Besitzer"
        co_owner: "Miteigentümer"
        edit: "Bearbeiten"
        read_only: "Nur Lesen"
        locked_section_text: "Dieser Abschnitt ist gespert wegen Bearbeitung durch "
        email_text: "<p>Ihnnen wurde '%{access_level}'-Zugriff auf den DMP %{project_link}. gegeben.</p>"
        permission_email_text: "<p>Ihre Befugnisse bzgl. des DMP '%{project_link}' haben sich geändert. Sie besitzen jetzt %{access_level}-Zugriff.</p>"
        access_removed_email_text: "<p>Ihr Zugriff auf den DMP '%{project_title}' wurde entzogen.</p>"
      export:
        generated_by: "This document was generated by DMP Builder (http://dmp.library.ualberta.ca)"
      create_page:
        title: "Einen neuen Plan erstellen"
        desc_html: "<p>Bitte wählen Sie aus folgendem Drop-Down-Menü, so dass wir bestimmen können, welche Fragen und Hilfestellungen in Ihrem Plan angezeigt werden sollen.</p>
        <p>Falls Sie nicht den spezifischen Anforderungen eines Geldgebers oder einer Institution folgen,
        <a id='create-default-plan-button' data-toggle='modal' href='#default-template-confirmation-dialog'>
        wählen Sie hier, um einen generischen DMP zu schreiben</a> , der auf den allgemeinsten Themen basiert.</p>"
        default_template: "Standard DMP"
        funders_question: "Falls Sie Fördermittel beantragen, wählen Sie bitte den Förderer aus."
        funders_question_description: "Falls nicht, lassen Sie dieses Feld bitte unberührt."
        institution_question: "Um Fragen und Hilfestellung einer bestimmten Organisation zu integrieren, wählen Sie diese bitte aus."
        institution_question_description: "Sie können eine beliebige Organisation wählen, oder das Feld leer lassen."
        other_guidance_question: "Wählen Sie jede beliebige andere Quelle für Hilfestellungen."
        other_funder_name_label: "Name des Geldgebers, falls anwendbar."
      configure: "Konfigurieren"
      columns:
        name: "Name"
        owner: "Besitzer"
        shared: "Geteilt?"
        template_owner: "Vorlagenbesitzer"
        last_edited: "Zuletzt bearbeitet"
        identifier: "Bezeichner"
        grant_number: "Zuschussnummer"
        principal_investigator: "Principal Investigator / Researcher"
        data_contact: "Plandatenkontakt"
        description: "Beschreibung"
      filter:
        placeholder: "Filter Pläne"
        submit: "Filter"
        cancel: "Abbrechen"
        no_matches: "Kein Plan erfüllt '%{filter}'"
    plan:
      export:
        default_title: "DMP Titel"
        pdf:
          question_not_answered: "Frage nicht beantwortet."
          generated_by: "Dieses Dokument wurde von DMPonline (http://dmponline.dcc.ac.uk) erzeugt."
        space_used: "annährend %{space_used}% des verfügbaren Platzes wird verwendet (max. %{num_pages} Seiten)"
        project_name: "Projektname"
        project_identifier: "Projektbezeichner"
        grant_title: "Grant Title"
        principal_investigator: "Principal Investigator / Forscher"
        project_data_contact: "Kontakt für Projektdaten"
        project_description: "Beschreibung"
        funder: "Geldgeber"
        institution: "Institution"

    settings:
      title: "Einstellungen"
      projects:
        title: "Einstellungen - Meine Pläne"
        desc: "Die untere Tabelle listet die verfügbaren Spalten auf, welche in der Liste 'Meine Pläne' gezeigt werden können.
          Wählen Sie, welche erscheinen sollen."
        errors:
          no_name: "'Name' muss in der Liste von Spalten enthalten sein."
          duplicate: "Doppelter Spaltenname. Bitte jede Spalte nur einmal einfügen."
          unknown: "Unbekannter Spaltenname."
      plans:
        title: "Plantitel"
        reset: "Zurücksetzen"
        custom_formatting: "(Verwende eigene Werte bei PDF-Formatierung)"
        template_formatting: "(Verwende Vorlagenwerte bei PDF-Formatting)"
        default_formatting: "(Verwende standardmäßige Werte bei PDF-Formatierung)"
        included_elements: "Enthaltene Elemente"
        pdf_formatting: "PDF Formatierung"
        font: "Schrift"
        font_face: "Schriftart"
        font_size: "Größe"
        margin: "Rand"
        margins:
          top: "Oben"
          bottom: "Unten"
          left: "Links"
          right: "Rechts"
        max_pages: "Maximale Anzahl von Seiten"
        errors:
          missing_key: "Eine benötigte Einstellung wurde nicht erbracht"
          invalid_margin: "Randwert ist ungültig"
          negative_margin: "Rand darf nicht negativ sein"
          unknown_margin: "Unbekannter Rand. Kann nur 'oben', 'unten', 'links' oder 'rechts' sein"
          invalid_font_size: "Ungültige Schriftgröße"
          invalid_font_face: "Ungültige Schriftart"
          unknown_key: "Unbekannte Formatierungseinstellung"
          invalid_max_pages: "Ungültige maximale Anzahl von Seiten"
    mailer:
      sharing_notification: "Ihnen wurde Zugang zu einem Datenmanagementplan gewährt"
      permissions_change: "DMP-Zulassungen geändert"
      access_removed: "DMP-Zugriff entfernt"

  about_page:
    title: "Über DMPonline"
    tab_1: "Hintergrund"
    tab_2: "Neuigkeiten"
    body_text_tab_1_html: "<div class='white_background'>
    <p>
      Fördergeber verlangen zunehmend die Erstellung von Datenmanagementplänen von den Antragstellern, bzw. Förderempfängern, sowohl in der Antragsphase als auch während der Durchführung. DMPonline wurde vom Digital Curation Centre (UK) erstellt, um es Forschenden zu ermöglichen, auf diese Anforderungen zu reagieren und dabei auch die Vorgaben ihrer Institutionen oder anderen Beteiligten zu erfüllen. 
    </p>
    <p>
       Die Entwicklung fand in Kooperation mit Forschungsförderern und Universitäten statt, um ein Werkzeug für die Erstellung von probaten Datenmanagementplänen während des gesamten Projektverlaufs anbieten zu können. 
    </p>
    </div>
    <h3>Konzept</h3>
    <div class='white_background'>
    <p>
      Es gibt eine Reihe von Vorlagen innerhalb der Applikation, die den Anforderungen der verschiedenen Förderer oder Institutionen entsprechen. Die Nutzer beantworten zu Begin der Erstellung eines Plans drei Fragen, um die Anzeige der geeigneten Vorlage zu erlauben (z.B. die ESRC-Vorlage bei einer ESRC-Förderung). Die Applikation gibt Hilfestellungen zum Verstehen und Beantworten der Fragen; diese werden von Forschenden, Förderern, Universitäten und den verschiedenen Disziplinen bereitgestellt.
    </p>
    </div>
    <h3>Erste Schritte</h3>
    <div class='white_background'>
      <p>Falls sie einen Zugang haben, melden sie sich an und beginnen ihren Datenmanagementplan zu erstellen.</p>
      <p>Falls sie keinen Zugang zu DMPonline haben, wählen sie 'Registrieren' auf der <a href='/'>Startseite</a> aus.</p>
      <p>Besuchen sie die <a href='/help'>'Hilfe'-Seite</a> für eine Anleitung.</p>
    </div>
    <h3>Weitere Informationen</h3>
    <div class='white_background'>
<p>Die deutsche Version von DMPonline wird in Kooperation mit dem Digital Curation Centre (UK) und der Bibliothek der Universität von Alberta (CA) im Rechenzentrum der Christian-Albrechts-Universität gepflegt.</p>
<p>Die Benutzungsschnittstelle und die Funktionalität von DMPonline wird kontinuierlich verbessert. Falls sie gerne Rückmeldung geben oder Verbesserungsvorschläge machen möchten, freuen wir uns, wenn sie uns eine Nachricht an 
<a href='mailto:vfu@rz.uni-kiel.de?Subject=DMP%20online%20feedback'>vfu@rz.uni-kiel.de</a> schicken.</p>
    </div>"
    body_text_tab_2_html: "<p>Geschichten zu DMPonline auf der DCC-Seite</p></br>" 
    
  help_page:
    title: "Hilfe"
    tab_1: "DMPonline"
    tab_2: "Datenmanagement-Planung"
    body_text_tab_2_html: "
      <h3>Datenmanagementplan-Anleitung am Beispiel von Horizon 2020</h3>
      <ul class='help_ul'>
        <li>
        <a href='https://www.cms.hu-berlin.de/de/ueberblick/projekte/dataman/dmp-anleitung/at_download/file'>Datenmanagementplan-Anleitung (PDF)</a><br/>
Der Computer- und Medienservice der Humboldt-Universität zu Berlin hat eine Anleitung zur Erstellung eines Datenmanagementplans (DMP) in Horizon 2020 mit DMPonline bereit gestellt.</li>
      </ul>
      <h3>Useful resources on Data Management Planning</h3>
      <ul class='help_ul'>
        <li>
          <a target='_blank' href='http://www.dcc.ac.uk/resources/data-management-plans/funders-requirements'>UK funder requirements for Data Management Plans</a> [webpage]<br />
  A summary of requirements from UK Research Councils and other charitable or health funders.
        </li>
        <li>
          <a target='_blank' href='https://dmp.cdlib.org/pages/funder_requirement'>US funder requirements for Data Management Plans</a> [webpage]<br />
  A summary of requirements from the NSF, NIH and other key funders in the USA.
        </li>
        <li>
          <a target='_blank' href='http://www.dcc.ac.uk/sites/default/files/documents/resource/DMP_Checklist_2013.pdf'>DCC Checklist for a Data Management Plan</a> [PDF, 3 pages]<br />
  A list of 13 questions and associated guidance, that represent the main issues to come up in Data Management and Sharing Plans. The Checklist is used as a generic template in DMPonline, and is presented when no funder or organsiational requirements are applicable for the user.
        </li>
        <li>
          <a target='_blank' href='http://www.dcc.ac.uk/sites/default/files/documents/publications/reports/guides/How%20to%20Develop.pdf'>How to develop a Data Management and Sharing Plan</a> [PDF, 8 pages]<br />A guide by the Digital Curation Centre that outlines typical funder requirements for DMPs and the types of considerations to make when responding.
        </li>
     </ul>
    <h3>Example Data Management Plans</h3>
    <ul class='help_ul'>
      <li>
        <a target='_blank' href='http://data.bris.ac.uk/research/planning/files/2013/08/data.bris-AHRC-example-Technical-Plan-v2.pdf'>Technical plan submitted to the AHRC</a> [PDF, 7 pages]<br />
  A DMP submitted by a researcher from the University of Bristol, also including comments from the reviewers
      </li>
      <li>
        <a target='_blank' href='/webfm_send/1392'>Two social science DMPs</a> [PDF, 7 pages]<br />
  Example plans from researchers at the University of Leeds, shared as part of the Leeds RoaDMaP training materials
      </li>
      <li>
        <a target='_blank' href='http://relu.data-archive.ac.uk/data-sharing/planning/examples'>Rural Economy & Land Use (RELU) programme examples</a> [webpage]<br />
  Two examples from a joint ESRC, BBSRC and NERC programme
      </li>
      <li>
        <a target='_blank' href='http://www.northumbria.ac.uk/static/5007/ceispdf/dmpfull.pdf'>Health sciences DMP</a> [PDF, 11 pages]<br />
  Example DMP produced by the DATUM for Health RDM training project
      </li>
      <li>
        <a target='_blank' href='/webfm_send/1393'>Psychology DMP</a> [PDF, 11 pages]<br />
  A very detailed, fictional psychology DMP produced by the DMTpsych RDM training project, based on a seminal psychology experiment
      </li>
      <li>
        <a target='_blank' href='http://rci.ucsd.edu/dmp/examples.html'>UCSD Example Data Management Plans</a> [webpage]<br />
  Over 20 example plans submitted to the National Science Foundation (NSF) in the United States by academics at UC San Diego
      </li>
      <li>
        <a target='_blank' href='http://inside.mines.edu/RDS-example-plans'>Colorado School of Mines examples</a> [webpage]<br />
  A variety of US example DMPs from Mines and elsewhere
      </li>
      <li>
        <a target='_blank' href='https://www.dataone.org/data-management-planning'>NSF data management plans</a> [webpage]<br />
  5 DMPs submitted to the NSF, shared by the DataOne initiative
      </li>
      <li>
        <a target='_blank' href='http://library.umassmed.edu/necdmc/dmp'>Biology and chemistry DMPs</a> [webpage]<br />
  Three example DMPs from the USA shared by NECDMC, an instructional tool for teaching RDM to undergraduates, graduate students, and researchers in the health sciences, sciences and engineering.
      </li>
    </ul>
    <h3>Useful guides on Research Data Management in general</h3>
    <ul class='help_ul'>
      <li>
        <a target='_blank' href='http://www.data-archive.ac.uk/media/2894/managingsharing.pdf'>Managing and Sharing Data: best practice for researchers</a> [PDF, 36 pages]<br />
  A guide by the UK Data Service covering a range of topics including data formats, documentaion, ethics, copyright and data sharing.
      </li>
      <li>
        <a target='_blank' href='http://www.dcc.ac.uk/sites/default/files/documents/publications/reports/guides/How_to_Cite_Link.pdf'>How to Cite Datasets and Link to Publications</a> [PDF, 12 pages]<br />
  A guide by the Digital Curation Centre giving practical guidelines on how to cite data and the different tools and infrastructure that can be used to support data citation.
      </li>
      <li>
        <a target='_blank' href='http://www.dcc.ac.uk/sites/default/files/documents/publications/reports/guides/How_To_License_Research_Data.pdf'>How to License Research Data</a> [PDF, 16 pages]<br />
  A guide by the Digital Curation Centre that outlines different types of licenses, the pros and cons of each and how they can be applied.
      </li>
      <li>
        <a target='_blank' href='http://www.dcc.ac.uk/sites/default/files/documents/How%20to%20Appraise%20and%20Select%20Research%20Data.pdf'>How to Appraise and Select Research Data for Curation</a> [PDF, 8 pages]<br />
  A guide by ANDS and the DCC on how to select which data to keep for long-term preservation, sharing and reuse. The guide puts forward several criteria to aid selection decisions.
      </li>
      <li>
        <a target='_blank' href='http://datalib.edina.ac.uk/mantra'>Research Data MANTRA</a> [online resource]<br />
  An online training course designed for researchers or others planning to manage digital data as part of the research process. The course includes a number of software practicals on using SPSS, R, ArcGIS and NVivo.
      </li>
    </ul>"
    body_text_tab_1_html: "<p>Nach der Anmeldung in DMPonline werden sie zur 'Meine Pläne'-Seite weitergeleitet. Dies ist der Startpunkt, um ihre Pläne zu Edieren, zu Teilen oder zu löschen. Sie sehen außerdem, welche Pläne sie mit anderen geteilt haben.</p>
<h3>Pläne erstellen</h3>
<p>Um einen Plan zu erstellen, klicken sie auf den 'Plan erstellen'-Knopf auf der 'Meine Pläne'-Seite, oder im Hauptmenü. Wählen sie die passenden Optionen in den Ausklappmenüs und Auswahlboxen aus, um zu bestimmen, welche Fragen und Hilfestellungen ihnen angezeigt werden sollen. Bestätigen sie ihre Auswahl durch das Klicken von 'Ja, Plan erstellen'.</p>
<h3>Pläne schreiben</h3>
<p>Die Reiter der Benutzerschnittstelle erlauben ihnen durch die verschiedenen Bereiche zu navigieren wenn sie ihren Plan bearbeiten.</p>
<ul>
<li>- 'Plandetails' enthält die grundliegenden administrativen Details, listet die Fragen und Hilfestellungen, auf denen ihr Plan basiert und gibt eine Übersicht über die zu beantwortenden Fragen</li>
<li>- die folgenden Reiter repräsentieren die zu beantwortenden Fragen. Sollten ihr Förderer oder ihre Institution verschiedene Fragen zu verschiedenen Stufen des Plans beantwortet wissen möchten, können hier mehrere Reiter auftauchen</li>
<li>- 'Teilen' enthält Details zum Einladen von anderen Personen zum Lesen oder zur aktiven Mitabeit am Plan</li>
<li>- 'Export' enthält Möglichkeiten zum Export des Plans in verschiedene Dateiformate. Dies kann nützlich sein, wenn sie ihren Plan im Rahmen eines Antrags einreichen müssen</li>
</ul>
<p>In den Fragereitern sind die verschiedenen Abschnitte ihres Plans dargestellt, die sich durch anklicken zur Bearbeitung auswählen lassen. Die Antworttexte können mit den Textbearbeitungsknöpfen formatiert werden.</p>
<p>Hilfestellungen werden rechts von den Fragen durch klicken des '+'-Symbols angezeigt.</p>
<p>Bitte vergessen sie nicht ihre Antworten zu speichern, bevor sie die Seite verlassen.</p>
<h3>Pläne teilen</h3>
<p>Geben sie die E-Mail-Adresse der Person an, die ihren Plan lesen oder bearbeiten können sollen. Mithilfe des Ausklappmenüs können sie die Befugnisse, die die Person im Bezug auf den Plan haben soll, auswählen. Klicken sie abschließend auf 'Mitarbeitende(n) hinzufügen'.</p>
<h3>Pläne exportieren</h3>
<p>Wählen sie das Dateiformat aus, in das sie ihren Plan exportieren möchten und klicken sie 'Export'. Unterhalb des Dialogs können sie durch klicken auf das '+'-Symbol detaillierte Einstellungen zum Export vornehmen.</p>"



  contact_page:
    title: "Kontakt"
    intro_text_html: "<p>DMP Builder is provided by the University of Alberta Libraries. You can find out more about us on our <a href='http://library.ualberta.ca/researchdata/' target='_blank'>Research Data Management page</a>. If you would like to contact us about DMP Builder, please insert your query into the webform below or email <a href='mailto:data@ualberta.ca?Subject=DMP%20Builder%20inquiry' target='_top'>data@ualberta.ca</a>.</p>
     <p><a href='http://library.ualberta.ca/askus/' target='_blank'>Contact Us</a></p>"

  terms_page:
    title: "Nutzungsbedingungen"
    body_text_html: "<div class='white_background'>
    <p>
        Dies ist eine Testinstallation von DMPonline. DMPonline wird vom Digital Curation Centre (DCC) entwickelt und gepflegt und steht unter einer <a href='http://www.gnu.org/licenses/agpl-3.0.html'>AGPL Lizenz</a> als Open Source Software zur Verfügung.
    </p>
    <p>
        Die Testinstallation dient lediglich der Weiterentwicklung und Evaluation der Software und ist nicht für den Produktiveinsatz gedacht.
   </p>
    </div>
    <h3>Zu Ihrer persönlichen Information</h3>
    <div class='white_background'>
      <p>
        Diese Testinstallation wird in absehbarer Zeit wieder abgeschaltet werden. Die Daten, die in dieser Installation erstellt wurden, werden bei der Abschaltung verloren gehen. Wichtige Daten sollten nicht ausschließlich in der Testinstallation gespeichert werden.
     </p>
    </div>

    <h3>Passwörter</h3>
    <div class='white_background'>
      <p>Ihr Passwort wird in verschlüsselter Form gespeichert und kann nicht wieder hergestellt werden. Falls Sie es verlieren, muss es neu gesetzt werden.</p>
    </div>
    
    <br />
    <div class='white_background'>
        <p>Bei Benutzung dieser Anwendung stimmen Sie den Nutzungsbedingungen zu.</p>
    </div>"

  footer:
    terms_of_use: "<p><a href='http://www.uni-kiel.de'>Universität Kiel</a>, Kiel, SH, Deutschland <br/><a href='/terms'>Nutzungsbedingungen</a></p>"
>>>>>>> 014e7b84
<|MERGE_RESOLUTION|>--- conflicted
+++ resolved
@@ -1,4 +1,3 @@
-<<<<<<< HEAD
 de:
   date:
     formats:
@@ -799,807 +798,4 @@
     </div>"
 
   footer:
-    terms_of_use: "<p><a href='http://www.uni-kiel.de'>Universität Kiel</a>, Kiel, SH, Deutschland <br/><a href='/terms'>Nutzungsbedingungen</a></p>"
-=======
-de:
-  date:
-    formats:
-      # Use the strftime parameters for formats.
-      # When no format has been given, it uses default.
-      # You can provide other formats here if you like!
-      default: "%d-%m-%Y"
-      short: "%d/%m/%Y"
-      custom: "%d/%m/%Y %H:%M"
-      long: "%d %B, %Y"
-
-    day_names: [Sonntag, Montag, Dienstag, Mittwoch, Donnerstag, Freitag, Samstag]
-    abbr_day_names: [So, Mo, Di, Mi, Do, Fr, Sa]
-
-    # Don't forget the nil at the beginning; there's no such thing as a 0th month
-    month_names: [~, Januar, Februar, März, April, Mai, Juni, Juli, August, September, Oktober, November, Dezember]
-    abbr_month_names: [~, Jan, Feb, Mär, Apr, Mai, Jun, Jul, Aug, Sep, Okt, Nov, Dez]
-    # Used in date_select and datetime_select.
-    order:
-      - day
-      - month
-      - year
-
-  time:
-    formats:
-      default: "%a, %d %b %Y %H:%M:%S %z"
-      short: "%d %b %H:%M"
-      long: "%B %d, %Y %H:%M"
-      custom: "%d/%m/%Y %H:%M" 
-    am: "am"
-    pm: "pm"
-
-  tool_title: "DMPonline"
-  dmponline3_text: "DMPonline vorherige Version"
-  dcc_name: "Digital Curation Centre"
-  welcome_title: "Willkommen."
-  welcome_text: "<p>DMPonline wurde vom <a href='http://dcc.ac.uk' target='_blank'>Digital Curation Centre</a> entwickelt, um Sie bei der Erstellung von Data-Managment-Plänen zu unterstützen.</p>"
-  welcome_links: "<p></p>"
-  ccid_message: ""
-
-
-  admin:
-    org_title: "Name der Organisation"
-    org: "Organisation"
-    orgs: "Organisationen"
-    org_type: "Art der Organisation"
-    org_parent: "Übergeordnete Organisation"
-    org_created_message: "Organisation wurde erfolgreich angelegt."
-    org_updated_message: "Organisation wurde erfolgreich aktualisiert."
-    plans: "Pläne"
-    title: "Titel"
-    desc: "Beschreibung"
-    guidance_group: "Hilfestellungsgruppe"
-    no_guidance_group: "Keine Hilfestellungsgruppe"
-    guidance: "Hilfestellung"
-    name: "Name"
-    abbrev: "Abkürzung"
-    question: "Frage"
-    question_format: "Fragenformat"
-    questions: "Fragen"
-    template_title: "Vorlagentitel"
-    section_title: "Abschnittstitel"
-    phase_title: "Phasentitel"
-    version_title: "Versionstitel"
-    user_name: "Nutzername"
-    firstname: "Vorname"
-    surname: "Nachname"
-    user: "Nutzer"
-    user_org_role: "Rolle des Nutzers in der Organisation"
-    user_role_type: "Art der Rolle"
-    user_role: "Nutzerrolle"
-    role: "Rolle"
-    user_status: "Nutzerstatus"
-    user_type: "Nutzerart"
-    last_logged_in: "Zuletzt angemeldet"
-    version_numb: "Versionsnummer"
-    details: "Details"
-    phases: "Phasen"
-    phase: "Phase"
-    version: "Version"
-    versions: "Versionen"
-    sections: "Abschnitte"
-    section: "Abschnitt"
-    multi_options: "Mehrfachfragen-Optionen"
-    templates: "Vorlagen"
-    template: "Vorlage"
-    themes: "Themen"
-    theme: "Thema"
-    sug_answer: "Antwortvorschlag"
-    sug_answers: "Antwortvorschläge"
-    old_temp_field: "altes Vorlagenfeld"
-    old_theme_field: "altes Themenfeld"
-
-
-  org_admin:
-    admin_area: "Administativer Bereich"
-    template_label: "Vorlagen"
-    user_list_label: "Nutzer"
-    org_details_label:  "Organisations-Details"
-    org_text: "Grundlegende Informationen über ihre Organisation."
-    org_abbr_help_text_html: "Dies wird als Bezeichnung an Ihrer Anleitung angezeigt, z.B. 'Kieler Hilfestellung für Metadaten'. Am besten eine Abkürzung oder ein Namenskürzel."
-    users_list: "Liste der Nutzer"
-    user_full_name: "Name"
-    user_name: "E-Mail-Adresse"
-    last_logged_in: "Zuletzt angemeldet"
-    how_many_plans: "Wie viele Pläne?"
-    user_text_html: "Folgend findet sich die Liste von Benutzern registriert bzgl. Ihrer Organisation. Sie können diese Liste bzgl. aller Felder sortieren."
-    org_name: "Name"
-    org_abbr: "Abkürzung"
-    org_desc: "Beschreibung"
-    org_target_url: "Web-Seite"
-    org_type: "Organisationsart"
-    parent_org: "Übergeordnete Organisation"
-    last_updated: "Zuletzt aktualisiert"
-    desc_help_text_html: "<div class='tooltip_box'>Bitte beschreibenden Sie Ihre Organisation.</div>"
-    abbre_help_text: "Bitte geben Sie eine Abkürzung für Ihre Organisation an."
-    template_desc_help_text_html: "<div class='tooltip_box'>Geben Sie eine Beschreibung ein, die Ihnen bei der Unterscheidung von Vorlagen hilft,      falls Sie z.B. welche für unterschiedliche Zielgruppen besitzen.</div>" 
-    target_url_help_text: "Bitte prüfen Sie die Korrektheit ihrer Web-Adresse."
-    name_help_text: "Bitte geben Sie den Namen Ihrer Organisation an."
-    guidance_label: "Hilfestellungen"
-    templates_label: "Vorlagen"
-    add_option_label: "Option hinzufügen"
-    add_question_label: "Frage hinzufügen"
-    add_section_label: "Abschnitt hinzufügen"
-    remove_option_label: "Entfernen"
-    option_order_label: "Reihenfolge"
-    option_text_label: "Text"
-    option_default_label: "Vorgabe"
-    guidance:
-      guidance_list: "Liste der Hilfestellungen"
-      text_label: "Text"
-      themes_label: "Themen"
-      question_label: "Frage"
-      by_theme_or_by_question: "Soll diese Hilfestellung angewendet werden auf:"
-      by_themes_label: "Themen"
-      by_question_label: "Fragen"
-      template: "Vorlage"
-      templates: "Vorlagen"
-      guidance_group_label: "Hilfestellungsgruppe"
-      created: "Erstellt"
-      last_updated: "Zuletzt aktualisiert"
-      actions: "Aktionen"
-      add_guidance: "Hilfestellung hinzufügen"
-      created_message: "Hilfestellung erfolgreich angelegt."
-      updated_message: "Hilfestellung erfolgreich aktualisiert."
-      help_text_html: "<div class='tooltip_box'>Bitte geben Sie eine Hilfestellungstext für dieses Thema ein.</div>"
-      new_label: "Neue Hilfestellung"
-      view_all_guidance: "Alle Hilfestellungen ansehen"
-      text_help_text_html: "Hilfestellung hier eingeben; Verweise auf andere Web-Seiten können integriert werden."
-      apply_to_help_text_html: "Entscheiden Sie, ob Ihre Hilfestellung an Themen orientiert dargestellt werden soll (Voreinstellung), oder ob sie eine bestimmte Frage in einer Vorlage betrifft."
-      by_themes_help_text_html: "Wählen Sie die Themen aus, für die diese Hilfestellung relevant ist."
-      by_question_help_text_html: "Wählen Sie die Vorlage, die Phase, die Version, den Abschnitt und die Frage aus den folgenden Auswahllisten aus, um die Frage zu bestimmen, für die diese Hilfestellung angezeigt werden soll."
-      guidance_group_select_help_text_html: "Wählen Sie die Gruppe aus, für die diese Hilfestellung relevant ist."
-      guidance_text_html: "<p>Sie können eine Hilfestellungtexte erstellen, die im Zusammenhang mit bestimmten Themen angezeigt werden, oder die sich auf eine spezifische Frage beziehen. Generische Hilfestellungen für Themen helfen Zeit und Arbeit zu sparen, da Ihre Hilfestellungen automatisch für alle Vorlagen angezeigt werden; sie müssen andernfalls für jede Vorlage neu erstellt werden.</p>
-      <p>Im Normalfall werden Sie wollen, dass Ihre Orinetierungshilfen in allen Vorlagen angezeigt wird. Ausnahmen sind z.B. Hilfestellungen die spezielle Hinweise für einen Förderer geben.</p>"
-      delete_message: "Sie sind dabei '%{guidance_summary}' zu löschen. Sind Sie sicher?"
-    guidance_group:
-      add_guidance_group: "Gruppe für Hilfestellungen hinzufügen"
-      guidance_group_list: "Liste der Gruppen für Hilfestellungen"
-      name_label: "Name"
-      subset: "Optionale Untergruppe"
-      subset_eg: "z.B. Fakultät / Einrichtung"
-      all_temp: "Alle Vorlagen"
-      help_text_add: "Bitte geben Sie einen Titel für die Gruppe an."
-      subset_option_help_text: "Falls die Hilfestellung nur für eine bestimmte Nutzergruppe, wie z.B. eine bestimmte Fakultät oder ein Institut, bestimmt ist, wählen Sie diese Option aus. Die Nutzer können die Anzeige von Hilfestellungen dieser Untergruppe im 'Plan erstellen'-Assistenten auswählen."
-      template_help_text_html: "Wählen Sie aus, in Vorlagen der Hilfetext angezeigt werden soll. Normalerweise werden dies alle Vorlagen sein."
-      title_help_text_html: "Geben Sie einen geeigneten Namen für Ihre Hilfestellungsgruppe ein, wie z.B. 'CAU Hilfestellungen'. Dieser Name soll den Nutzern vermitteln, woher die Hilfestellung kommt, z.B. 'CAU Hilfestellung zu Metadaten'"
-      guidance_group_text_html: "<p>Erstelle zuerst eine Hilfestellungsgruppe. Diese könnte institutionsweit oder eine Untermenge von z.B. einer bestimmten Universität / Schule, eines Instituts oder einer Abteilung sein. Wenn Sie Hilfestellung erstellen, werden sie aufgefordert sie einer Hilfestellungsgruppe zuzuordnen.</p>"
-      delete_message: "Sie sind dabei '%{guidance_group_name}' zu löschen. Das wird Auswirkungen auf die Hilfestellungen haben. Sind Sie sicher?"
-      created_message: "Hilfestellungsgruppe erfolgreich erzeugt."
-      updated_message: "Hilfestellungsgruppe erfolgreich aktualisiert."
-      destroyed_message: "Hilfestellungsgruppe erfolgreich gelöscht."
-    templates:
-      create_template: "Vorlage erstellen"
-      new_label: "Neue Vorlage"
-      template_details: "Details der Vorlage"
-      edit_details: "Details der Vorlage bearbeiten"
-      view_all_templates: "Alle Vorlagen ansehen"
-      funders_temp: "Vorlagen der Geldgeber"
-      title_help_text: "Bitte geben sie einen Titel für Ihre Vorlage an."
-      section_title_help_text: "Bitte geben sie eine Überschrift für den Abschnitt an."
-      help_text_html: "<div class='tooltip_box'>Bitte geben sie eine Beschreibung der Vorlage für dieses Thema an.</div>"
-      create_own_template_text_html: "<p>Falls Sie eine Vorlage für eine Institution anlegen möchten, können Sie den Knopf 'Vorlage erstellen' nutzen. 
-        Sie können verschiedene Vorlagen erstellen um auf Spezialisierungen einzugehen, z.B. für Forscher und für Doktoranden.</p>"
-      create_new_template_text_html: "<p>Um eine Vorlage anzulegen beginnen sie mit einem Titel und einer Beschreibung. Nach dem Speichern haben Sie die Option zum Anlegen von ein oder mehreren Phasen.</p>"
-      desc_help_text_html: "Geben Sie eine Beschreibung, die hilft, zwischen den verschiedenen Vorlagen zu unterscheiden, z.B. für verschiedene Zielgruppen"
-      own_temp: "Eigene Vorlagen"
-      add_phase_label: "Neue Phase hinzufügen"
-      view_phase_label: "Phase ansehen"
-      edit_phase_label: "Phase bearbeiten"
-      back_to_edit_phase_label: "Zurück, um die Ansicht zu bearbeiten"
-      edit_phase_details_label: "Details der Phase bearbeiten"
-      phase_details_label: "Details der Phase"
-      phase_order_label: "Reihenfolge"
-      phase_details_text_html: "<p>Dieser Titel wird den Nutzern angezeigt. Falls Sie mehrere Phasen für einen DMP haben wollen, sollte dies aus dem Titel und der Beschreibung hervorgehen. </p>"
-      phase_title_help_text: "Geben Sie einen Titel für die Phase an, z.B. Initialer DMP oder Kompletter DMP. Die Titel werden den Benutzern in den Reitern angezeigt, während sie einen Plan erstellen. Falls Sie nur eine Phase bereitstellen, geben Sie ihm einen allgemeinen Titel wie z.B. 'CAU DMP'"
-      phase_number_help_text: "Hier können sie die Abfolge der Phasen in Ihrer Vorlage bestimmen."
-      phase_desc_help_text_html: "Geben Sie eine kurze Beschreibung an. Diese wird den Nutzern oberhalb der Zusammenfassung der Abschnitte und der Fragen, die sie beantowrten müssen, angezeigt."
-      phase_delete_message: "Sie sind dabei '%{phase_title}' zu löschen. Das wird Auswirkungen auf die Versionen, Abschnitte und Fragen haben, die mit dieser Phase verknüpft sind. Sind Sie sicher?"
-      phase_new_text_html:  "Wenn Sie eine neue Phase in einer Vorlage anlegen, wird automatische eine Version erzeugt. Nachdem Sie das folgende Formular ausgefüllt haben, werden Ihnen Optionen zum erstellen von Abschnitten und Fragen angezeigt."
-      versions_label: "Versionen"
-      version_details_label: "Details der Version"
-      add_section: "Abschnitt hinzufügen"
-      new_section: "Neuer Abschnitt"
-      section_title_placeholder: "Neue Abschnittsüberschrift"
-      section_desc_help_text_html: "<div class='tooltip_box'>Geben Sie eine kurze Beschreibung an. Diese sollte zusammenfassen, was von diesem Abschnitt abgedeckt wird, oder Hinweise zur Beantwortung der Fragen geben. Dieser Text wird ein einem farbigen Banner angezeigt, sobald ein Abschnitt zur Bearbeitung geöffnet wird."
-      section_number_help_text: "Hier können Sie die Reihenfolge der Abschnitte bestimmen."
-      add_question: "Frage hinzufügen"
-      created: "Angelegt am"
-      last_updated: "Zuletzt aktualisiert"
-      published_label: "Veröffentlicht"
-      cannot_publish: "Bitte erstellen Sie mindestens eine Phase mit einer einer veröffentlichten Version."
-      title_label: "Titel"
-      desc_label: "Beschreibung"
-      actions: "Aktionen"
-      customise: "Anpassen"
-      edit_customisation: "Anpassungen bearbeiten"
-      created_message: "Information wurde erfolgreich angelegt."
-      updated_message: "Information wurde erfolgreich aktuallisiert"
-      destroyed_message: "Information wurde erfolgreiche entfernt."
-      section_delete_message: "Sie sind dabei '%{section_title}' zu entfernen. Das wird Auswirkungen auf die Fragen haben, die mit diesem Abschnitt verbunden sind. Sind Sie sicher?"
-    versions:
-      clone_versions_label: "Wesentliche Änderungen vornehmen"
-      edit_versions_label: "Kleine Änderungen vornehmen"
-      edit_label: "Berarbeiten"
-      versions_text_html: "Eine erste Version wird automatisch erzeugt. Falls Sie wesentliche Änderungen vornehmen möchten (z.B. einen neuen Abschnitt oder neue Fragen hinzuzufügen), erstellen Sie bitte eine neue Version. Falls Sie Rechtschreibfehler korrigieren oder kleine Änderungen vornehmen möchten, die keine Aussagen ändern oder hinzufügen, editieren Sie direkt die aktuelle Version."
-      desc_help_text_html: "Geben Sie eine kurze Beschreibung an."
-      delete_message: "Sie sind dabei '%{version_title}' zu löschen. Das wird Auswirkungen auf Abschnitte und Fragen haben, die mit dieser Version verbunden sind. Sind Sie sicher?"
-      edit_alert_label: "Bearbeitungswarnung"
-      edit_alert_text: "Bitte wägen Sie Ihre geplanten Änderungen sorgfältig ab, da dieser Plan bereits publiziert ist und in Benutzung sein könnte."
-    questions:
-      question_text_label: "Fragentext"
-      question_number_label: "Fragennummer"
-      question_edit_button: "Frage bearbeiten"
-      question_delete_button: "Frage löschen"
-      answer_format_label: "Antwortform"
-      example_answer_label: "Beispielantwort"
-      suggested_answer_label: "Antwortvorschlag"
-      suggested_answer_help_text_html: "Hier können Sie einen Text als Beispiel oder Vorschlag angeben, der Nutzern bei der Beantwortung helfen soll. Der Text erscheint oberhalb des Antwortfeldes und kann kopiert und eingefügt werden."
-      suggested_or_example_answer_label: "Antwortvorschlag / Beispiel"
-      suggested_or_example_answer_button: "Antwortvorschlag / Beispiel hinzufügen"
-      edit_suggested_answer_button: "Antwortvorschlag / Beispiel bearbeiten"
-      delete_suggested_answer_message: "Sie sind dabei den Antwortvorschlag / das Beispiel für '%{question_text}' zu löschen. Sind Sie sicher?"
-      default_value_label: "Wertvorgabe"
-      number_help_text: "Hier können sie die Reihenfolge der Fragen innerhalb eines Abschnittes bestimmen."
-      question_format_help_text_html: "Sie haben die Wahl zwischen:
-        <ul>
-          <li>- Textbereiche (große Box für Absätze);</li>
-          <li>- Textfelder (für kurze Antworten);</li>
-          <li>- Checkboxen, die Antwortoptionen in Listen präsentieren und eine Mehrfachauswahl ermöglichen</li>
-          <li>- Optionsfelder, die Antwortoptionen in Listen präsentieren, aus der eine ausgewählt wird</li>
-          <li>- Klapplisten, Eingabelisten wie diese - nur eine Option kann ausgewählt</li>
-          <li>- Mehrfachauswahllisten, die Antwortoptionen in einer scrollbaren Liste präsentieren und Merhfachauswahl durch klicken und gleichzeitiges Drücken der Kommando- bzw. Steuerungstaste erlauben</li>
-        </ul>"
-      default_answer_help_text_html: "Alles, was Sie hier eingeben, wird im Antwortfeld erscheinen. Falls Sie eine Antwort in einem bestimmten Format haben möchten (z.B. als Tabelle) können Sie diesen Stil hier angeben."
-      themes_label: "Themen"
-      question_themes_help_text_html: "<p>Wählen Sie die für diese Frage relevanten Themen aus.</p>
-      <p>Dies erlaubt es, sowohl generischen Hilfestellungen auf Institutions-Ebene, als auch aus anderen Quellen, wie z.B. der DINI, oder jedweder Institute oder Einrichtungen, für die Sie Unterstützung anbieten, einzubeziehen.</p>
-      <p>Sie können mehrere Themen durch klicken und gleichzeitiges Drücken der Steuerungs- bzw. Kommando-Taste auswählen.</p>"
-      default_answer_label: "Vorauswahl"
-      guidance_label: "Hilfestellung"
-      question_guidance_help_text_html: "Geben Sie spezifische Hilfestellung an, die diese Frage begleiten soll. Falls Sie auch Hilfestellungen nach Themen angeben, werden diese mit angezeigt; Sie sollten deshalb möglichst wenig Text kopieren."
-      delete_message: "Sie sind dabei '%{question_text}' zu löschen. Sind Sie sicher?"
-      question_options_help_text_html: "Geben Sie alle Optionen an, die angezeigt werden sollen.  Sie können eine der Option als Vorauswahl mit Hilfe der entsprechenden Checkbox markieren."
-
-
-
-
-  helpers:
-    home: "Start"
-    return_home: "Zurück zur Startseite."
-    admin_area: "Superadmin"
-    edit_profile: "Profil bearbeiten"
-    view_plans_label: "Pläne anzeigen"
-    create_plan_label: "Plan erstellen"
-    about_us_label: "Über uns"
-    news_label: "Aktuelles"
-    help_label: "Hilfe"
-    contact_label: "Kontakt"
-    jisc: "Das DCC wird untertützt von"
-
-    greeting: "Hallo"
-    sign_in: "Anmelden"
-    sign_in_text: "Falls Sie ein Benutzerkonto besitzen"
-    sign_out: "Abmelden"
-    sign_up: "Registrieren"
-    sign_up_text: "Neu auf DMPonline? Heute noch registrieren."
-    signed_in: "Angemeldet als "
-    institution_sign_in_link: "Oder melden Sie sich mit den Zugangsdaten Ihres Instituts an"
-    institution_sign_in: ""
-
-
-    user_name: "E-Mail-Adresse"
-    email: "E-Mail"
-    org_not_listed: "Meine Organisation ist nicht in der Auflistung."
-    email_tip: "This must be a valid email address - a message will be sent to it for confirmation."
-    organisation_name_tip: "Bitte geben Sie den Namen Ihrer Organisation an."
-    password_tip: "Dieses muss mindestends 8 Zeichen lang sein."
-    password_reentry_tip: "Dieses muss mit der Eingabe des vorigen Feldes übereinstimmen."
-    valid_email: "Bitte geben Sie eine gültige E-Mail-Adresse an."
-    user_details_text_html: "<p>Bitte beachten Sie, dass Ihre Email-Adresse als Nutzername verwendet wird. Vergessen Sie nicht, Ihre neue E-Mail-Adresse beim der nächsten Anmeldung zu verwenden, falls Sie diese geändert haben.</p>"
-    user_details_paragraph_html: "Alle folgenden Angaben können bearbeitet werden."
-    remember_me: "angemeldet bleiben"
-
-
-    password: "Passwort"
-    current_password: "Aktuelles Passwort"
-    new_password: "Neues Passwort"
-    password_conf: "Passwort bestätigen"
-    change_password: "Passwort ändern"
-    forgot_password: "Passwort vergessen?"
-    password_too_small: "Ihr Passwort muss mindestens acht Zeichen enthalten."
-    password_no_match: "Die Eingabe in diesem Feld muss mit der im vorherigen Feld übereinstimmen."
-    no_pass_instructions: "Bestätigungsanleitungen nicht erhalten?"
-    no_unlock_instructions: "Entsperrungsanleitungen nicht erhalten?"
-    send_password_info: "Anleitung zum Zurücksetzen des Passworts"
-    edit_password_info: "Zum Ändern Ihres Passworts folgende Felder ausfüllen."
-    accept_terms_html: "Ich akzeptiere die <a href='/terms'>Nutzungsbedingungen</a> *"
-
-    text_area: "Text area"
-    text_field: "Textfeld"
-    radio_buttons: "Optionsfelder"
-    checkbox: "Checkbox"
-    dropdown: "Klappliste"
-    multi_select_box: "Mehrfachauswahlliste"
-
-    error: "Fehler!"
-    comment: "Kommentar"
-    send: "Senden"
-    yes: "Ja"
-    no: "Nein"
-    none: "Keines"
-    title: "Titel"
-    note: "Anmerkung"
-    me: "Ich"
-    view: "Betrachten"
-    desc: "Beschreibung"
-    save: "Speichern"
-    preview: "Vorschau"
-    saving: "Speichere..."
-    loading: "Lade..."
-    removing: "Entferne..."
-    unsaved: "Ungesicherte Änderungen"
-    unlink_account: "Trenne Zugang"
-    submit:
-      edit: "Bearbeiten"
-      create: "Erstellen"
-      update: "Aktualisieren"
-      cancel: "Abbrechen"
-      save: "Speichern"
-      delete: "Löschen"
-      back: "Zurück"
-      discard: "Verwerfen"
-
-    name: "Name"
-    first_name: "Vorname"
-    last_name: "Nachname"
-    first_name_help_text: "Bitte geben Sie ihren Vornamen ein."
-    surname_help_text: "Bitte geben Sie ihren Familien- bzw. Nachnamen ein."
-    owner: "Besitzer"
-    orcid_id: "ORCID Nummer"
-    orcid_html: "ORCID Nummer ist ein persistenter digitaler Identifikator für Forschende. <a href='http://orcid.org/content/initiative' target='_blank' rel='external' class='a_orange'>Weitere Informationen…</a>"
-    sign_up_shibboleth_alert_text_html: "Hinweis: If you have previously created an account in DMPonline, and you want to link this to your institutional credentials, you need to <a href='/' class='a_orange'>Sign in</a> to that existing DMPonline account first. If you have never created a DMPonline account, then please complete the form below."
-    shibboleth_linked_text: "Your account is linked to your institutional credentials."
-    shibboleth_to_link_text: "Link your DMP Builder account to your institutional credentials"
-    shibboleth_to_link_question: "link your DMP Builder account to your institutional credentials?"
-    shibboleth_unlink_label: "Unlink your institutional credentials"
-    shibboleth_unlink_alert: "Unlink institutional credentials alert"
-    shibboleth_unlink_dialog_text: "<p>You are about to unlink DMP Builder of your institutional credentials, would you like to continue?</p>"
-    shibboleth_wait_confirmation: "Currently waiting confirmation for:"
-
-    section_label: "Abschnitt"
-    sections_label: "Abschnitte"
-    questions_label: "Fragen"
-    answers_label: "Antworten"
-    answer_questions: "Fragen beantworten"
-    last_edit: "Zuletzt bearbeitet"
-    select_action: "Wählen Sie eine Aktion"
-    answered_by: "Beantwortet "
-    answered_by_part2: " von "
-    suggested_answer: "Antwortvorschlag"
-    suggested_example: "Beispielantwort"
-    notanswered: "Noch nicht beantwortet"
-    noquestionanswered: "Keine der Fragen wurden beantwortet"
-    guidance: "Hilfestellung"
-    policy_expectations: "Policy Expectations"
-    export: "Export"
-    guidance_accordion_label: "Hilfestellung"
-    add_comment_accordion_label: "Füge Kommentar hinzu"
-    comment_accordion_label: "Kommentare"
-
-    comments:
-      add_comment_label: "Füge Kommentar hinzu"
-      add_comment_text: "Bitte füge einen Kommentar hinzu"
-      comment_label: "Kommentar"
-      comments_label: "Kommentare"
-      view_label: "Ansicht"
-      edit_label: "Bearbeiten"
-      retract_label: "Entfernen"
-      clear_label: "Entfernen"
-      commented_by: "Kommentar von:"
-      archive_own_comment_question: "Wollen Sie diesen Kommentar wirklich entfernen?"
-      archive_own_comment_button_label: "Entfernen"
-
-      archive_comment_button_label: "Entfernen"
-      clear_by: "Kommentar entfernt von"
-      retracted: "Kommentar von Ihnen entfernt"
-    
-    failures:
-      email_exists: "Diese E-Mail-Adresse ist bereits registriert."
-      registration_error: "Fehler bei Bearbeitung der Registrierung. Bitte überprüfen Sie, ob sie eine gültige E-Mail-Adresse angegeben haben und Ihr Passwort mindestens 8 Zeichen lang ist."
-    notices:
-      successfully_updated: "Details erfolgreich aktualisiert. "
-      sharing_updated: "Angaben zum Teilen erfolgreich aktualisiert."
-      invitation_issued: "Einladungen erfolgreich ausgestellt."
-      enter_email: "Bitte geben Sie eine E-Mail-Adresse an."
-      access_removed: "Zugriff entfernt."
-      user_added: "Nutzer dem Projekt hinzugefügt."
-      answer_recorded: "Antwort erfolgreich erfasst."
-      answer_saving_error: "Es gab einen Fehler beim Speichern der Antwort."
-      answer_not_changed: "Keine Änderung in Frageninhalt - nicht gespeichert."
-      comment_created: "Kommentar wurde erfolgreich erstellt."
-      comment_updated: "Kommentar wurde erfolgreich aktualisiert."
-      theme_created: "Thema wurde erfolgreich erstellt.."
-      theme_updated: "Thema wurde erfolgreich aktualisiert."
-      page_created: "Seite wurde erfolgreich erstellt."
-      page_updated: "Seite wurde erfolgreich aktualisert."
-      user_created: "Nutzer wurde erfolgreich erstellt.."
-      project_created: "Projekt wurde erfolgreich erstellt."
-      user_org_role_created: "?User?org?role? wurde erfolgreich erstellt."
-      user_org_role_updated: "?User?org?role? wurde erfolgreich aktualisiert."
-      user_role_created: "Nutzerrollentyp wurde erfolgreich erstellt."
-      user_role_updated: "Nutzerrollentyp wurde erfolgreich aktualisiert."
-      user_status_created: "Nutzerstatus wurde erfolgreich erstellt."
-      user_status_updated: "Nutzerstatus wurde erfolgreich aktualisiert."
-      user_type_created: "Nutzertyp wurde erfolgreich erstellt."
-      user_type_updated: "Nutzertyp wurde erfolgreich aktualisiert."
-      link_account_question: "Möchten Sie"
-      account_no_access: "Dieser Zugang hat keinen Zugriff auf jenen Plan."
-      plan_updated: "Plan wurde erfolgreich aktualisiert."
-      settings_updated: "Einstellungen erfolgreich aktualisiert."
-      
-    progress_bar:
-      answered: "beantwortet"
-      question: "Frage"
-      questions: "Fragen"
-
-    org_type:
-      funder: "Funder"
-      institution: "Institution"
-      project: "Projekt"
-      organisation: "Organisation"
-      org_name: "Name der Organisation"
-      school: "Fakultät"
-      publisher: "Verleger"
-      other_guidance: "Andere Hilfestellungen"
-      template: "Vorlage"
-      templates: "Vorlagen"
-      child: "Untereinheit"
-      other_org_help_text: "Bitte geben Sie den Namen Ihrer Organisation an."
-      org_select_text: "Bitte eine Organisation auswählen: "
-
-    project:
-      create: "Ja, Plan erstellen"
-      edit: "Plandetails bearbeiten"
-      grant_title: "Förderkennzeichen"
-      grant_help_text: "Das Förderkennzeichen als Referenz, sofern sinnvoll (Nur für Datenmanagement-Pläne nach der Bewilligung)."
-      not_applicable: "Nicht anwendbar / nicht gelistet."
-      multi_templates: "Es stehen verschiedene mögliche Vorlagen zur Auswahl. Bitte wählen Sie eine aus."
-      project_name: "Name des Plans"
-      my_project_name: "Mein Plan"
-      success: "Plan wurde erfolgreich angelegt."
-      principal_investigator: "Projektleitung / Principal Investigator"
-      principal_investigator_help_text: "Name des Principal Investigators oder der Leitung des Projektes."
-      principal_investigator_id: "Principal Investigator ID"
-      principal_investigator_id_help_text: "z.B. die ORCID (http://orcid.org/)."
-      funder_help_text: "Der Geldgeber, falls relevant."
-      funder_name: "Name des Geldgebers"
-      project_question_desc_label: "Zusammenfassung der Fragen"
-      tab_plan: "Plandetails"
-      tab_export: "Export"
-      export_text_html: "<p>Hier können Sie Ihren Plan in verschiedenen Formaten herunterladen.  Das kann nützlich sein, falls Sie den Plan als Teil Ihres Projektantrags einreichen müssen.</br>
-        Wählen Sie das gewünschte Format aus und wählen Sie 'Exportieren'.</p>"
-      questions_answered: "Fragen beantwortet"
-      not_saved_answers_text_alert: "Geänderte Antworten wurden nicht gesichert:"
-      not_saved_answers_confirmation_alert: "Wollen Sie sie jetzt sichern?"
-      not_saved_answers_header: "Ungesicherte Antworten"
-      project_data_contact: "Kontakt für Plan-Daten"
-      project_data_contact_help_text: "Name (falls abweichend von obigen Angaben), Telefonnummer und E-Mail-Adresse."
-      project_name_help_text: "Falls Sie einen Förderantrag stellen, geben Sie bitte den Namen exakt genau so an, wie im Förderantrag."
-      project_desc_help_text_html: "<div class='tooltip_box'> <h4>Zu berücksichtigende Fragen:</h4> <ul> <li>- Welcher Art ist Ihr Forschungsproject?</li> <li>- Welche Forschungsfragen sollen im Projekt bearbeitet werden?</li> <li>- Welchem Zweck werden die erzeugten oder gesammelt Daten dienen?</li> </ul> <h4>Hilfestellung:</h4> <p>Fassen Sie die Art der Studien / Untersuchungen zusammen, um Dritten den Zweck der erzeugten oder gesammelt Daten zu veranschaulichen.</p> </div>"
-      project_identifier: "ID"
-      project_identifier_help_text: "Eine Identifikationskürzel, wie es von Förderern oder Institutionen vergeben wird."
-      project_static_info: "Dieser Plan basiert auf:"
-      projects_title: "Meine Pläne"
-      project_settings_text: "Die hier ausgewählten Einträge werden in der Tabelle unten angezeigt. Sie können die Daten durch jeden ihrer Tabellenköpfe sortieren oder filtern, indem Sie eine Zeichenkette in der Suchbox eingeben."
-      project_text_when_no_project: "<p><strong>Willkommen.</strong></br> Sie können nun ihren ersten DMP erstellen. </br>Wählen Sie 'Plan erstellen' weiter unten aus, um zu beginnen.</p>"
-      project_text_when_project: "<p>Die folgende Tabelle listet alle von Ihnen erstellten und von anderen mit Ihnen geteilten Pläne.</br> Diese können jederzeit bearbeitet, geteilt, exportiert und gelöscht werden.</p>"
-      confirmation_text: "Plandetails bestätigen"
-      confirmation_text_desc: "An Stellen, an denen Förderer oder Institutionen keine spezifischen Anforderung definiert haben (oder Sie entsprechende Angaben nicht gemacht haben), wird Ihnen die DCC Checkliste angezeigt. Diese bietet eine generische Fragen und Hilfestellungen; Mehr Informationen unter: <a href='http://www.dcc.ac.uk/sites/default/files/documents/resource/DMP_Checklist_2013.pdf' target='_blank'>DMP Check-Liste 2013</a>."
-      confirmation_button_text: "Ja, Plan erstellen"
-      project_details_text_html: "Diese Seite bietet Ihnen einen Überblick über Ihren Plan. Sie gibt an, worauf dieser Plan basiert und gibt eine Übersicht über die Fragen, die gestellt werden."
-      project_details_editing_text_html: "Bitte geben Sie im Folgenden die Projektdetails an und wählen 'Aktualisieren' aus, um die Änderungen zu speichern."
-      confirm_delete_text: "Sind Sie sicher, dass sie diesen Plan löschen wollen?"
-      default_confirmation_text_desc: "Sie haben den Standardplan gewählt, der auf dem Katalog der DCC basiert. Dies bietet eine generische Menge von DMP-Fragen and Hilfestellung. Für mehr Einzelheiten: <a href='http://www.dcc.ac.uk/sites/default/files/documents/resource/DMP_Checklist_2013.pdf' target='_blank'>DMP checklist 2013</a>."
-      default_confirmation_button_text: "Erstelle Plan"
-      alert_default_template_text_html: "Bitte beachten: %{org_name} stellt eine DMP-Vorlage zur Verfügung. Wenn Sie sie benutzen möchten, wähle 'Abbrechen', ansonsten wähle 'Erstelle Plan'"
-      share:
-        tab_share: "Teilen"
-        shared_label: "Geteilt?"
-        share_text_html: "<p>Sie können anderen Zugriff zu Ihren Plan gewähren. Es gibt hierbei drei Abstufungen des Zugriffs.
-        <ul>
-        <li>Benutzer mit 'nur lesen'-Rechten können den Plan nur lesen.</li>
-        <li>Bearbeiter können zum Plan beitragen.</li>
-        <li>Miteigentümer können zum Plan beitragen und zusätzlich die Plandetails und die Zugriffsrechte bearbeiten.</li>
-        </ul></p>
-        <p>Neue Mitarbeitende können durch die Angabe ihrer E-Mail-Adresse und das Wählen des Zugriffsrechts hinzugefugt werden. Bestätigen Sie Ihre Angaben mit 'Mitarbeitende(n) hinzufügen'</p>
-        <p>Eingeladene Mitarbeitende erhalten eine E-Mail, die sie darüber informiert, dass sie Zugriff zu Ihrem Plan erhalten haben; sofern Mitarbeitende noch nicht bei DMPonline registriert sind, erhalten sie eine Einladung zur Registrierung. Wenn die Zugriffsrechte geändert werden wird ebenfalls eine Benachrichtigungs-E-Mail versand.</p>"
-        collaborators: "Mitarbeitende"
-        add_collaborator: "Mitarbeitende(n) hinzufügen"
-        add: "Hinzufügen"
-        permissions: "Zugriffsrechte"
-        permissions_desc: "Editoren können zu Plan beitragen. Miteigentümer haben zusätzliche Rechte um Plandetails und Zugriffsrechte bearbeiten zu können."
-        remove: "Mitarbeitende(n) entfernen"
-        confirmation_question: "Sind Sie sicher?"
-        owner: "Besitzer"
-        co_owner: "Miteigentümer"
-        edit: "Bearbeiten"
-        read_only: "Nur Lesen"
-        locked_section_text: "Dieser Abschnitt ist gespert wegen Bearbeitung durch "
-        email_text: "<p>Ihnnen wurde '%{access_level}'-Zugriff auf den DMP %{project_link}. gegeben.</p>"
-        permission_email_text: "<p>Ihre Befugnisse bzgl. des DMP '%{project_link}' haben sich geändert. Sie besitzen jetzt %{access_level}-Zugriff.</p>"
-        access_removed_email_text: "<p>Ihr Zugriff auf den DMP '%{project_title}' wurde entzogen.</p>"
-      export:
-        generated_by: "This document was generated by DMP Builder (http://dmp.library.ualberta.ca)"
-      create_page:
-        title: "Einen neuen Plan erstellen"
-        desc_html: "<p>Bitte wählen Sie aus folgendem Drop-Down-Menü, so dass wir bestimmen können, welche Fragen und Hilfestellungen in Ihrem Plan angezeigt werden sollen.</p>
-        <p>Falls Sie nicht den spezifischen Anforderungen eines Geldgebers oder einer Institution folgen,
-        <a id='create-default-plan-button' data-toggle='modal' href='#default-template-confirmation-dialog'>
-        wählen Sie hier, um einen generischen DMP zu schreiben</a> , der auf den allgemeinsten Themen basiert.</p>"
-        default_template: "Standard DMP"
-        funders_question: "Falls Sie Fördermittel beantragen, wählen Sie bitte den Förderer aus."
-        funders_question_description: "Falls nicht, lassen Sie dieses Feld bitte unberührt."
-        institution_question: "Um Fragen und Hilfestellung einer bestimmten Organisation zu integrieren, wählen Sie diese bitte aus."
-        institution_question_description: "Sie können eine beliebige Organisation wählen, oder das Feld leer lassen."
-        other_guidance_question: "Wählen Sie jede beliebige andere Quelle für Hilfestellungen."
-        other_funder_name_label: "Name des Geldgebers, falls anwendbar."
-      configure: "Konfigurieren"
-      columns:
-        name: "Name"
-        owner: "Besitzer"
-        shared: "Geteilt?"
-        template_owner: "Vorlagenbesitzer"
-        last_edited: "Zuletzt bearbeitet"
-        identifier: "Bezeichner"
-        grant_number: "Zuschussnummer"
-        principal_investigator: "Principal Investigator / Researcher"
-        data_contact: "Plandatenkontakt"
-        description: "Beschreibung"
-      filter:
-        placeholder: "Filter Pläne"
-        submit: "Filter"
-        cancel: "Abbrechen"
-        no_matches: "Kein Plan erfüllt '%{filter}'"
-    plan:
-      export:
-        default_title: "DMP Titel"
-        pdf:
-          question_not_answered: "Frage nicht beantwortet."
-          generated_by: "Dieses Dokument wurde von DMPonline (http://dmponline.dcc.ac.uk) erzeugt."
-        space_used: "annährend %{space_used}% des verfügbaren Platzes wird verwendet (max. %{num_pages} Seiten)"
-        project_name: "Projektname"
-        project_identifier: "Projektbezeichner"
-        grant_title: "Grant Title"
-        principal_investigator: "Principal Investigator / Forscher"
-        project_data_contact: "Kontakt für Projektdaten"
-        project_description: "Beschreibung"
-        funder: "Geldgeber"
-        institution: "Institution"
-
-    settings:
-      title: "Einstellungen"
-      projects:
-        title: "Einstellungen - Meine Pläne"
-        desc: "Die untere Tabelle listet die verfügbaren Spalten auf, welche in der Liste 'Meine Pläne' gezeigt werden können.
-          Wählen Sie, welche erscheinen sollen."
-        errors:
-          no_name: "'Name' muss in der Liste von Spalten enthalten sein."
-          duplicate: "Doppelter Spaltenname. Bitte jede Spalte nur einmal einfügen."
-          unknown: "Unbekannter Spaltenname."
-      plans:
-        title: "Plantitel"
-        reset: "Zurücksetzen"
-        custom_formatting: "(Verwende eigene Werte bei PDF-Formatierung)"
-        template_formatting: "(Verwende Vorlagenwerte bei PDF-Formatting)"
-        default_formatting: "(Verwende standardmäßige Werte bei PDF-Formatierung)"
-        included_elements: "Enthaltene Elemente"
-        pdf_formatting: "PDF Formatierung"
-        font: "Schrift"
-        font_face: "Schriftart"
-        font_size: "Größe"
-        margin: "Rand"
-        margins:
-          top: "Oben"
-          bottom: "Unten"
-          left: "Links"
-          right: "Rechts"
-        max_pages: "Maximale Anzahl von Seiten"
-        errors:
-          missing_key: "Eine benötigte Einstellung wurde nicht erbracht"
-          invalid_margin: "Randwert ist ungültig"
-          negative_margin: "Rand darf nicht negativ sein"
-          unknown_margin: "Unbekannter Rand. Kann nur 'oben', 'unten', 'links' oder 'rechts' sein"
-          invalid_font_size: "Ungültige Schriftgröße"
-          invalid_font_face: "Ungültige Schriftart"
-          unknown_key: "Unbekannte Formatierungseinstellung"
-          invalid_max_pages: "Ungültige maximale Anzahl von Seiten"
-    mailer:
-      sharing_notification: "Ihnen wurde Zugang zu einem Datenmanagementplan gewährt"
-      permissions_change: "DMP-Zulassungen geändert"
-      access_removed: "DMP-Zugriff entfernt"
-
-  about_page:
-    title: "Über DMPonline"
-    tab_1: "Hintergrund"
-    tab_2: "Neuigkeiten"
-    body_text_tab_1_html: "<div class='white_background'>
-    <p>
-      Fördergeber verlangen zunehmend die Erstellung von Datenmanagementplänen von den Antragstellern, bzw. Förderempfängern, sowohl in der Antragsphase als auch während der Durchführung. DMPonline wurde vom Digital Curation Centre (UK) erstellt, um es Forschenden zu ermöglichen, auf diese Anforderungen zu reagieren und dabei auch die Vorgaben ihrer Institutionen oder anderen Beteiligten zu erfüllen. 
-    </p>
-    <p>
-       Die Entwicklung fand in Kooperation mit Forschungsförderern und Universitäten statt, um ein Werkzeug für die Erstellung von probaten Datenmanagementplänen während des gesamten Projektverlaufs anbieten zu können. 
-    </p>
-    </div>
-    <h3>Konzept</h3>
-    <div class='white_background'>
-    <p>
-      Es gibt eine Reihe von Vorlagen innerhalb der Applikation, die den Anforderungen der verschiedenen Förderer oder Institutionen entsprechen. Die Nutzer beantworten zu Begin der Erstellung eines Plans drei Fragen, um die Anzeige der geeigneten Vorlage zu erlauben (z.B. die ESRC-Vorlage bei einer ESRC-Förderung). Die Applikation gibt Hilfestellungen zum Verstehen und Beantworten der Fragen; diese werden von Forschenden, Förderern, Universitäten und den verschiedenen Disziplinen bereitgestellt.
-    </p>
-    </div>
-    <h3>Erste Schritte</h3>
-    <div class='white_background'>
-      <p>Falls sie einen Zugang haben, melden sie sich an und beginnen ihren Datenmanagementplan zu erstellen.</p>
-      <p>Falls sie keinen Zugang zu DMPonline haben, wählen sie 'Registrieren' auf der <a href='/'>Startseite</a> aus.</p>
-      <p>Besuchen sie die <a href='/help'>'Hilfe'-Seite</a> für eine Anleitung.</p>
-    </div>
-    <h3>Weitere Informationen</h3>
-    <div class='white_background'>
-<p>Die deutsche Version von DMPonline wird in Kooperation mit dem Digital Curation Centre (UK) und der Bibliothek der Universität von Alberta (CA) im Rechenzentrum der Christian-Albrechts-Universität gepflegt.</p>
-<p>Die Benutzungsschnittstelle und die Funktionalität von DMPonline wird kontinuierlich verbessert. Falls sie gerne Rückmeldung geben oder Verbesserungsvorschläge machen möchten, freuen wir uns, wenn sie uns eine Nachricht an 
-<a href='mailto:vfu@rz.uni-kiel.de?Subject=DMP%20online%20feedback'>vfu@rz.uni-kiel.de</a> schicken.</p>
-    </div>"
-    body_text_tab_2_html: "<p>Geschichten zu DMPonline auf der DCC-Seite</p></br>" 
-    
-  help_page:
-    title: "Hilfe"
-    tab_1: "DMPonline"
-    tab_2: "Datenmanagement-Planung"
-    body_text_tab_2_html: "
-      <h3>Datenmanagementplan-Anleitung am Beispiel von Horizon 2020</h3>
-      <ul class='help_ul'>
-        <li>
-        <a href='https://www.cms.hu-berlin.de/de/ueberblick/projekte/dataman/dmp-anleitung/at_download/file'>Datenmanagementplan-Anleitung (PDF)</a><br/>
-Der Computer- und Medienservice der Humboldt-Universität zu Berlin hat eine Anleitung zur Erstellung eines Datenmanagementplans (DMP) in Horizon 2020 mit DMPonline bereit gestellt.</li>
-      </ul>
-      <h3>Useful resources on Data Management Planning</h3>
-      <ul class='help_ul'>
-        <li>
-          <a target='_blank' href='http://www.dcc.ac.uk/resources/data-management-plans/funders-requirements'>UK funder requirements for Data Management Plans</a> [webpage]<br />
-  A summary of requirements from UK Research Councils and other charitable or health funders.
-        </li>
-        <li>
-          <a target='_blank' href='https://dmp.cdlib.org/pages/funder_requirement'>US funder requirements for Data Management Plans</a> [webpage]<br />
-  A summary of requirements from the NSF, NIH and other key funders in the USA.
-        </li>
-        <li>
-          <a target='_blank' href='http://www.dcc.ac.uk/sites/default/files/documents/resource/DMP_Checklist_2013.pdf'>DCC Checklist for a Data Management Plan</a> [PDF, 3 pages]<br />
-  A list of 13 questions and associated guidance, that represent the main issues to come up in Data Management and Sharing Plans. The Checklist is used as a generic template in DMPonline, and is presented when no funder or organsiational requirements are applicable for the user.
-        </li>
-        <li>
-          <a target='_blank' href='http://www.dcc.ac.uk/sites/default/files/documents/publications/reports/guides/How%20to%20Develop.pdf'>How to develop a Data Management and Sharing Plan</a> [PDF, 8 pages]<br />A guide by the Digital Curation Centre that outlines typical funder requirements for DMPs and the types of considerations to make when responding.
-        </li>
-     </ul>
-    <h3>Example Data Management Plans</h3>
-    <ul class='help_ul'>
-      <li>
-        <a target='_blank' href='http://data.bris.ac.uk/research/planning/files/2013/08/data.bris-AHRC-example-Technical-Plan-v2.pdf'>Technical plan submitted to the AHRC</a> [PDF, 7 pages]<br />
-  A DMP submitted by a researcher from the University of Bristol, also including comments from the reviewers
-      </li>
-      <li>
-        <a target='_blank' href='/webfm_send/1392'>Two social science DMPs</a> [PDF, 7 pages]<br />
-  Example plans from researchers at the University of Leeds, shared as part of the Leeds RoaDMaP training materials
-      </li>
-      <li>
-        <a target='_blank' href='http://relu.data-archive.ac.uk/data-sharing/planning/examples'>Rural Economy & Land Use (RELU) programme examples</a> [webpage]<br />
-  Two examples from a joint ESRC, BBSRC and NERC programme
-      </li>
-      <li>
-        <a target='_blank' href='http://www.northumbria.ac.uk/static/5007/ceispdf/dmpfull.pdf'>Health sciences DMP</a> [PDF, 11 pages]<br />
-  Example DMP produced by the DATUM for Health RDM training project
-      </li>
-      <li>
-        <a target='_blank' href='/webfm_send/1393'>Psychology DMP</a> [PDF, 11 pages]<br />
-  A very detailed, fictional psychology DMP produced by the DMTpsych RDM training project, based on a seminal psychology experiment
-      </li>
-      <li>
-        <a target='_blank' href='http://rci.ucsd.edu/dmp/examples.html'>UCSD Example Data Management Plans</a> [webpage]<br />
-  Over 20 example plans submitted to the National Science Foundation (NSF) in the United States by academics at UC San Diego
-      </li>
-      <li>
-        <a target='_blank' href='http://inside.mines.edu/RDS-example-plans'>Colorado School of Mines examples</a> [webpage]<br />
-  A variety of US example DMPs from Mines and elsewhere
-      </li>
-      <li>
-        <a target='_blank' href='https://www.dataone.org/data-management-planning'>NSF data management plans</a> [webpage]<br />
-  5 DMPs submitted to the NSF, shared by the DataOne initiative
-      </li>
-      <li>
-        <a target='_blank' href='http://library.umassmed.edu/necdmc/dmp'>Biology and chemistry DMPs</a> [webpage]<br />
-  Three example DMPs from the USA shared by NECDMC, an instructional tool for teaching RDM to undergraduates, graduate students, and researchers in the health sciences, sciences and engineering.
-      </li>
-    </ul>
-    <h3>Useful guides on Research Data Management in general</h3>
-    <ul class='help_ul'>
-      <li>
-        <a target='_blank' href='http://www.data-archive.ac.uk/media/2894/managingsharing.pdf'>Managing and Sharing Data: best practice for researchers</a> [PDF, 36 pages]<br />
-  A guide by the UK Data Service covering a range of topics including data formats, documentaion, ethics, copyright and data sharing.
-      </li>
-      <li>
-        <a target='_blank' href='http://www.dcc.ac.uk/sites/default/files/documents/publications/reports/guides/How_to_Cite_Link.pdf'>How to Cite Datasets and Link to Publications</a> [PDF, 12 pages]<br />
-  A guide by the Digital Curation Centre giving practical guidelines on how to cite data and the different tools and infrastructure that can be used to support data citation.
-      </li>
-      <li>
-        <a target='_blank' href='http://www.dcc.ac.uk/sites/default/files/documents/publications/reports/guides/How_To_License_Research_Data.pdf'>How to License Research Data</a> [PDF, 16 pages]<br />
-  A guide by the Digital Curation Centre that outlines different types of licenses, the pros and cons of each and how they can be applied.
-      </li>
-      <li>
-        <a target='_blank' href='http://www.dcc.ac.uk/sites/default/files/documents/How%20to%20Appraise%20and%20Select%20Research%20Data.pdf'>How to Appraise and Select Research Data for Curation</a> [PDF, 8 pages]<br />
-  A guide by ANDS and the DCC on how to select which data to keep for long-term preservation, sharing and reuse. The guide puts forward several criteria to aid selection decisions.
-      </li>
-      <li>
-        <a target='_blank' href='http://datalib.edina.ac.uk/mantra'>Research Data MANTRA</a> [online resource]<br />
-  An online training course designed for researchers or others planning to manage digital data as part of the research process. The course includes a number of software practicals on using SPSS, R, ArcGIS and NVivo.
-      </li>
-    </ul>"
-    body_text_tab_1_html: "<p>Nach der Anmeldung in DMPonline werden sie zur 'Meine Pläne'-Seite weitergeleitet. Dies ist der Startpunkt, um ihre Pläne zu Edieren, zu Teilen oder zu löschen. Sie sehen außerdem, welche Pläne sie mit anderen geteilt haben.</p>
-<h3>Pläne erstellen</h3>
-<p>Um einen Plan zu erstellen, klicken sie auf den 'Plan erstellen'-Knopf auf der 'Meine Pläne'-Seite, oder im Hauptmenü. Wählen sie die passenden Optionen in den Ausklappmenüs und Auswahlboxen aus, um zu bestimmen, welche Fragen und Hilfestellungen ihnen angezeigt werden sollen. Bestätigen sie ihre Auswahl durch das Klicken von 'Ja, Plan erstellen'.</p>
-<h3>Pläne schreiben</h3>
-<p>Die Reiter der Benutzerschnittstelle erlauben ihnen durch die verschiedenen Bereiche zu navigieren wenn sie ihren Plan bearbeiten.</p>
-<ul>
-<li>- 'Plandetails' enthält die grundliegenden administrativen Details, listet die Fragen und Hilfestellungen, auf denen ihr Plan basiert und gibt eine Übersicht über die zu beantwortenden Fragen</li>
-<li>- die folgenden Reiter repräsentieren die zu beantwortenden Fragen. Sollten ihr Förderer oder ihre Institution verschiedene Fragen zu verschiedenen Stufen des Plans beantwortet wissen möchten, können hier mehrere Reiter auftauchen</li>
-<li>- 'Teilen' enthält Details zum Einladen von anderen Personen zum Lesen oder zur aktiven Mitabeit am Plan</li>
-<li>- 'Export' enthält Möglichkeiten zum Export des Plans in verschiedene Dateiformate. Dies kann nützlich sein, wenn sie ihren Plan im Rahmen eines Antrags einreichen müssen</li>
-</ul>
-<p>In den Fragereitern sind die verschiedenen Abschnitte ihres Plans dargestellt, die sich durch anklicken zur Bearbeitung auswählen lassen. Die Antworttexte können mit den Textbearbeitungsknöpfen formatiert werden.</p>
-<p>Hilfestellungen werden rechts von den Fragen durch klicken des '+'-Symbols angezeigt.</p>
-<p>Bitte vergessen sie nicht ihre Antworten zu speichern, bevor sie die Seite verlassen.</p>
-<h3>Pläne teilen</h3>
-<p>Geben sie die E-Mail-Adresse der Person an, die ihren Plan lesen oder bearbeiten können sollen. Mithilfe des Ausklappmenüs können sie die Befugnisse, die die Person im Bezug auf den Plan haben soll, auswählen. Klicken sie abschließend auf 'Mitarbeitende(n) hinzufügen'.</p>
-<h3>Pläne exportieren</h3>
-<p>Wählen sie das Dateiformat aus, in das sie ihren Plan exportieren möchten und klicken sie 'Export'. Unterhalb des Dialogs können sie durch klicken auf das '+'-Symbol detaillierte Einstellungen zum Export vornehmen.</p>"
-
-
-
-  contact_page:
-    title: "Kontakt"
-    intro_text_html: "<p>DMP Builder is provided by the University of Alberta Libraries. You can find out more about us on our <a href='http://library.ualberta.ca/researchdata/' target='_blank'>Research Data Management page</a>. If you would like to contact us about DMP Builder, please insert your query into the webform below or email <a href='mailto:data@ualberta.ca?Subject=DMP%20Builder%20inquiry' target='_top'>data@ualberta.ca</a>.</p>
-     <p><a href='http://library.ualberta.ca/askus/' target='_blank'>Contact Us</a></p>"
-
-  terms_page:
-    title: "Nutzungsbedingungen"
-    body_text_html: "<div class='white_background'>
-    <p>
-        Dies ist eine Testinstallation von DMPonline. DMPonline wird vom Digital Curation Centre (DCC) entwickelt und gepflegt und steht unter einer <a href='http://www.gnu.org/licenses/agpl-3.0.html'>AGPL Lizenz</a> als Open Source Software zur Verfügung.
-    </p>
-    <p>
-        Die Testinstallation dient lediglich der Weiterentwicklung und Evaluation der Software und ist nicht für den Produktiveinsatz gedacht.
-   </p>
-    </div>
-    <h3>Zu Ihrer persönlichen Information</h3>
-    <div class='white_background'>
-      <p>
-        Diese Testinstallation wird in absehbarer Zeit wieder abgeschaltet werden. Die Daten, die in dieser Installation erstellt wurden, werden bei der Abschaltung verloren gehen. Wichtige Daten sollten nicht ausschließlich in der Testinstallation gespeichert werden.
-     </p>
-    </div>
-
-    <h3>Passwörter</h3>
-    <div class='white_background'>
-      <p>Ihr Passwort wird in verschlüsselter Form gespeichert und kann nicht wieder hergestellt werden. Falls Sie es verlieren, muss es neu gesetzt werden.</p>
-    </div>
-    
-    <br />
-    <div class='white_background'>
-        <p>Bei Benutzung dieser Anwendung stimmen Sie den Nutzungsbedingungen zu.</p>
-    </div>"
-
-  footer:
-    terms_of_use: "<p><a href='http://www.uni-kiel.de'>Universität Kiel</a>, Kiel, SH, Deutschland <br/><a href='/terms'>Nutzungsbedingungen</a></p>"
->>>>>>> 014e7b84
+    terms_of_use: "<p><a href='http://www.uni-kiel.de'>Universität Kiel</a>, Kiel, SH, Deutschland <br/><a href='/terms'>Nutzungsbedingungen</a></p>"