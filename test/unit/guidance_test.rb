require 'test_helper'

class GuidanceTest < ActiveSupport::TestCase
<<<<<<< HEAD
  # ensure that the can_view function returns true all viewable guidances
=======
  # ---------- can_view? ----------
  # ensure that the can_view? function returns true all viewable guidances
>>>>>>> 97cb77ae
  #   should return true for groups owned by funders
  #   should return true for groups owned by DCC
  #   should return true for groups owned by the user's organisation
  #   should not return true for an organisation outwith those above
  test "DCC guidances should be viewable" do
    guidance_groups(:dcc_guidance_group_1).guidances.each do |guidance|
<<<<<<< HEAD
      assert Guidance.can_view(users(:user_one), guidance.id)
=======
      assert Guidance.can_view?(users(:user_one), guidance.id)
>>>>>>> 97cb77ae
    end
  end

  test "Funder guidances should be viewable" do
<<<<<<< HEAD
    assert Guidance.can_view(users(:user_one), guidances(:ahrc_funder_guidance).id)
    assert Guidance.can_view(users(:user_one), guidances(:bbsrc_funder_guidance).id)
  end

  test "User's organisation guidances should be viewable" do
=begin
    Organisation.find_by(id: users(:user_one).organisation_id) do |org|
      logger.debug "#{org.name}"
    end
    assert Guidance.can_view(users(:user_one), guidances(:aru_institution_guidance).id) , "user_one cannot view aru_institution_guidance"

    assert Guidance.can_view(users(:user_two), guidances(:au_institution_guidance_1).id), "user_two cannot view au_..._1"
    assert Guidance.can_view(users(:user_two), guidances(:au_institution_guidance_2).id), "user_two cannot view au_..._2"

    assert Guidance.can_view(users(:user_three), guidances(:bu_institution_guidance_1).id), "user_three cannot view bu_..._1"
    assert Guidance.can_view(users(:user_three), guidances(:bu_institution_guidance_2).id), "user_three cannot view bu_..._2"
=end
  end

=======
    assert Guidance.can_view?(users(:user_one), guidances(:ahrc_funder_guidance).id)
    assert Guidance.can_view?(users(:user_one), guidances(:bbsrc_funder_guidance).id)
  end


  test "User's organisation guidances should be viewable" do
    assert Guidance.can_view?(users(:user_one), guidances(:aru_institution_guidance).id) , "user_one cannot view aru_institution_guidance"

    assert Guidance.can_view?(users(:user_two), guidances(:au_institution_guidance_1).id), "user_two cannot view au_..._1"
    assert Guidance.can_view?(users(:user_two), guidances(:au_institution_guidance_2).id), "user_two cannot view au_..._2"

    assert Guidance.can_view?(users(:user_three), guidances(:bu_institution_guidance_1).id), "user_three cannot view bu_..._1"
    assert Guidance.can_view?(users(:user_three), guidances(:bu_institution_guidance_2).id), "user_three cannot view bu_..._2"
  end


>>>>>>> 97cb77ae
  test "No other organisations's guidances should be viewable" do
    # TOOD: add more fixtures with new types of guidances(i.e. not institution)
    # and add test cases

<<<<<<< HEAD
    assert_not Guidance.can_view(users(:user_one), guidances(:au_institution_guidance_1).id)
    assert_not Guidance.can_view(users(:user_one), guidances(:au_institution_guidance_2).id)
    assert_not Guidance.can_view(users(:user_one), guidances(:bu_institution_guidance_1).id)
    assert_not Guidance.can_view(users(:user_one), guidances(:bu_institution_guidance_2).id)

    assert_not Guidance.can_view(users(:user_two), guidances(:aru_institution_guidance).id)
    assert_not Guidance.can_view(users(:user_two), guidances(:bu_institution_guidance_1).id)
    assert_not Guidance.can_view(users(:user_two), guidances(:bu_institution_guidance_2).id)

    assert_not Guidance.can_view(users(:user_three), guidances(:aru_institution_guidance).id)
    assert_not Guidance.can_view(users(:user_three), guidances(:au_institution_guidance_1).id)
    assert_not Guidance.can_view(users(:user_three), guidances(:au_institution_guidance_2).id)
=======
    assert_not Guidance.can_view?(users(:user_one), guidances(:au_institution_guidance_1).id)
    assert_not Guidance.can_view?(users(:user_one), guidances(:au_institution_guidance_2).id)
    assert_not Guidance.can_view?(users(:user_one), guidances(:bu_institution_guidance_1).id)
    assert_not Guidance.can_view?(users(:user_one), guidances(:bu_institution_guidance_2).id)

    assert_not Guidance.can_view?(users(:user_two), guidances(:aru_institution_guidance).id)
    assert_not Guidance.can_view?(users(:user_two), guidances(:bu_institution_guidance_1).id)
    assert_not Guidance.can_view?(users(:user_two), guidances(:bu_institution_guidance_2).id)

    assert_not Guidance.can_view?(users(:user_three), guidances(:aru_institution_guidance).id)
    assert_not Guidance.can_view?(users(:user_three), guidances(:au_institution_guidance_1).id)
    assert_not Guidance.can_view?(users(:user_three), guidances(:au_institution_guidance_2).id)
>>>>>>> 97cb77ae
  end



<<<<<<< HEAD

=======
# ---------- all_viewable ----------
>>>>>>> 97cb77ae
  # ensure that the all_viewable function returns all viewable guidances
  #   should return true for groups owned by funders
  #   should return true for groups owned by DCC
  #   should return true for groups owned by the user's organisation
  #   should not return true for an organisation outwith those above
  test "all_viewable returns all DCC guidances" do
    all_viewable_guidances = Guidance.all_viewable(users(:user_one))
<<<<<<< HEAD
    guidance_groups(:dcc_guidance_group_1).guidances.each do |guidance|
      assert_includes(all_viewable_guidances, guidance)
=======
    organisations(:dcc).guidance_groups.each do |group|
      group.guidances.each do |guidance|
        assert_includes(all_viewable_guidances, guidance)
      end
>>>>>>> 97cb77ae
    end
  end

  test "all_viewable returns all funder guidances" do
    all_viewable_guidances = Guidance.all_viewable(users(:user_one))
    guidance_groups(:funder_guidance_group_1).guidances.each do |guidance|
      assert_includes(all_viewable_guidances, guidance)
    end
    guidance_groups(:funder_guidance_group_2).guidances.each do |guidance|
      assert_includes(all_viewable_guidances, guidance)
    end
  end

<<<<<<< HEAD
  test "all_viewable returns all of a user's organisations's guidances" do
=begin
=======

  test "all_viewable returns all of a user's organisations's guidances" do
>>>>>>> 97cb77ae
    all_viewable_guidances_one = Guidance.all_viewable(users(:user_one))
    organisations(:aru).guidance_groups.each do |group|
      group.guidances.each do |guidance|
        assert_includes(all_viewable_guidances_one, guidance)
      end
    end

    all_viewable_guidances_two = Guidance.all_viewable(users(:user_two))
    organisations(:au).guidance_groups.each do |group|
      group.guidances.each do |guidance|
        assert_includes(all_viewable_guidances_two, guidance)
      end
    end

    all_viewable_guidances_three = Guidance.all_viewable(users(:user_three))
    organisations(:bu).guidance_groups.each do |group|
      group.guidances.each do |guidance|
        assert_includes(all_viewable_guidances_three, guidance)
      end
    end
<<<<<<< HEAD
=end
  end

  test "all_viewable does not return any other organisation's guidance" do
    # TODO: Add in a suitable test.  should we check for non-institutions?
    #flunk()
  end
end
=======
  end


  test "all_viewable does not return any other organisation's guidance" do
    # TODO: Add in a suitable test.  should we check for non-institutions?
    all_viewable_guidances = Guidance.all_viewable(users(:user_one))
    # remove all of the user's organisation
    # remove all of each funder's organisations
    # remove each of the dcc's organisations
    # check if nill
    all_viewable_guidances.delete_if do |guidance|
      guidance.guidance_groups.each do |group|
        if group.organisation.id == organisations(:dcc).id
          true
        elsif group.organisation.organisation_type.id == organisation_types(:funder).id
          true
        elsif group.organisation.id == users(:user_one).organisations.first.id
          true
        else
          false
        end
      end
    end
    assert_empty(all_viewable_guidances, "there must not be any guidances which are not funders, DCC, or our own organisation")
  end

  # ---------- in_group_belonging_to? ----------
  test "in_group_belonging_to correctly identifies parent orgs" do
    # test that the association works for all correct usages
    Guidance.all.each do |guidance|
      guidance.guidance_groups.each do |group|
        assert(guidance.in_group_belonging_to?(group.organisation.id), "Guidance: #{guidance.text} should belong to organisation #{group.organisation.name}")
      end
    end
  end

  test "in_group_belonging_to rejects non-parent orgs" do
    # test that in_group_belonging_to rejects a few interesting organisation-guidance pairs
    assert_not(guidances(:related_policies).in_group_belonging_to?(organisations(:ahrc)), "Organisation ahrc does not own guidance: related policies")
    assert_not(guidances(:ahrc_funder_guidance).in_group_belonging_to?(organisations(:dcc)), "Organisation dcc does not own guidance: ahrc_funder_guidance")
  end

  # ---------- by_organisation ----------
  test "by_organisation correctly returns all guidance belonging to a given org" do
    Organisation.all.each do |org|
      org_guidance = Guidance.by_organisation(org)
      org.guidance_groups.each do |group|
        group.guidances.each do |guidance|
          assert_includes(org_guidance, guidance, "Guidance #{guidance.text} should belong to organisation: #{org.name}")
        end
      end
    end
  end

  # ---------- get_guidance_group_templates ----------
  ## the main function is completely bugged, so ask to remove it
  # test "get_guidance_group_templates retuns all templates belonging to a guidance group" do
  #   GuidanceGroup.all.each do |group|
  #     group_templates = guidances(:related_policies).get_guidance_group_templates?(group)
  #     group.dmptemplates.each do |template|
  #       assert_includes(group_templates, template, "group #{group.name} should include template #{template.title}")
  #     end
  #   end
  # end

end







>>>>>>> 97cb77ae
<|MERGE_RESOLUTION|>--- conflicted
+++ resolved
@@ -1,48 +1,19 @@
 require 'test_helper'
 
 class GuidanceTest < ActiveSupport::TestCase
-<<<<<<< HEAD
-  # ensure that the can_view function returns true all viewable guidances
-=======
   # ---------- can_view? ----------
   # ensure that the can_view? function returns true all viewable guidances
->>>>>>> 97cb77ae
   #   should return true for groups owned by funders
   #   should return true for groups owned by DCC
   #   should return true for groups owned by the user's organisation
   #   should not return true for an organisation outwith those above
   test "DCC guidances should be viewable" do
     guidance_groups(:dcc_guidance_group_1).guidances.each do |guidance|
-<<<<<<< HEAD
-      assert Guidance.can_view(users(:user_one), guidance.id)
-=======
       assert Guidance.can_view?(users(:user_one), guidance.id)
->>>>>>> 97cb77ae
     end
   end
 
   test "Funder guidances should be viewable" do
-<<<<<<< HEAD
-    assert Guidance.can_view(users(:user_one), guidances(:ahrc_funder_guidance).id)
-    assert Guidance.can_view(users(:user_one), guidances(:bbsrc_funder_guidance).id)
-  end
-
-  test "User's organisation guidances should be viewable" do
-=begin
-    Organisation.find_by(id: users(:user_one).organisation_id) do |org|
-      logger.debug "#{org.name}"
-    end
-    assert Guidance.can_view(users(:user_one), guidances(:aru_institution_guidance).id) , "user_one cannot view aru_institution_guidance"
-
-    assert Guidance.can_view(users(:user_two), guidances(:au_institution_guidance_1).id), "user_two cannot view au_..._1"
-    assert Guidance.can_view(users(:user_two), guidances(:au_institution_guidance_2).id), "user_two cannot view au_..._2"
-
-    assert Guidance.can_view(users(:user_three), guidances(:bu_institution_guidance_1).id), "user_three cannot view bu_..._1"
-    assert Guidance.can_view(users(:user_three), guidances(:bu_institution_guidance_2).id), "user_three cannot view bu_..._2"
-=end
-  end
-
-=======
     assert Guidance.can_view?(users(:user_one), guidances(:ahrc_funder_guidance).id)
     assert Guidance.can_view?(users(:user_one), guidances(:bbsrc_funder_guidance).id)
   end
@@ -58,26 +29,9 @@
     assert Guidance.can_view?(users(:user_three), guidances(:bu_institution_guidance_2).id), "user_three cannot view bu_..._2"
   end
 
-
->>>>>>> 97cb77ae
   test "No other organisations's guidances should be viewable" do
     # TOOD: add more fixtures with new types of guidances(i.e. not institution)
     # and add test cases
-
-<<<<<<< HEAD
-    assert_not Guidance.can_view(users(:user_one), guidances(:au_institution_guidance_1).id)
-    assert_not Guidance.can_view(users(:user_one), guidances(:au_institution_guidance_2).id)
-    assert_not Guidance.can_view(users(:user_one), guidances(:bu_institution_guidance_1).id)
-    assert_not Guidance.can_view(users(:user_one), guidances(:bu_institution_guidance_2).id)
-
-    assert_not Guidance.can_view(users(:user_two), guidances(:aru_institution_guidance).id)
-    assert_not Guidance.can_view(users(:user_two), guidances(:bu_institution_guidance_1).id)
-    assert_not Guidance.can_view(users(:user_two), guidances(:bu_institution_guidance_2).id)
-
-    assert_not Guidance.can_view(users(:user_three), guidances(:aru_institution_guidance).id)
-    assert_not Guidance.can_view(users(:user_three), guidances(:au_institution_guidance_1).id)
-    assert_not Guidance.can_view(users(:user_three), guidances(:au_institution_guidance_2).id)
-=======
     assert_not Guidance.can_view?(users(:user_one), guidances(:au_institution_guidance_1).id)
     assert_not Guidance.can_view?(users(:user_one), guidances(:au_institution_guidance_2).id)
     assert_not Guidance.can_view?(users(:user_one), guidances(:bu_institution_guidance_1).id)
@@ -90,16 +44,9 @@
     assert_not Guidance.can_view?(users(:user_three), guidances(:aru_institution_guidance).id)
     assert_not Guidance.can_view?(users(:user_three), guidances(:au_institution_guidance_1).id)
     assert_not Guidance.can_view?(users(:user_three), guidances(:au_institution_guidance_2).id)
->>>>>>> 97cb77ae
   end
 
-
-
-<<<<<<< HEAD
-
-=======
 # ---------- all_viewable ----------
->>>>>>> 97cb77ae
   # ensure that the all_viewable function returns all viewable guidances
   #   should return true for groups owned by funders
   #   should return true for groups owned by DCC
@@ -107,15 +54,10 @@
   #   should not return true for an organisation outwith those above
   test "all_viewable returns all DCC guidances" do
     all_viewable_guidances = Guidance.all_viewable(users(:user_one))
-<<<<<<< HEAD
-    guidance_groups(:dcc_guidance_group_1).guidances.each do |guidance|
-      assert_includes(all_viewable_guidances, guidance)
-=======
     organisations(:dcc).guidance_groups.each do |group|
       group.guidances.each do |guidance|
         assert_includes(all_viewable_guidances, guidance)
       end
->>>>>>> 97cb77ae
     end
   end
 
@@ -129,13 +71,7 @@
     end
   end
 
-<<<<<<< HEAD
   test "all_viewable returns all of a user's organisations's guidances" do
-=begin
-=======
-
-  test "all_viewable returns all of a user's organisations's guidances" do
->>>>>>> 97cb77ae
     all_viewable_guidances_one = Guidance.all_viewable(users(:user_one))
     organisations(:aru).guidance_groups.each do |group|
       group.guidances.each do |guidance|
@@ -156,16 +92,6 @@
         assert_includes(all_viewable_guidances_three, guidance)
       end
     end
-<<<<<<< HEAD
-=end
-  end
-
-  test "all_viewable does not return any other organisation's guidance" do
-    # TODO: Add in a suitable test.  should we check for non-institutions?
-    #flunk()
-  end
-end
-=======
   end
 
 
@@ -239,4 +165,3 @@
 
 
 
->>>>>>> 97cb77ae
