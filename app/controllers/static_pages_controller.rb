--- conflicted
+++ resolved
@@ -14,7 +14,6 @@
 
   def roadmap
   end
-<<<<<<< HEAD
   
   # GET /projects/publicly_available
   # -----------------------------------------------------------
@@ -75,7 +74,4 @@
     end
   end
   
-=======
-
->>>>>>> 82ef2ccb
 end