--- conflicted
+++ resolved
@@ -20,7 +20,7 @@
 				<%= s.label :description %>
         <%= text_area_tag("section-desc-#{section.id}", section.description , class: "tinymce") %>
         <div class="inline">
-          <%= link_to( image_tag('help_button.png'), '#', class: 'section_desc_popover', rel: "popover", 'data-html' => "true", 'data-content' => _("<div class='tooltip_box'>Enter a basic description. This could be a summary of what is covered in the section or instructions on how to answer. This text will be displayed in the coloured banner once a section is opened to edit.</div>"))%>
+          <%= link_to( image_tag('help_button.png'), '#', "data-toggle": "popover", rel: "popover", 'data-html' => "true", 'data-content' => _("<div class='tooltip_box'>Enter a basic description. This could be a summary of what is covered in the section or instructions on how to answer. This text will be displayed in the coloured banner once a section is opened to edit.</div>"))%>
         </div>
 			</div>
 			
@@ -48,44 +48,12 @@
         <%= render partial: 'questions/show_question', locals: {question: question} %>
       </div>
 
-<<<<<<< HEAD
       <div id="edit_question_div_<%= question.id%>"  style="display: none">
         <!-- render the edit question block-->
         <%= render partial: 'questions/edit_question', locals: {question: question} %>
       </div>
 		</div>
   <% end %>
-=======
-    <div id="collapse-sec-<%= section.id %>" class="<%= toggle %>" >
-      <div class="accordion-inner">
-        <table class="dmp_details_table">
-          <tr>
-            <td class="first_template"><%= _('Order of display') %></td>
-            <% range = @phase.template.customization_of.present? ? 0..15 : 1..15 %>
-            <td><%= s.number_field :number, in: range, class: "number_field has-tooltip", 'data-toggle' => "tooltip", 'title' => _('This allows you to order sections.') %></td>
-          </tr>
-          <tr>
-            <td class="first_template"><%= _('Description') %></td>
-            <td class="tinymce">
-              <div class="div_left_icon">
-                <%= text_area_tag("section-desc-#{section.id}", section.description , class: "tinymce") %>
-              </div>
-              <div class="div_right_icon">
-                <%= link_to( image_tag('help_button.png'), '#', "data-toggle": "popover", rel: "popover", 'data-html' => "true", 'data-content' => _("<div class='tooltip_box'>Enter a basic description. This could be a summary of what is covered in the section or instructions on how to answer. This text will be displayed in the coloured banner once a section is opened to edit.</div>"))%>
-              </div>
-            </td>
-          </tr>
-        </table>
-        <!-- save buttons-->
-        <div class="move_2_right">
-          <%= s.submit _('Save'), class: 'btn btn-primary' %>
-          <% if section.modifiable %>
-            <%= link_to _('Delete'), admin_destroy_section_path(section_id: section.id),
-            confirm: _("You are about to delete '%{section_title}'. This will affect questions linked to this section. Are you sure?") % { :section_title => section.title }, method: :delete, class: "btn btn-primary"%>
-          <% end %>
-          <%= link_to _('Cancel'), :back, class: 'btn cancel' %>
-        </div>
->>>>>>> 6ab65a50
 <% end %>
         
 <!-- Add a new question if the version is not published-->
