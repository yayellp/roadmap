# [+Project:+] DMPRoadmap
# [+Description:+] This model describes informmation about the phase of a plan, it's title, order of display and which template it belongs to.
#
# [+Created:+] 03/09/2014
# [+Copyright:+] Digital Curation Centre and University of California Curation Center
class Phase < ActiveRecord::Base
<<<<<<< HEAD
#	extend FriendlyId
=======
	#extend FriendlyId
>>>>>>> 5d73de31

	##
  # Associations
	belongs_to :template
	has_many :sections, dependent: :destroy
  has_many :questions, :through => :sections, dependent: :destroy

	##
  # Possibly needed for active_admin
  #   -relies on protected_attributes gem as syntax depricated in rails 4.2
	attr_accessible :description, :number, :title, :template_id, 
                  :template, :sections, :modifiable, :as => [:default, :admin]

  ##
  # sluggable title
	#friendly_id :title, use: [:slugged, :history, :finders]


  validates :title, :number, :template, presence: true






  # EVALUATE CLASS AND INSTANCE METHODS BELOW
  #
  # What do they do? do they do it efficiently, and do we need them?





  ##
  # returns the title of the phase
  #
  # @return [String] the title of the phase
  def to_s
    "#{title}"
  end

# TODO: This function does not belong here anymore. It may be useless now.
  ##
  # returns either the latest published version of this phase
  # also serves to verify if this phase has any published versions as returns nil
  # if there are no published versions
  #
  # @return [Version, nil]
#  def latest_published_version
#    pub_vers = versions.where('published = ?', true).order('updated_at DESC')
#    if pub_vers.any?() then
#      return pub_vers.first
#    else
#      return nil
#    end
#  end

# TODO: reevaluate this method. It seems like the 1st query is unecessary
  ##
  # verify if a phase has a published version or a version with one or more sections
  #
  # @return [Boolean]
=begin
  def has_sections
    versions = self.versions.where('published = ?', true).order('updated_at DESC')
    if versions.any? then
      version = versions.first
      if !version.sections.empty? then
        has_section = true
      else
        has_section = false
      end
    else
      version = self.versions.order('updated_at DESC').first 
      if !version.sections.empty? then
        has_section = true
      else
        has_section = false
      end
    end
    return has_section
  end
=end
  
  ##
  # deep copy the given phase and all it's associations
  #
  # @params [Phase] phase to be deep copied
  # @return [Phase] the saved, copied phase
  def self.deep_copy(phase)
    phase_copy = phase.dup
    phase_copy.save!
    phase.sections.each do |section|
      section_copy = Section.deep_copy(section)
      section_copy.phase_id = phase_copy.id
      section_copy.save!
    end
    return phase_copy
  end
end<|MERGE_RESOLUTION|>--- conflicted
+++ resolved
@@ -4,11 +4,7 @@
 # [+Created:+] 03/09/2014
 # [+Copyright:+] Digital Curation Centre and University of California Curation Center
 class Phase < ActiveRecord::Base
-<<<<<<< HEAD
 #	extend FriendlyId
-=======
-	#extend FriendlyId
->>>>>>> 5d73de31
 
 	##
   # Associations
