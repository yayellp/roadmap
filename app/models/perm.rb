# == Schema Information
#
# Table name: perms
#
#  id         :integer          not null, primary key
#  name       :string
#  created_at :datetime         not null
#  updated_at :datetime         not null
#

class Perm < ActiveRecord::Base
  include ValidationMessages

  # ================
  # = Associations =
  # ================

  has_and_belongs_to_many :users, join_table: :users_perms

  # ===============
  # = Validations =
  # ===============

  validates :name, presence: { message: PRESENCE_MESSAGE },
                   uniqueness: { message: UNIQUENESS_MESSAGE }

<<<<<<< HEAD
  # ==========
  # = Scopes =
  # ==========

  scope :add_orgs, -> { Perm.find_by(name: 'add_organisations') }

  scope :change_affiliation, -> { Perm.find_by(name: 'change_org_affiliation') }

  scope :grant_permissions, -> { Perm.find_by(name: 'grant_permissions') }

  scope :modify_templates, -> { Perm.find_by(name: 'modify_templates') }

  scope :modify_guidance, -> { Perm.find_by(name: 'modify_guidance') }

  scope :use_api, -> { Perm.find_by(name: 'use_api') }

  scope :change_org_details, -> { Perm.find_by(name: 'change_org_details') }

  scope :grant_api, -> { Perm.find_by(name: 'grant_api_to_orgs') }
=======

  # =================
  # = Class methods =
  # =================

  def self.add_orgs
    Perm.find_by(name: 'add_organisations')
  end

  def self.change_affiliation
    Perm.find_by(name: 'change_org_affiliation')
  end

  def self.grant_permissions
    Perm.find_by(name: 'grant_permissions')
  end

  def self.modify_templates
    Perm.find_by(name: 'modify_templates')
  end

  def self.modify_guidance
    Perm.find_by(name: 'modify_guidance')
  end

  def self.use_api
    Perm.find_by(name: 'use_api')
  end

  def self.change_org_details
    Perm.find_by(name: 'change_org_details')
  end

  def self.grant_api
    Perm.find_by(name: 'grant_api_to_orgs')
  end
>>>>>>> 43a6ce23
end<|MERGE_RESOLUTION|>--- conflicted
+++ resolved
@@ -24,27 +24,6 @@
   validates :name, presence: { message: PRESENCE_MESSAGE },
                    uniqueness: { message: UNIQUENESS_MESSAGE }
 
-<<<<<<< HEAD
-  # ==========
-  # = Scopes =
-  # ==========
-
-  scope :add_orgs, -> { Perm.find_by(name: 'add_organisations') }
-
-  scope :change_affiliation, -> { Perm.find_by(name: 'change_org_affiliation') }
-
-  scope :grant_permissions, -> { Perm.find_by(name: 'grant_permissions') }
-
-  scope :modify_templates, -> { Perm.find_by(name: 'modify_templates') }
-
-  scope :modify_guidance, -> { Perm.find_by(name: 'modify_guidance') }
-
-  scope :use_api, -> { Perm.find_by(name: 'use_api') }
-
-  scope :change_org_details, -> { Perm.find_by(name: 'change_org_details') }
-
-  scope :grant_api, -> { Perm.find_by(name: 'grant_api_to_orgs') }
-=======
 
   # =================
   # = Class methods =
@@ -81,5 +60,4 @@
   def self.grant_api
     Perm.find_by(name: 'grant_api_to_orgs')
   end
->>>>>>> 43a6ce23
 end