<<<<<<< HEAD
<script type="text/javascript">
 var RecaptchaOptions = {
    theme : "clean"
 };
</script>
<h1>
	<%= t("contact_page.title") %>
</h1>
<p>
	<%= raw t("contact_page.intro_text_html") %>
  <%= raw t("contact_page.github_text_html") %>
</p>
<div class="column_container">
	<!-- left column  content -->
	<div class="column_left">
		<div class="white_background">
			<%= form_for @contact, :url => contacts_path do |f| %>
				<div class="dmp_details">
					<table class="dmp_details_table">
						<% if ContactUs.require_name %>
							<tr>
								<td class="string required first" id="contact_us_contact_name_input">
									<%= f.label :name, (t('admin.name') + content_tag(:abbr, "*", :class => "required")).html_safe %>
								</td>
								<td>
									<% if user_signed_in? then %>
										<%= f.text_field :name, :value => current_user.name(false) %>
									<% else %>
										<%= f.text_field :name %>
									<% end %>
									<% if f.object.errors[:name].present? %>
										<p class="inline-error"><%= f.object.errors[:name].join(" and ") %></p>
									<% end %>
								</td>
							</tr>
						<% end %>
						<tr>
							<td class="string required first" id="contact_us_contact_email_input">
								<%= f.label :email, (t('helpers.email') + content_tag(:abbr, "*", :class => "required")).html_safe %>
							</td>
							<td>
								<% if user_signed_in? then %>
									<%= f.email_field :email, :value => current_user.email %>
								<% else %>
									<%= f.email_field :email %>
								<% end %>
								<% if f.object.errors[:email].present? %>
									<p class="inline-error"><%= f.object.errors[:email].join(" and ") %></p>
								<% end %>
							</td>
						</tr>
						<% if ContactUs.require_subject %>
							<tr>
								<td class="string required first" id="contact_us_contact_subject_input">
									<%= f.label :subject, (t('helpers.subject') + content_tag(:abbr, "*", :class => "required")).html_safe %>
								</td>
								<td>
									<%= f.text_field :subject %>
									<% if f.object.errors[:subject].present? %>
										<p class="inline-error"><%= f.object.errors[:subject].join(" and ") %></p>
									<% end %>
								</td>
							</tr>
						<% end %>
						<tr>
							<td class="text required first" id="contact_us_contact_message_input">
								<%= f.label :message, (t('helpers.message') + content_tag(:abbr, "*", :class => "required")).html_safe %>
							</td>
							<td>
								<%= f.text_area :message, :rows => 10 %>
								<% if f.object.errors[:message].present? %>
									<p class="inline-error"><%= f.object.errors[:message].join(" and ") %></p>
								<% end %>
							</td>
						</tr>
						<% if !user_signed_in? then %>
							<tr>
								<td class="text required first">
									<%= t('helpers.security_check') %>
								</td>
								<td>
									<%= recaptcha_tags %>
								</td>
							</tr>
						<% end %>
					</table>
				</div>
				<div class="div_right">
					<%= f.submit :submit, :class => "btn btn-primary", :label => "Submit" %>
				</div>
			<% end %>
		</div>
	</div>
	<!-- right column information -->
	<div class="column_right">
		<div class="white_background">
			<%= raw t("contact_page.address_text_html") %>
			<!-- map -->
			<div class="div_map">
				<iframe width="90%" height="250" frameborder="0" scrolling="no" marginheight="0" marginwidth="0" src="https://maps.google.co.uk/maps?f=q&amp;source=s_q&amp;hl=en&amp;geocode=&amp;q=EH8+9LE&amp;aq=&amp;sll=55.85546,-4.232459&amp;sspn=0.195785,0.663986&amp;ie=UTF8&amp;hq=&amp;hnear=EH8+9LE,+United+Kingdom&amp;ll=55.944435,-3.186767&amp;spn=0.006104,0.02075&amp;t=m&amp;z=14&amp;iwloc=A&amp;output=embed"></iframe>

			</div>
		</div>
	</div>
</div>
=======
<script type="text/javascript">
 var RecaptchaOptions = {
    theme : "clean"
 };
</script>
<h1>
	<%= t("contact_page.title") %>
</h1>
<p>
	<%= raw t("contact_page.intro_text_html",
						organisation_name: Rails.configuration.branding[:organisation][:name],
						organisation_email: Rails.configuration.branding[:organisation][:email],
						organisation_url: Rails.configuration.branding[:organisation][:url],
						application_name: Rails.configuration.branding[:application][:name],
						application_url: Rails.configuration.branding[:application][:url],
						application_issue_list_url: Rails.configuration.branding[:application][:issue_list_url]) %>
  <%= raw t("contact_page.github_text_html") %>
</p>
<div class="column_container">
	<!-- left column  content -->
	<div class="column_left">
		<div class="white_background">
			<%= form_for @contact, :url => contacts_path do |f| %>
				<div class="dmp_details">
					<table class="dmp_details_table">
						<% if ContactUs.require_name %>
							<tr>
								<td class="string required first" id="contact_us_contact_name_input">
									<%= f.label :name, (t('.name') + content_tag(:abbr, "*", :class => "required")).html_safe %>
								</td>
								<td>
									<% if user_signed_in? then %>
										<%= f.text_field :name, :value => current_user.name(false) %>
									<% else %>
										<%= f.text_field :name %>
									<% end %>
									<% if f.object.errors[:name].present? %>
										<p class="inline-error"><%= f.object.errors[:name].join(" and ") %></p>
									<% end %>
								</td>
							</tr>
						<% end %>
						<tr>
							<td class="string required first" id="contact_us_contact_email_input">
								<%= f.label :email, (t('.email') + content_tag(:abbr, "*", :class => "required")).html_safe %>
							</td>
							<td>
								<% if user_signed_in? then %>
									<%= f.email_field :email, :value => current_user.email %>
								<% else %>
									<%= f.email_field :email %>
								<% end %>
								<% if f.object.errors[:email].present? %>
									<p class="inline-error"><%= f.object.errors[:email].join(" and ") %></p>
								<% end %>
							</td>
						</tr>
						<% if ContactUs.require_subject %>
							<tr>
								<td class="string required first" id="contact_us_contact_subject_input">
									<%= f.label :subject, (t('.subject') + content_tag(:abbr, "*", :class => "required")).html_safe %>
								</td>
								<td>
									<%= f.text_field :subject %>
									<% if f.object.errors[:subject].present? %>
										<p class="inline-error"><%= f.object.errors[:subject].join(" and ") %></p>
									<% end %>
								</td>
							</tr>
						<% end %>
						<tr>
							<td class="text required first" id="contact_us_contact_message_input">
								<%= f.label :message, (t('.message') + content_tag(:abbr, "*", :class => "required")).html_safe %>
							</td>
							<td>
								<%= f.text_area :message, :rows => 10 %>
								<% if f.object.errors[:message].present? %>
									<p class="inline-error"><%= f.object.errors[:message].join(" and ") %></p>
								<% end %>
							</td>
						</tr>
						<% if !user_signed_in? then %>
							<tr>
								<td class="text required first">
									<%= t('helpers.security_check') %>
								</td>
								<td>
									<%= recaptcha_tags %>
								</td>
							</tr>
						<% end %>
					</table>
				</div>
				<div class="div_right">
					<%= f.submit :submit, :class => "btn btn-primary", :label => t('.submit') %>
				</div>
			<% end %>
		</div>
	</div>
	<!-- right column information -->
	<div class="column_right">
		<div class="white_background">
			<%= raw t("contact_page.address_text_html",
								organisation_name: Rails.configuration.branding[:organisation][:name],
								organisation_email: Rails.configuration.branding[:organisation][:email],
								application_name: Rails.configuration.branding[:application][:name],) %>
			<!-- map -->
			<div class="div_map">
				<iframe width="90%" height="250" frameborder="0" scrolling="no" marginheight="0" marginwidth="0" src="https://maps.google.co.uk/maps?f=q&amp;source=s_q&amp;hl=en&amp;geocode=&amp;q=EH8+9LE&amp;aq=&amp;sll=55.85546,-4.232459&amp;sspn=0.195785,0.663986&amp;ie=UTF8&amp;hq=&amp;hnear=EH8+9LE,+United+Kingdom&amp;ll=55.944435,-3.186767&amp;spn=0.006104,0.02075&amp;t=m&amp;z=14&amp;iwloc=A&amp;output=embed"></iframe>

			</div>
		</div>
	</div>
</div>
>>>>>>> ae3bb64d
<|MERGE_RESOLUTION|>--- conflicted
+++ resolved
@@ -1,110 +1,3 @@
-<<<<<<< HEAD
-<script type="text/javascript">
- var RecaptchaOptions = {
-    theme : "clean"
- };
-</script>
-<h1>
-	<%= t("contact_page.title") %>
-</h1>
-<p>
-	<%= raw t("contact_page.intro_text_html") %>
-  <%= raw t("contact_page.github_text_html") %>
-</p>
-<div class="column_container">
-	<!-- left column  content -->
-	<div class="column_left">
-		<div class="white_background">
-			<%= form_for @contact, :url => contacts_path do |f| %>
-				<div class="dmp_details">
-					<table class="dmp_details_table">
-						<% if ContactUs.require_name %>
-							<tr>
-								<td class="string required first" id="contact_us_contact_name_input">
-									<%= f.label :name, (t('admin.name') + content_tag(:abbr, "*", :class => "required")).html_safe %>
-								</td>
-								<td>
-									<% if user_signed_in? then %>
-										<%= f.text_field :name, :value => current_user.name(false) %>
-									<% else %>
-										<%= f.text_field :name %>
-									<% end %>
-									<% if f.object.errors[:name].present? %>
-										<p class="inline-error"><%= f.object.errors[:name].join(" and ") %></p>
-									<% end %>
-								</td>
-							</tr>
-						<% end %>
-						<tr>
-							<td class="string required first" id="contact_us_contact_email_input">
-								<%= f.label :email, (t('helpers.email') + content_tag(:abbr, "*", :class => "required")).html_safe %>
-							</td>
-							<td>
-								<% if user_signed_in? then %>
-									<%= f.email_field :email, :value => current_user.email %>
-								<% else %>
-									<%= f.email_field :email %>
-								<% end %>
-								<% if f.object.errors[:email].present? %>
-									<p class="inline-error"><%= f.object.errors[:email].join(" and ") %></p>
-								<% end %>
-							</td>
-						</tr>
-						<% if ContactUs.require_subject %>
-							<tr>
-								<td class="string required first" id="contact_us_contact_subject_input">
-									<%= f.label :subject, (t('helpers.subject') + content_tag(:abbr, "*", :class => "required")).html_safe %>
-								</td>
-								<td>
-									<%= f.text_field :subject %>
-									<% if f.object.errors[:subject].present? %>
-										<p class="inline-error"><%= f.object.errors[:subject].join(" and ") %></p>
-									<% end %>
-								</td>
-							</tr>
-						<% end %>
-						<tr>
-							<td class="text required first" id="contact_us_contact_message_input">
-								<%= f.label :message, (t('helpers.message') + content_tag(:abbr, "*", :class => "required")).html_safe %>
-							</td>
-							<td>
-								<%= f.text_area :message, :rows => 10 %>
-								<% if f.object.errors[:message].present? %>
-									<p class="inline-error"><%= f.object.errors[:message].join(" and ") %></p>
-								<% end %>
-							</td>
-						</tr>
-						<% if !user_signed_in? then %>
-							<tr>
-								<td class="text required first">
-									<%= t('helpers.security_check') %>
-								</td>
-								<td>
-									<%= recaptcha_tags %>
-								</td>
-							</tr>
-						<% end %>
-					</table>
-				</div>
-				<div class="div_right">
-					<%= f.submit :submit, :class => "btn btn-primary", :label => "Submit" %>
-				</div>
-			<% end %>
-		</div>
-	</div>
-	<!-- right column information -->
-	<div class="column_right">
-		<div class="white_background">
-			<%= raw t("contact_page.address_text_html") %>
-			<!-- map -->
-			<div class="div_map">
-				<iframe width="90%" height="250" frameborder="0" scrolling="no" marginheight="0" marginwidth="0" src="https://maps.google.co.uk/maps?f=q&amp;source=s_q&amp;hl=en&amp;geocode=&amp;q=EH8+9LE&amp;aq=&amp;sll=55.85546,-4.232459&amp;sspn=0.195785,0.663986&amp;ie=UTF8&amp;hq=&amp;hnear=EH8+9LE,+United+Kingdom&amp;ll=55.944435,-3.186767&amp;spn=0.006104,0.02075&amp;t=m&amp;z=14&amp;iwloc=A&amp;output=embed"></iframe>
-
-			</div>
-		</div>
-	</div>
-</div>
-=======
 <script type="text/javascript">
  var RecaptchaOptions = {
     theme : "clean"
@@ -218,5 +111,4 @@
 			</div>
 		</div>
 	</div>
-</div>
->>>>>>> ae3bb64d
+</div>