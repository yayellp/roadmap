<div class="row">
  <div class="col-md-12">
    <h1><%= @plan.title %></h1> 
  </div>
</div>

<div class="row">
  <div class="col-md-12">
<<<<<<< HEAD
    <div class="tabbed-area">
      <!-- render navigation tabs for the project-->
      <ul class="tabs" role="tablist">
        <li id="details-tab" role="tab" aria-controls="details-panel">
          <a href="<%= plan_path(@plan) %>" aria-selected="false"><%= _('Project Details') %></a>
        </li>
  
        <% @plan.template.phases.each do |phase| %>
          <li id="phase-#<%= phase.id %>-tab" role="tab" aria-controls="phase-#<%= phase.id %>-panel"<%= @phase.id == phase.id ? ' class=active' : '' %>>
            <a href="<%= edit_plan_phase_path(@plan, phase) %>" aria-selected="<%= @phase.id == phase.id %>">
              <%= (@plan.template.phases.length > 1 ? @phase.title : _('Write Plan')) %>
            </a>
          </li>
        <% end %>
  
        <li id="share-tab" role="tab" aria-controls="share-panel">
          <a href="<%= share_plan_path(@plan) %>" aria-selected="false"><%= _('Share') %></a>
        </li>
        <li id="download-tab" role="tab" aria-controls="download-panel">
          <a href="<%= download_plan_path(@plan) %>" aria-selected="false"><%= _('Download') %></a>
        </li>
      </ul>

      <!-- project details -->
      <div class="tab-panels" role="tabpanel">
        <div id="phase-#<%= @phase.id %>-panel" class="tab-panel active" aria-hidden="false" 
             aria-labelledby="phase-#<%= @phase.id %>-tab">

          <div id="sections-accordion-controls">
            <div class="accordion-controls" data-parent="sections-accordion">
              <a href="#" data-toggle-direction="show"><%= _('expand all') %></a>
              <span>|</span>
              <a href="#" data-toggle-direction="hide"><%= _('collapse all') %></a>
            </div>

            <div class="progress inline">
              <%= render :partial => "/plans/progress", locals: { plan: @plan } %>
            </div> <!-- progess -->
          </div>

          <div class="panel-group" id="sections-accordion" 
               role="tablist" aria-multiselectable="true">
            <% @phase.sections.order(:number).each do |section| %>
              <% sectionid = section.id %>

              <div class="panel panel-default">
                <div class="panel-heading" role="tab" id="heading-<%= sectionid %>">
                  <h2 class="panel-title">
                    <a role="button" data-toggle="collapse" 
                       data-parent="sections-accordion" 
                       href="#collapse-<%= sectionid %>" 
                       aria-controls="collapse-<%= sectionid %>">

                      <%= section.title %>
                      <span class="fa fa-plus" aria-hidden="true"></span>
                    </a>
                    <div class="inline progress-bar-<%= sectionid %>">
                      <%= render :partial => "/sections/progress", locals: { section: section, plan: @plan } %>
                    </div>
                  </h2>
                </div>
              </div>

              <div id="collapse-<%= sectionid %>" class="panel-collapse collapse" 
                   role="tabpanel" aria-labelledby="heading-<%= sectionid %>">
                <div class="panel-body">
                  <!-- accordion body -->
                  <div class="section-description"><%= raw section.description %></div>

                  <div class="saving" style="display: none">
                    <p><%= _('Saving ...') %></p>
                  </div>
                  <div class="removing" style="display: none">
                    <p><%= _('Removing ...') %></p>
                  </div>

                  <!-- the section body -->
                  <div class="loaded">
                    <% section.questions.each do |question| %>
                      <% if question.id == session[:question_id_comments].to_i then id_css = "current_question" end %>
                      <div id="<%= id_css%>">

                        <%
                        # Load the answer or create a new one
                        answers = question.plan_answers(@plan.id)
                        if answers.present?
                          answer = answers.first
                        else
                          answer = Answer.new({plan_id: @plan.id, 
                                               question_id: question.id, 
                                               user_id: current_user.id })
                          if question.default_value.present?
                            answer.text = question.default_value
                          end
                        end
                        %>

                        <!-- Answer Section -->
                        <div class="question-div edit-plan-left">
                          <div class="question-form">
                            <div id="<%= "answer-locking-#{question.id}" %>" class="answer-locking"></div>
                            <div id="<%= "answer-form-#{question.id}" %>">
                              <%= render(partial: 'answers/new_edit', 
                                         locals: { question: question, answer: answer, readonly: @readonly }) %>
                            </div>
                          </div>   <!-- question-form -->
                        </div> <!-- edit-plan-left -->


                        <!-- Guidance and Notes Section (includes Annotations) -->
                        <div class="question-area-right-column edit-plan-right">
                          <%= render partial: 'guidance_section', 
                                     locals: {plan: @plan, question: question, answer: answer, 
                                              question_guidances: @question_guidances} %>
                        </div>
                      </div>   <!-- id_css -->
                    <% end %> <!-- section.questions -->

                  </div>   <!--  loaded -->
              
                </div> <!-- panel-body -->
              </div> <!-- panel-collapse -->

            <% end %>   <!-- sections.each do -->
          </div>   <!-- panel-group -->

          <script>
            /* Initialises an editor for each textarea defined at (notes/_add.html.erb, notes/_edit.html.erb) whose class is tinymce_notes */
            dmproadmap.utils.tinymce.init({ selector: '.tinymce_notes'});
          </script>
        </div> <!-- tab panel -->
      </div> <!-- tab panels -->
    </div> <!-- tabbed area -->
=======
    <%= render partial: 'edit_plan_answers', layout: 'shared/plan_navigation', locals: {} %>
>>>>>>> 25426cba
  </div>
</div><|MERGE_RESOLUTION|>--- conflicted
+++ resolved
@@ -1,147 +1,11 @@
-<div class="row">
-  <div class="col-md-12">
-    <h1><%= @plan.title %></h1> 
-  </div>
-</div>
-
-<div class="row">
-  <div class="col-md-12">
-<<<<<<< HEAD
-    <div class="tabbed-area">
-      <!-- render navigation tabs for the project-->
-      <ul class="tabs" role="tablist">
-        <li id="details-tab" role="tab" aria-controls="details-panel">
-          <a href="<%= plan_path(@plan) %>" aria-selected="false"><%= _('Project Details') %></a>
-        </li>
-  
-        <% @plan.template.phases.each do |phase| %>
-          <li id="phase-#<%= phase.id %>-tab" role="tab" aria-controls="phase-#<%= phase.id %>-panel"<%= @phase.id == phase.id ? ' class=active' : '' %>>
-            <a href="<%= edit_plan_phase_path(@plan, phase) %>" aria-selected="<%= @phase.id == phase.id %>">
-              <%= (@plan.template.phases.length > 1 ? @phase.title : _('Write Plan')) %>
-            </a>
-          </li>
-        <% end %>
-  
-        <li id="share-tab" role="tab" aria-controls="share-panel">
-          <a href="<%= share_plan_path(@plan) %>" aria-selected="false"><%= _('Share') %></a>
-        </li>
-        <li id="download-tab" role="tab" aria-controls="download-panel">
-          <a href="<%= download_plan_path(@plan) %>" aria-selected="false"><%= _('Download') %></a>
-        </li>
-      </ul>
-
-      <!-- project details -->
-      <div class="tab-panels" role="tabpanel">
-        <div id="phase-#<%= @phase.id %>-panel" class="tab-panel active" aria-hidden="false" 
-             aria-labelledby="phase-#<%= @phase.id %>-tab">
-
-          <div id="sections-accordion-controls">
-            <div class="accordion-controls" data-parent="sections-accordion">
-              <a href="#" data-toggle-direction="show"><%= _('expand all') %></a>
-              <span>|</span>
-              <a href="#" data-toggle-direction="hide"><%= _('collapse all') %></a>
-            </div>
-
-            <div class="progress inline">
-              <%= render :partial => "/plans/progress", locals: { plan: @plan } %>
-            </div> <!-- progess -->
-          </div>
-
-          <div class="panel-group" id="sections-accordion" 
-               role="tablist" aria-multiselectable="true">
-            <% @phase.sections.order(:number).each do |section| %>
-              <% sectionid = section.id %>
-
-              <div class="panel panel-default">
-                <div class="panel-heading" role="tab" id="heading-<%= sectionid %>">
-                  <h2 class="panel-title">
-                    <a role="button" data-toggle="collapse" 
-                       data-parent="sections-accordion" 
-                       href="#collapse-<%= sectionid %>" 
-                       aria-controls="collapse-<%= sectionid %>">
-
-                      <%= section.title %>
-                      <span class="fa fa-plus" aria-hidden="true"></span>
-                    </a>
-                    <div class="inline progress-bar-<%= sectionid %>">
-                      <%= render :partial => "/sections/progress", locals: { section: section, plan: @plan } %>
-                    </div>
-                  </h2>
-                </div>
-              </div>
-
-              <div id="collapse-<%= sectionid %>" class="panel-collapse collapse" 
-                   role="tabpanel" aria-labelledby="heading-<%= sectionid %>">
-                <div class="panel-body">
-                  <!-- accordion body -->
-                  <div class="section-description"><%= raw section.description %></div>
-
-                  <div class="saving" style="display: none">
-                    <p><%= _('Saving ...') %></p>
-                  </div>
-                  <div class="removing" style="display: none">
-                    <p><%= _('Removing ...') %></p>
-                  </div>
-
-                  <!-- the section body -->
-                  <div class="loaded">
-                    <% section.questions.each do |question| %>
-                      <% if question.id == session[:question_id_comments].to_i then id_css = "current_question" end %>
-                      <div id="<%= id_css%>">
-
-                        <%
-                        # Load the answer or create a new one
-                        answers = question.plan_answers(@plan.id)
-                        if answers.present?
-                          answer = answers.first
-                        else
-                          answer = Answer.new({plan_id: @plan.id, 
-                                               question_id: question.id, 
-                                               user_id: current_user.id })
-                          if question.default_value.present?
-                            answer.text = question.default_value
-                          end
-                        end
-                        %>
-
-                        <!-- Answer Section -->
-                        <div class="question-div edit-plan-left">
-                          <div class="question-form">
-                            <div id="<%= "answer-locking-#{question.id}" %>" class="answer-locking"></div>
-                            <div id="<%= "answer-form-#{question.id}" %>">
-                              <%= render(partial: 'answers/new_edit', 
-                                         locals: { question: question, answer: answer, readonly: @readonly }) %>
-                            </div>
-                          </div>   <!-- question-form -->
-                        </div> <!-- edit-plan-left -->
-
-
-                        <!-- Guidance and Notes Section (includes Annotations) -->
-                        <div class="question-area-right-column edit-plan-right">
-                          <%= render partial: 'guidance_section', 
-                                     locals: {plan: @plan, question: question, answer: answer, 
-                                              question_guidances: @question_guidances} %>
-                        </div>
-                      </div>   <!-- id_css -->
-                    <% end %> <!-- section.questions -->
-
-                  </div>   <!--  loaded -->
-              
-                </div> <!-- panel-body -->
-              </div> <!-- panel-collapse -->
-
-            <% end %>   <!-- sections.each do -->
-          </div>   <!-- panel-group -->
-
-          <script>
-            /* Initialises an editor for each textarea defined at (notes/_add.html.erb, notes/_edit.html.erb) whose class is tinymce_notes */
-            dmproadmap.utils.tinymce.init({ selector: '.tinymce_notes'});
-          </script>
-        </div> <!-- tab panel -->
-      </div> <!-- tab panels -->
-    </div> <!-- tabbed area -->
-=======
-    <%= render partial: 'edit_plan_answers', layout: 'shared/plan_navigation', locals: {} %>
->>>>>>> 25426cba
-  </div>
+<div class="row">
+  <div class="col-md-12">
+    <h1><%= @plan.title %></h1> 
+  </div>
+</div>
+
+<div class="row">
+  <div class="col-md-12">
+    <%= render partial: 'edit_plan_answers', layout: 'shared/plan_navigation', locals: {} %>
+  </div>
 </div>