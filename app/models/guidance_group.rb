# Set of Guidances that pertain to a certain category of Users (e.g. Maths
# department, vs Biology department)
#
# == Schema Information
#
# Table name: guidance_groups
#
#  id              :integer          not null, primary key
#  name            :string
#  optional_subset :boolean
#  published       :boolean
#  created_at      :datetime         not null
#  updated_at      :datetime         not null
#  org_id          :integer
#
# Indexes
#
#  index_guidance_groups_on_org_id  (org_id)
#
# Foreign Keys
#
#  fk_rails_...  (org_id => orgs.id)
#
class GuidanceGroup < ActiveRecord::Base
  include GlobalHelpers
  include ValidationValues
  include ValidationMessages

<<<<<<< HEAD
  ##
  # Associations
=======
  # ================
  # = Associations =
  # ================

>>>>>>> 43a6ce23
  belongs_to :org

  has_many :guidances, dependent: :destroy

  has_and_belongs_to_many :plans, join_table: :plans_guidance_groups

  # ===============
  # = Validations =
  # ===============

<<<<<<< HEAD
  # ===============
  # = Validations =
  # ===============

  validates :name, presence: { message:  PRESENCE_MESSAGE }

  validates :org, presence: { message: PRESENCE_MESSAGE }

  validates :optional_subset, inclusion: { in: BOOLEAN_VALUES,
                                           message: INCLUSION_MESSAGE }

=======
  validates :name, presence: { message:  PRESENCE_MESSAGE },
                   uniqueness: { message: UNIQUENESS_MESSAGE, scope: :org_id }

  validates :org, presence: { message: PRESENCE_MESSAGE }

  validates :optional_subset, inclusion: { in: BOOLEAN_VALUES,
                                           message: INCLUSION_MESSAGE }

>>>>>>> 43a6ce23
  validates :published, inclusion: { in: BOOLEAN_VALUES,
                                     message: INCLUSION_MESSAGE }


  # EVALUATE CLASS AND INSTANCE METHODS BELOW
  #
  # What do they do? do they do it efficiently, and do we need them?

  # Retrieves every guidance group associated to an org
  scope :by_org, ->(org) { where(org_id: org.id) }

  scope :search, lambda { |term|
    search_pattern = "%#{term}%"
    where("name LIKE ?", search_pattern)
  }

  scope :published, -> { where(published: true) }

  # =================
  # = Class methods =
  # =================

  ##
  # Returns whether or not a given user can view a given guidance group
  # we define guidances viewable to a user by those owned by:
  #   the managing curation center
  #   a funder organisation
  #   an organisation, of which the user is a member
  #
  # @param id [Integer] the integer id for a guidance group
  # @param user [User] a user object
  # @return [Boolean] true if the specified user can view the specified
  # guidance group, false otherwise
  def self.can_view?(user, guidance_group)
    viewable = false
    # groups are viewable if they are owned by any of the user's organisations
    viewable = true if guidance_group.org == user.org
    # groups are viewable if they are owned by the managing curation center
    Org.managing_orgs.each do |managing_group|
      viewable = true if guidance_group.org.id == managing_group.id
    end
    # groups are viewable if they are owned by a funder
    viewable = true if guidance_group.org.funder?

    viewable
  end

  ##
  # Returns a list of all guidance groups which a specified user can view
  # we define guidance groups viewable to a user by those owned by:
  #   the Managing Curation Center
  #   a funder organisation
  #   an organisation, of which the user is a member
  #
  # @param user [User] a user object
  # @return [Array<GuidanceGroup>] a list of all "viewable" guidance groups to
  # a user
  def self.all_viewable(user)
    # first find all groups owned by the Managing Curation Center
    managing_org_groups = Org.includes(guidance_groups: [guidances: :themes])
                             .managing_orgs.collect(&:guidance_groups)

    # find all groups owned by  a Funder organisation
    funder_groups = Org.includes(:guidance_groups)
                       .funder
                       .collect(&:guidance_groups)

    organisation_groups = [user.org.guidance_groups]

    # pass this organisation guidance groups to the view with respond_with
    # @all_viewable_groups
    all_viewable_groups = managing_org_groups +
                          funder_groups +
                          organisation_groups
    all_viewable_groups = all_viewable_groups.flatten.uniq
    all_viewable_groups
  end
end<|MERGE_RESOLUTION|>--- conflicted
+++ resolved
@@ -26,15 +26,10 @@
   include ValidationValues
   include ValidationMessages
 
-<<<<<<< HEAD
-  ##
-  # Associations
-=======
   # ================
   # = Associations =
   # ================
 
->>>>>>> 43a6ce23
   belongs_to :org
 
   has_many :guidances, dependent: :destroy
@@ -45,19 +40,6 @@
   # = Validations =
   # ===============
 
-<<<<<<< HEAD
-  # ===============
-  # = Validations =
-  # ===============
-
-  validates :name, presence: { message:  PRESENCE_MESSAGE }
-
-  validates :org, presence: { message: PRESENCE_MESSAGE }
-
-  validates :optional_subset, inclusion: { in: BOOLEAN_VALUES,
-                                           message: INCLUSION_MESSAGE }
-
-=======
   validates :name, presence: { message:  PRESENCE_MESSAGE },
                    uniqueness: { message: UNIQUENESS_MESSAGE, scope: :org_id }
 
@@ -66,7 +48,6 @@
   validates :optional_subset, inclusion: { in: BOOLEAN_VALUES,
                                            message: INCLUSION_MESSAGE }
 
->>>>>>> 43a6ce23
   validates :published, inclusion: { in: BOOLEAN_VALUES,
                                      message: INCLUSION_MESSAGE }
 
