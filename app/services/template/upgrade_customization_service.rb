--- conflicted
+++ resolved
@@ -80,21 +80,12 @@
           #
           # a) If the Org's template ({#customized_template}) has the Phase...
           if customized_phase = find_matching_record_in_collection(
-<<<<<<< HEAD
             record: funder_phase,
             collection: customized_template.phases)
 
           # b) If the Org's template ({#customized_template}) doesn't have this Phase.
           #    This is not a problem, since {#customization_template} should have this
           #    Phase copied over from {#template_phase}.
-=======
-                              record: funder_phase,
-                              collection: customized_template.phases)
-
-          # b) If the Org's template ({#customized_template}) doesn't have this Phase.
-          #    This is not a problem, since {#customization_template} should have this Phase
-          #    copied over from {#template_phase}.
->>>>>>> 223e833f
           else
             next
           end
@@ -103,11 +94,7 @@
         end
         copy_custom_annotations_for_questions
       end
-<<<<<<< HEAD
       target_template
-=======
-      return target_template
->>>>>>> 223e833f
     end
 
     private
@@ -173,14 +160,8 @@
         if section.number.in?(target_phase.sections.pluck(:number))
           section.number = target_phase.sections.maximum(:number) + 1
         end
-<<<<<<< HEAD
-
         target_phase.sections.append(section) or
           raise("Unable to add Section##{section.id} to Phase##{target_phase.id}")
-=======
-        section.phase = target_phase
-        section.save!
->>>>>>> 223e833f
       end
     end
 
