--- conflicted
+++ resolved
@@ -44,11 +44,6 @@
     <%= javascript_include_tag 'views/plans/export_configure.js' %> <!-- (app/views/plans/show_export.html.erb) -->
     <%= javascript_include_tag 'views/plans/index.js' %>    <!-- -->
     <%= javascript_include_tag 'views/plans/new.js' %>  <!-- (app/views/plans/new.html.erb) -->
-<<<<<<< HEAD
-    <%= javascript_include_tag 'views/plans/show.js' %> <!-- (app/views/plans/_edit_details.html.erb) -->
-=======
-    <%= javascript_include_tag 'views/plans/share.js' %>    <!-- (app/views/plans/share.html.erb) -->
->>>>>>> 8bee2895
     <%= javascript_include_tag 'views/registrations/sign_in_sign_up.js' %>  <!-- -->
     <%#= javascript_include_tag 'views/shared/accessible_combobox.js' %> <!-- (app/views/shared/_accessible_combobox.html.erb)    BROKEN since uses rails templating for setting values for JS variables -->
     <%#= javascript_include_tag 'views/shared/accessible_submit_button.js' %>    <!-- (app/views/shared/_accessible_submit_button.html.erb)  BROKEN since uses rails templating for setting values for JS variables -->
