# app/controllers/registrations_controller.rb
class RegistrationsController < Devise::RegistrationsController

  def edit
<<<<<<< HEAD
    @languages = Language.order("name")
    @identifier_schemes = IdentifierScheme.where(active: true).order(:name)
  end

  # GET /resource
  def new
    oauth = {provider: nil, uid: nil}
    IdentifierScheme.all.each do |scheme|
      oauth = session["devise.#{scheme.name.downcase}_data"] unless session["devise.#{scheme.name.downcase}_data"].nil?
    end
    
    @user = User.new
    
    unless oauth.nil?
      # The OAuth provider could not be determined or there was no unique UID!
      if oauth[:provider].nil? || oauth[:uid].nil?
        flash[:notice] = t('identifier_schemes.new_login_failure')

      else
        # Connect the new user with the identifier sent back by the OAuth provider
        flash[:notice] = t('identifier_schemes.new_login_success')
        UserIdentifier.create(identifier_scheme: oauth[:provider].upcase, 
                              identifier: oauth[:uid],
                              user: @user)
      end
    end
=======
    @languages = Language.all.order("name")
    @orgs = Org.where(parent_id: nil).order("name")
    @other_organisations = Org.where(parent_id: nil, is_other: true).pluck(:id)
>>>>>>> 14f019c8
  end

  # POST /resource
  def create
    logger.debug "#{sign_up_params}"
  	if sign_up_params[:accept_terms] != "1" then
  	  redirect_to after_sign_up_error_path_for(resource), alert: I18n.t('helpers.you_must_accept')
  	else
  		existing_user = User.find_by_email(sign_up_params[:email])
  		if !existing_user.nil? then
  			if (existing_user.password == "" || existing_user.password.nil?) && existing_user.confirmed_at.nil? then
  				@user = existing_user
  				do_update(false, true)
  			else
          redirect_to after_sign_up_error_path_for(resource), alert: I18n.t('helpers.email_already_registered')
  			end
  		else
        build_resource(sign_up_params)
  			if resource.save
  			  if resource.active_for_authentication?
    				set_flash_message :notice, :signed_up if is_navigational_format?
    				sign_up(resource_name, resource)
    				respond_with resource, location: after_sign_up_path_for(resource)
  			  else
    				set_flash_message :notice, :"signed_up_but_#{resource.inactive_message}" if is_navigational_format?
    				#expire_session_data_after_sign_in!  <-- DEPRECATED BY DEVISE
    				respond_with resource, location: after_inactive_sign_up_path_for(resource)
  			  end
  			else
  			  clean_up_passwords resource
  			  redirect_to after_sign_up_error_path_for(resource), alert: I18n.t('helpers.error_registration_check')
  			end
		  end
    end
  end


  def update
<<<<<<< HEAD
    if user_signed_in? then
      @user = User.find(current_user.id)
      @languages = Language.order("name")
      @identifier_schemes = IdentifierScheme.where(active: true).order(:name)
      
      do_update
    else
      render(:file => File.join(Rails.root, 'public/403.html'), :status => 403, :layout => false)
=======
  	if user_signed_in? then
      @user = User.find(current_user.id)
      do_update
    else
      render(file: File.join(Rails.root, 'public/403.html'), status: 403, layout: false)
>>>>>>> 14f019c8
    end
  end

  private

  # check if we need password to update user data
  # ie if password or email was changed
  # extend this as needed
  def needs_password?(user, params)
    user.email != params[:user][:email] || params[:user][:password].present?
  end

  def do_update(require_password = true, confirm = false)
	  if require_password then
		  successfully_updated = if needs_password?(@user, params)
      @user.update_with_password(params[:user])
      else
        # remove the virtual current_password attribute update_without_password
        # doesn't know how to ignore it
        params[:user].delete(:current_password)
        @user.update_without_password(params[:user])
      end
    else
    	@user.update_attributes(password: params[:user][:password], password_confirmation: params[:user][:password_confirmation])
    	successfully_updated = @user.update_without_password(params[:user])
    end

    # If the user selected a new language setting, go ahead and reset the locale
    if params[:user][:language_id]
      if @user.language_id != params[:user][:language_id]
        params[:locale] = Language.find(params[:user][:language_id]).abbreviation
        set_locale
      end
    end

    #unlink shibboleth from user's details
    if params[:unlink_flag] == 'true' then
      @user.update_attributes(shibboleth_id: "")
    end

    if successfully_updated
  		if confirm then
  			@user.skip_confirmation!
  			@user.save!
  		end
        set_flash_message :notice, :updated
        # Sign in the user bypassing validation in case his password changed
<<<<<<< HEAD
        sign_in @user, bypass_sign_in: true
        #sign_in @user, :bypass => true
        
        #if params[:unlink_flag] == 'true' then
            redirect_to({:controller => "registrations", :action => "edit"}, {:notice => I18n.t('helpers.project.details_update_success')})
        #else
        #    redirect_to({:controller => "projects", :action => "index"}, {:notice => I18n.t('helpers.project.details_update_success')})
        #end

=======
        sign_in @user, bypass: true
        redirect_to({controller: "registrations", action: "edit"}, {notice: I18n.t('helpers.project.details_update_success')})
>>>>>>> 14f019c8
    else
      render "edit"
    end
  end

  def sign_up_params
    params.require(:user).permit(:email, :password, :password_confirmation, :accept_terms,
                                 :organisation_id, :other_organisation)
  end

end<|MERGE_RESOLUTION|>--- conflicted
+++ resolved
@@ -2,8 +2,9 @@
 class RegistrationsController < Devise::RegistrationsController
 
   def edit
-<<<<<<< HEAD
-    @languages = Language.order("name")
+    @languages = Language.all.order("name")
+    @orgs = Org.where(parent_id: nil).order("name")
+    @other_organisations = Org.where(parent_id: nil, is_other: true).pluck(:id)
     @identifier_schemes = IdentifierScheme.where(active: true).order(:name)
   end
 
@@ -29,11 +30,6 @@
                               user: @user)
       end
     end
-=======
-    @languages = Language.all.order("name")
-    @orgs = Org.where(parent_id: nil).order("name")
-    @other_organisations = Org.where(parent_id: nil, is_other: true).pluck(:id)
->>>>>>> 14f019c8
   end
 
   # POST /resource
@@ -72,22 +68,16 @@
 
 
   def update
-<<<<<<< HEAD
     if user_signed_in? then
       @user = User.find(current_user.id)
+      @orgs = Org.where(parent_id: nil).order("name")
+      @other_organisations = Org.where(parent_id: nil, is_other: true).pluck(:id)
       @languages = Language.order("name")
       @identifier_schemes = IdentifierScheme.where(active: true).order(:name)
       
       do_update
     else
       render(:file => File.join(Rails.root, 'public/403.html'), :status => 403, :layout => false)
-=======
-  	if user_signed_in? then
-      @user = User.find(current_user.id)
-      do_update
-    else
-      render(file: File.join(Rails.root, 'public/403.html'), status: 403, layout: false)
->>>>>>> 14f019c8
     end
   end
 
@@ -135,20 +125,11 @@
   		end
         set_flash_message :notice, :updated
         # Sign in the user bypassing validation in case his password changed
-<<<<<<< HEAD
+
         sign_in @user, bypass_sign_in: true
-        #sign_in @user, :bypass => true
         
-        #if params[:unlink_flag] == 'true' then
-            redirect_to({:controller => "registrations", :action => "edit"}, {:notice => I18n.t('helpers.project.details_update_success')})
-        #else
-        #    redirect_to({:controller => "projects", :action => "index"}, {:notice => I18n.t('helpers.project.details_update_success')})
-        #end
-
-=======
-        sign_in @user, bypass: true
-        redirect_to({controller: "registrations", action: "edit"}, {notice: I18n.t('helpers.project.details_update_success')})
->>>>>>> 14f019c8
+        redirect_to({:controller => "registrations", :action => "edit"}, {:notice => I18n.t('helpers.project.details_update_success')})
+  
     else
       render "edit"
     end
