<<<<<<< HEAD
<% javascript('views/plans/edit.js') %>

<%= form_for plan, html: {method: :put, class: "roadmap-form"} do |f| %>
	<div class="edit-plan-left">
		<fieldset class="side-by-side">
		  <div class="form-input">
		    <%= f.label "#{_('Project Title')} #{_('(required)')}", for: :title %>
        <%= f.text_field :title, class: "input-large has-tooltip", 'data-toggle': "tooltip", 
                'title': _('If applying for funding, state the name exactly as in the grant proposal.') %>
		  </div>
  
		  <div class="form-input">
		    <%= f.label :grant_number %>
        <%= f.text_field :grant_number, class: 'input-small has-tooltip', 'data-toggle': "tooltip", 
                'title': _('Grant reference number if applicable [POST-AWARD DMPs ONLY]') %>
		  </div>
  
		  <div class="form-input">
		    <%= f.label :principal_investigator %>
        <%= f.text_field :principal_investigator, class: 'input-medium has-tooltip', 'data-toggle': "tooltip", 
                'title': _('Name of Principal Investigator(s) or main researcher(s) on the project.') %>
		  </div>
  
		  <div class="form-input">
		    <%= f.label _('Project Abstract'), for: :description %>
        <%= f.text_area :description, { rows: 7, class: 'input-large has-tooltip', 
                'data-toggle': "tooltip", 'data-html': "true", 
                'title': _("<div class='tooltip_box'><h4>Questions to consider:</h4><ul><li>- What is the nature of your research project?</li><li>- What research questions are you addressing? </li><li>- For what purpose are the data being collected or created? </li></ul><h4>Guidance:</h4><p>Briefly summarise the type of study (or studies) to help others understand the purposes for which the data are being collected or created.</p></div>")} %>
		  </div>
  
		  <hr />
  
		  <div class="form-input">
		    <%= f.label _('Plan ID'), for: :identifier %>
        <%= f.text_field :identifier, class: 'input-medium has-tooltip', 'data-toggle': "tooltip", 
                'title': _('A pertinent ID as determined by the funder and/or institution.') %>
		  </div>
  
		  <br />
			<div>
		  	<label><strong><%= _('Data Contact Person') %></strong></label>
			</div>
		  <div class="form-input">
		    <%= f.label _('Name'), for: :data_contact %>
        <%= f.text_field :data_contact, class: 'input-medium has-tooltip', 'data-toggle': "tooltip", 
                'title': _('Name (if different to above), telephone and email contact details') %>
		  </div>
			
			<br />
			<br />
	    <div class="form-input">
	      <label></label>
	      <input type="submit" class="form-submit" value="<%= _('Save') %>" />
	    </div>
		</fieldset>
	</div>

	<div class="edit-plan-right">
		<fieldset class="standard">
			<span class="fa fa-question-circle"></span>
			<div class="left-indent inline">
				<label for="plan_visibility"> <%= _('Plan Visibility') %></label>
				<div class="left-indent">(<%= _('Limited to finished plans') %>)</div>
				<br />
				<div><input type="radio" id="plan_visibility" name="plan[visibility]" class="right-indent"<%= !['publicly_visible', 'organisationally_visible'].include?(plan.visibility) ? ' checked=true' : '' %> /><%= raw display_visibility('privately_visible') %></div>
				<div><input type="radio" id="plan_visibility" name="plan[visibility]" class="right-indent"<%= 'organisationally_visible' == plan.visibility ? ' checked=true' : '' %> /><%= raw display_visibility('organisationally_visible') %></div>
				<div><input type="radio" id="plan_visibility" name="plan[visibility]" class="right-indent"<%= 'publicly_visible' == plan.visibility ? ' checked=true' : '' %> /><%= raw display_visibility('publicly_visible') %></div>
			</div>
		</fieldset>
		
		<div class="bordered left-indent">
			<div class="bordered"><strong><%= _('Plan Guidance Configuration') %></strong></div>
			<p><%= _('To help you write your plan, %{application_name} can show you guidance from a variety of organisations.') % {application_name: Rails.configuration.branding[:application][:name]} %></p>
			<br />
			<p><% _('Select up to 3 organisations to see their guidance.') %></p>
			
<%= @important_ggs.inspect %>
		</div>
	</div>
<% end %>
=======
<% javascript('plans/edit.js') %>
<!-- Project title = default title is the template title plus date of creation -->
<div class="dmp_details_body">

  <!--
    we have two div for the plan details
    one is for editing and one is for viewing
    one is always hidden and we switch between them with javascript in application.js
  -->

  <!-- the editing div -->
  <div class="edit-plan-details <%= unless @editing then "project-hide" end %>">
    <%= form_for @plan, url: {controller: :plans, action: :update }, 
                        html: {method: :put, class: "roadmap-form"} do |f| %>
      <div class="dmp_details">

        <!-- If not first time login in or editing project details -->
        <fieldset class="side-by-side">
          <legend><%= _('Please fill in the basic project details below') %></legend>
    
          <div>
            <%= f.label :title, _('Plan name') %>
            <%= f.text_field :title, class: "input-large has-tooltip", 'data-toggle': "tooltip", 
                    'title': _('If applying for funding, state the name exactly as in the grant proposal.') %>
          </div>
          <div>
            <%= f.label :identifier, _('ID') %>
            <%= f.text_field :identifier, class: 'input-medium has-tooltip', 'data-toggle': "tooltip", 
                    'title': _('A pertinent ID as determined by the funder and/or institution.') %>
          </div>
          <div>
            <%= f.label :grant_number, _('Grant number') %>
            <%= f.text_field :grant_number, class: 'input-medium has-tooltip', 
                    'data-toggle': "tooltip", 
                    'title': _('Grant reference number if applicable [POST-AWARD DMPs ONLY]') %>
          </div>
          <div>
            <%= f.label :principal_investigator, _('Principal Investigator/Researcher') %>
            <%= f.text_field :principal_investigator, class: 'input-medium has-tooltip', 
                    'data-toggle': "tooltip", 
                    'title': _('Name of Principal Investigator(s) or main researcher(s) on the project.') %>
          </div>
          <div>
            <%= f.label :principal_investigator_identifier, _('Principal Investigator/Researcher ID') %>
            <%= f.text_field :principal_investigator_identifier, class: 'input-medium has-tooltip', 
                    'data-toggle': "tooltip", 'title': _('E.g ORCID http://orcid.org/.') %>
          </div>
          <div>      
            <%= f.label :data_contact, _('Plan data contact') %>
            <%= f.text_field :data_contact, class: 'input-medium has-tooltip', 
                    'data-toggle': "tooltip", 
                    'title': _('Name (if different to above), telephone and email contact details') %>
          </div>
          <div>
            <%= f.label :description, _('Description') %>
            <%= f.text_area :description, { rows: 7, class: 'input-large has-tooltip', 
                    'data-toggle': "tooltip", 'data-html': "true", 
                    'title': _("<div class='tooltip_box'><h4>Questions to consider:</h4><ul><li>- What is the nature of your research project?</li><li>- What research questions are you addressing? </li><li>- For what purpose are the data being collected or created? </li></ul><h4>Guidance:</h4><p>Briefly summarise the type of study (or studies) to help others understand the purposes for which the data are being collected or created.</p></div>")} %>
          </div>
          
          <div>
            <label></label>
            <input type="submit" class="form-submit" value="<%= _('Save') %>" />
            <button class="form-cancel show-edit-toggle"><%= _('Cancel') %></button>
          </div>
        </fieldset>
      </div>
      
    <%end%>
  </div>


  <!-- the viewing div -->
  <div class="show-plan-details <%= if @editing then "project-hide" end %> ">
      <div class="div_left">
        <p></p>
      </div>

      <!-- edit plan button -->
      <div class="div_right">
        <button class="btn btn-primary show-edit-toggle"><%= _('Edit plan details') %></button>
      </div>

      <!-- display plan details -->
      <div class="dmp_details">
        <table class="dmp_details_table">
          <tr>
            <td class="first"><%= _('Plan name') %></td>
            <td><%= @plan.title %></td>
          </tr>

          <tr>
            <td class="first"><%= _('ID') %></td>
            <td>
              <% if !@plan.identifier.nil? && @plan.identifier != "" then %>
                <%= @plan.identifier %>
              <%else%>
                -
              <%end%>
            </td>
          </tr>

          <tr>
            <td class="first"><%= _('Grant number') %></td>
            <td>
              <% if !@plan.grant_number.nil? && @plan.grant_number!= "" then %>
                <%= @plan.grant_number %>
              <%else%>
                -
              <%end%>
            </td>
          </tr>
          <tr>
            <td class="first"><%= _('Principal Investigator/Researcher') %></td>
            <td><% if !@plan.principal_investigator.nil? && @plan.principal_investigator != "" then %>
              <%= @plan.principal_investigator %>
            <%else%>
              -
            <%end%>
            </td>
          </tr>
          <% if !@plan.principal_investigator_identifier.nil? && @plan.principal_investigator_identifier != "" then %>
            <tr>
              <td class="first"><%= _('Principal Investigator/Researcher ID') %></td>
              <td>
                <%= @plan.principal_investigator_identifier %>
              </td>
            </tr>
          <%end%>
          <tr>
            <td class="first"><%= _('Plan data contact') %></td>
            <td><% if !@plan.data_contact.nil? && @plan.data_contact != "" then%>
              <%= @plan.data_contact %>
            <%else%>
              -
            <%end%>
            </td>
          </tr>
          <tr>
            <td class="first"><%= _('Description') %></td>
            <td><% if !@plan.description.nil? && @plan.description != "" then%>
              <%= @plan.description %>
            <%else%>
              -
            <%end%>
            </td>
          </tr>
        </table>
      </div>
  </div>


  <!-- Selection of guidance groups -->
  <%= form_tag( update_guidance_choices_plan_path(@plan), method: :put) do %>
  <div id="plan-guidance-important">
      <h3><%=_('Guidance Choices')%></h3>
      <table id="dmp_table" class="dmp_table tablesorter">
      <tbody>
          <% @important_ggs.each do |org, groups| %>
              <tr>
              <td class="dmp_td_medium">
                  <% if groups && groups.size == 1 %>
                      <%= check_box_tag "guidance_group_ids[]", groups[0].id, @selected_guidance_groups.include?(groups[0].id) %>
                      <%= org.name %>
                  <% elsif groups %>
                      <input type="checkbox" disabled> <%= org.name %>
                      <% groups.each do |group| %>
                          <tr><td class="dmp_td_small">
                              └─ <%= check_box_tag "guidance_group_ids[]", group.id, @selected_guidance_groups.include?(group.id) %>
                              <%= group.name %>
                          </td></tr>
                      <% end %>
                  <% end %>
              </td>
              </tr>
          <% end %>
      </tbody>
      </table>
  </div>
  <div class="accordion" id="plan-guidance-accordion">
      <div class="accordion-group">
          <div class="accordion-heading">
              <a class="accordion-toggle" data-toggle="collapse" data-parent="#plan-guidance-accordion" href="#guidance-choices">
                  <h3><%=_('Other institutions')%><span class="plus-laranja"> </span></h3>
              </a>
          </div>
          <div id="guidance-choices" class="accordion-project collapse">
                  <div class="accordion-inner">
                      <table id="other_ggs_table" class="dmp_table tablesorter">
                      <tbody>
                          <% @all_ggs_grouped_by_org.each do |org, groups| %>
                              <tr>
                              <td class="dmp_td_medium">
                                  <% if groups && groups.size == 1 %>
                                      <%= check_box_tag "guidance_group_ids[]", groups[0].id, @selected_guidance_groups.include?(groups[0].id) %>
                                      <%= org.name %>
                                  <% elsif groups %>
                                      <input type="checkbox" disabled> <%= org.name %>
                                      <% groups.each do |group| %>
                                          <tr><td class="dmp_td_small">
                                              └─ <%= check_box_tag "guidance_group_ids[]", group.id, @selected_guidance_groups.include?(group.id) %>
                                              <%= group.name %>
                                          </td></tr>
                                      <% end %>
                                  <% end %>
                              </td>
                              </tr>
                          <% end %>
                      </tbody>
                      </table>               
                  </div>
              </div>
          </div>
      </div>
      <%= submit_tag _('Save'), class: "btn btn-primary"%>
  <% end %>

  <div class="div_clear"></div>

  <h3><%= _('This plan is based on:')%></h3>

  <p>
    <% if based_on.org != plan.template.org %>
      <%= _('A version of ') %> "<%= based_on.title %>" <%= based_on.title.downcase.include?(_('template')) ? '' : _('template') %><%= _(' that has been customised by ') %> <%= plan.template.org.name %>.
    <% else %>
      <%= _('The')%> "<%= plan.template.title %>" <%= (plan.template.is_default ? _('generic template') : plan.template.title.downcase.include?(_('template')) ? '' : _('template')) %> <%= _(' provided by ') %><%= plan.template.org.name %>.
    <% end %>
  </p>

  <div class="div_clear"></div>

  <!-- If project has phases-->
  <% phases = plan.template.phases %>
    <% if phases.count == 1 %>
      <div class="project_description">
        <%= raw plan.template.description %>
      </div>
      <% phases.each do |phase| %>
        <div class="move_2_right">
          <%= link_to _('Answer questions'), edit_plan_phase_path(plan,phase), :class => 'btn btn-primary'  %>
          <a href="#<%= phases[0].id %>-export-dialog" data-toggle="modal" class='btn btn-primary'><%= _('Export') %></a>
        </div>
        <%= render :partial => "plans/export", locals: {plan: plan, phase: phases[0] } %>
        <div class="div_clear"></div>
        <p><%= raw phase.description %></p>
        <% if phase.sections.any? %>
          <table class="dmp_table">
            <thead>
                <tr>
                    <th class="dmp_th_medium"><%= _('Sections')%></th>
                    <th class="dmp_th_big"><%= _('Questions')%></th>
                 </tr>
               </thead>
               <tbody>
                 <% phase.sections.each do |section| %>
                <tr >
                  <th class="dmp_th_border" >
                    <p><%= section.title %></p>
                  </th>
                  <td class="dmp_td_border" >
                    <% if section.questions.any? %>
                      <ul class="question_ul">
                        <% section.questions.each do |ques|%>
                          <li>
                            <%= raw ques.text %>
                          </li>
                        <%end%>
                      </ul>
                    <%end%>
                  </td>
                </tr>
              <%end%>
            </tbody>
          </table>
        <%end%> <!-- end of if phase.sections.any? -->
      <%end%> <!-- end of phases.each do |phase| -->
    <%else%>   <!-- phases.count > 1 -->
      <div class="project_description">
        <%= raw plan.template.description %>
      </div>
      <% phases.each do |phase| %>
        <div class="accordion" id="project-accordion">
          <div class="accordion-group">
            <div class="accordion-heading">
              <a class="accordion-toggle" data-toggle="collapse" data-parent="#project-accordion" href="#<%= phase.id %>">
                <h3><%= phase.title %><span class="plus-laranja"> </span></h3>
              </a>
            </div>
            <div id="<%= phase.id %>" class="accordion-project collapse">
              <div class="accordion-inner">
                <div class="div_right">
                  <%= link_to _('Answer questions'), edit_plan_phase_path(plan,phase), :class => 'btn btn-primary'  %>
                  <a href="#<%= phase.id %>-export-dialog" data-toggle="modal" class='btn btn-primary'><%= _('Export') %></a>
                </div>
                <%= render :partial => "plans/export", locals: {plan: plan, phase: phase} %>
                <div class="div_clear"></div>
                  <p><%= raw phase.description %>
                </p>

                <% if phase.sections.any? %>
                  <table class="dmp_table">
                    <thead>
                        <tr>
                            <th class="dmp_th_medium"><%= _('Sections')%></th>
                            <th class="dmp_th_big"><%= _('Questions')%></th>
                         </tr>
                       </thead>
                       <tbody>
                         <% phase.sections.each do |section| %>
                        <tr >
                          <th class="dmp_th_border" >
                            <p><%= section.title %></p>
                          </th>
                          <td class="dmp_td_border" >
                            <% if section.questions.any? %>
                              <ul class="question_ul">
                                <% section.questions.each do |ques|%>
                                  <li>
                                    - <%= raw ques.text %>
                                  </li>
                                <%end%>
                              </ul>
                            <%end%>
                          </td>
                        </tr>
                      <%end%>
                    </tbody>
                  </table>
                <%end%> <!-- end of if phase.sections.any? -->
              </div>
            </div>
          </div>
        </div>
      <%end%><!-- end of phases.each
    <%end%> <!-- end of if phases.count == 1 -->
</div>
>>>>>>> 6ab65a50
<|MERGE_RESOLUTION|>--- conflicted
+++ resolved
@@ -1,4 +1,3 @@
-<<<<<<< HEAD
 <% javascript('views/plans/edit.js') %>
 
 <%= form_for plan, html: {method: :put, class: "roadmap-form"} do |f| %>
@@ -78,342 +77,4 @@
 <%= @important_ggs.inspect %>
 		</div>
 	</div>
-<% end %>
-=======
-<% javascript('plans/edit.js') %>
-<!-- Project title = default title is the template title plus date of creation -->
-<div class="dmp_details_body">
-
-  <!--
-    we have two div for the plan details
-    one is for editing and one is for viewing
-    one is always hidden and we switch between them with javascript in application.js
-  -->
-
-  <!-- the editing div -->
-  <div class="edit-plan-details <%= unless @editing then "project-hide" end %>">
-    <%= form_for @plan, url: {controller: :plans, action: :update }, 
-                        html: {method: :put, class: "roadmap-form"} do |f| %>
-      <div class="dmp_details">
-
-        <!-- If not first time login in or editing project details -->
-        <fieldset class="side-by-side">
-          <legend><%= _('Please fill in the basic project details below') %></legend>
-    
-          <div>
-            <%= f.label :title, _('Plan name') %>
-            <%= f.text_field :title, class: "input-large has-tooltip", 'data-toggle': "tooltip", 
-                    'title': _('If applying for funding, state the name exactly as in the grant proposal.') %>
-          </div>
-          <div>
-            <%= f.label :identifier, _('ID') %>
-            <%= f.text_field :identifier, class: 'input-medium has-tooltip', 'data-toggle': "tooltip", 
-                    'title': _('A pertinent ID as determined by the funder and/or institution.') %>
-          </div>
-          <div>
-            <%= f.label :grant_number, _('Grant number') %>
-            <%= f.text_field :grant_number, class: 'input-medium has-tooltip', 
-                    'data-toggle': "tooltip", 
-                    'title': _('Grant reference number if applicable [POST-AWARD DMPs ONLY]') %>
-          </div>
-          <div>
-            <%= f.label :principal_investigator, _('Principal Investigator/Researcher') %>
-            <%= f.text_field :principal_investigator, class: 'input-medium has-tooltip', 
-                    'data-toggle': "tooltip", 
-                    'title': _('Name of Principal Investigator(s) or main researcher(s) on the project.') %>
-          </div>
-          <div>
-            <%= f.label :principal_investigator_identifier, _('Principal Investigator/Researcher ID') %>
-            <%= f.text_field :principal_investigator_identifier, class: 'input-medium has-tooltip', 
-                    'data-toggle': "tooltip", 'title': _('E.g ORCID http://orcid.org/.') %>
-          </div>
-          <div>      
-            <%= f.label :data_contact, _('Plan data contact') %>
-            <%= f.text_field :data_contact, class: 'input-medium has-tooltip', 
-                    'data-toggle': "tooltip", 
-                    'title': _('Name (if different to above), telephone and email contact details') %>
-          </div>
-          <div>
-            <%= f.label :description, _('Description') %>
-            <%= f.text_area :description, { rows: 7, class: 'input-large has-tooltip', 
-                    'data-toggle': "tooltip", 'data-html': "true", 
-                    'title': _("<div class='tooltip_box'><h4>Questions to consider:</h4><ul><li>- What is the nature of your research project?</li><li>- What research questions are you addressing? </li><li>- For what purpose are the data being collected or created? </li></ul><h4>Guidance:</h4><p>Briefly summarise the type of study (or studies) to help others understand the purposes for which the data are being collected or created.</p></div>")} %>
-          </div>
-          
-          <div>
-            <label></label>
-            <input type="submit" class="form-submit" value="<%= _('Save') %>" />
-            <button class="form-cancel show-edit-toggle"><%= _('Cancel') %></button>
-          </div>
-        </fieldset>
-      </div>
-      
-    <%end%>
-  </div>
-
-
-  <!-- the viewing div -->
-  <div class="show-plan-details <%= if @editing then "project-hide" end %> ">
-      <div class="div_left">
-        <p></p>
-      </div>
-
-      <!-- edit plan button -->
-      <div class="div_right">
-        <button class="btn btn-primary show-edit-toggle"><%= _('Edit plan details') %></button>
-      </div>
-
-      <!-- display plan details -->
-      <div class="dmp_details">
-        <table class="dmp_details_table">
-          <tr>
-            <td class="first"><%= _('Plan name') %></td>
-            <td><%= @plan.title %></td>
-          </tr>
-
-          <tr>
-            <td class="first"><%= _('ID') %></td>
-            <td>
-              <% if !@plan.identifier.nil? && @plan.identifier != "" then %>
-                <%= @plan.identifier %>
-              <%else%>
-                -
-              <%end%>
-            </td>
-          </tr>
-
-          <tr>
-            <td class="first"><%= _('Grant number') %></td>
-            <td>
-              <% if !@plan.grant_number.nil? && @plan.grant_number!= "" then %>
-                <%= @plan.grant_number %>
-              <%else%>
-                -
-              <%end%>
-            </td>
-          </tr>
-          <tr>
-            <td class="first"><%= _('Principal Investigator/Researcher') %></td>
-            <td><% if !@plan.principal_investigator.nil? && @plan.principal_investigator != "" then %>
-              <%= @plan.principal_investigator %>
-            <%else%>
-              -
-            <%end%>
-            </td>
-          </tr>
-          <% if !@plan.principal_investigator_identifier.nil? && @plan.principal_investigator_identifier != "" then %>
-            <tr>
-              <td class="first"><%= _('Principal Investigator/Researcher ID') %></td>
-              <td>
-                <%= @plan.principal_investigator_identifier %>
-              </td>
-            </tr>
-          <%end%>
-          <tr>
-            <td class="first"><%= _('Plan data contact') %></td>
-            <td><% if !@plan.data_contact.nil? && @plan.data_contact != "" then%>
-              <%= @plan.data_contact %>
-            <%else%>
-              -
-            <%end%>
-            </td>
-          </tr>
-          <tr>
-            <td class="first"><%= _('Description') %></td>
-            <td><% if !@plan.description.nil? && @plan.description != "" then%>
-              <%= @plan.description %>
-            <%else%>
-              -
-            <%end%>
-            </td>
-          </tr>
-        </table>
-      </div>
-  </div>
-
-
-  <!-- Selection of guidance groups -->
-  <%= form_tag( update_guidance_choices_plan_path(@plan), method: :put) do %>
-  <div id="plan-guidance-important">
-      <h3><%=_('Guidance Choices')%></h3>
-      <table id="dmp_table" class="dmp_table tablesorter">
-      <tbody>
-          <% @important_ggs.each do |org, groups| %>
-              <tr>
-              <td class="dmp_td_medium">
-                  <% if groups && groups.size == 1 %>
-                      <%= check_box_tag "guidance_group_ids[]", groups[0].id, @selected_guidance_groups.include?(groups[0].id) %>
-                      <%= org.name %>
-                  <% elsif groups %>
-                      <input type="checkbox" disabled> <%= org.name %>
-                      <% groups.each do |group| %>
-                          <tr><td class="dmp_td_small">
-                              └─ <%= check_box_tag "guidance_group_ids[]", group.id, @selected_guidance_groups.include?(group.id) %>
-                              <%= group.name %>
-                          </td></tr>
-                      <% end %>
-                  <% end %>
-              </td>
-              </tr>
-          <% end %>
-      </tbody>
-      </table>
-  </div>
-  <div class="accordion" id="plan-guidance-accordion">
-      <div class="accordion-group">
-          <div class="accordion-heading">
-              <a class="accordion-toggle" data-toggle="collapse" data-parent="#plan-guidance-accordion" href="#guidance-choices">
-                  <h3><%=_('Other institutions')%><span class="plus-laranja"> </span></h3>
-              </a>
-          </div>
-          <div id="guidance-choices" class="accordion-project collapse">
-                  <div class="accordion-inner">
-                      <table id="other_ggs_table" class="dmp_table tablesorter">
-                      <tbody>
-                          <% @all_ggs_grouped_by_org.each do |org, groups| %>
-                              <tr>
-                              <td class="dmp_td_medium">
-                                  <% if groups && groups.size == 1 %>
-                                      <%= check_box_tag "guidance_group_ids[]", groups[0].id, @selected_guidance_groups.include?(groups[0].id) %>
-                                      <%= org.name %>
-                                  <% elsif groups %>
-                                      <input type="checkbox" disabled> <%= org.name %>
-                                      <% groups.each do |group| %>
-                                          <tr><td class="dmp_td_small">
-                                              └─ <%= check_box_tag "guidance_group_ids[]", group.id, @selected_guidance_groups.include?(group.id) %>
-                                              <%= group.name %>
-                                          </td></tr>
-                                      <% end %>
-                                  <% end %>
-                              </td>
-                              </tr>
-                          <% end %>
-                      </tbody>
-                      </table>               
-                  </div>
-              </div>
-          </div>
-      </div>
-      <%= submit_tag _('Save'), class: "btn btn-primary"%>
-  <% end %>
-
-  <div class="div_clear"></div>
-
-  <h3><%= _('This plan is based on:')%></h3>
-
-  <p>
-    <% if based_on.org != plan.template.org %>
-      <%= _('A version of ') %> "<%= based_on.title %>" <%= based_on.title.downcase.include?(_('template')) ? '' : _('template') %><%= _(' that has been customised by ') %> <%= plan.template.org.name %>.
-    <% else %>
-      <%= _('The')%> "<%= plan.template.title %>" <%= (plan.template.is_default ? _('generic template') : plan.template.title.downcase.include?(_('template')) ? '' : _('template')) %> <%= _(' provided by ') %><%= plan.template.org.name %>.
-    <% end %>
-  </p>
-
-  <div class="div_clear"></div>
-
-  <!-- If project has phases-->
-  <% phases = plan.template.phases %>
-    <% if phases.count == 1 %>
-      <div class="project_description">
-        <%= raw plan.template.description %>
-      </div>
-      <% phases.each do |phase| %>
-        <div class="move_2_right">
-          <%= link_to _('Answer questions'), edit_plan_phase_path(plan,phase), :class => 'btn btn-primary'  %>
-          <a href="#<%= phases[0].id %>-export-dialog" data-toggle="modal" class='btn btn-primary'><%= _('Export') %></a>
-        </div>
-        <%= render :partial => "plans/export", locals: {plan: plan, phase: phases[0] } %>
-        <div class="div_clear"></div>
-        <p><%= raw phase.description %></p>
-        <% if phase.sections.any? %>
-          <table class="dmp_table">
-            <thead>
-                <tr>
-                    <th class="dmp_th_medium"><%= _('Sections')%></th>
-                    <th class="dmp_th_big"><%= _('Questions')%></th>
-                 </tr>
-               </thead>
-               <tbody>
-                 <% phase.sections.each do |section| %>
-                <tr >
-                  <th class="dmp_th_border" >
-                    <p><%= section.title %></p>
-                  </th>
-                  <td class="dmp_td_border" >
-                    <% if section.questions.any? %>
-                      <ul class="question_ul">
-                        <% section.questions.each do |ques|%>
-                          <li>
-                            <%= raw ques.text %>
-                          </li>
-                        <%end%>
-                      </ul>
-                    <%end%>
-                  </td>
-                </tr>
-              <%end%>
-            </tbody>
-          </table>
-        <%end%> <!-- end of if phase.sections.any? -->
-      <%end%> <!-- end of phases.each do |phase| -->
-    <%else%>   <!-- phases.count > 1 -->
-      <div class="project_description">
-        <%= raw plan.template.description %>
-      </div>
-      <% phases.each do |phase| %>
-        <div class="accordion" id="project-accordion">
-          <div class="accordion-group">
-            <div class="accordion-heading">
-              <a class="accordion-toggle" data-toggle="collapse" data-parent="#project-accordion" href="#<%= phase.id %>">
-                <h3><%= phase.title %><span class="plus-laranja"> </span></h3>
-              </a>
-            </div>
-            <div id="<%= phase.id %>" class="accordion-project collapse">
-              <div class="accordion-inner">
-                <div class="div_right">
-                  <%= link_to _('Answer questions'), edit_plan_phase_path(plan,phase), :class => 'btn btn-primary'  %>
-                  <a href="#<%= phase.id %>-export-dialog" data-toggle="modal" class='btn btn-primary'><%= _('Export') %></a>
-                </div>
-                <%= render :partial => "plans/export", locals: {plan: plan, phase: phase} %>
-                <div class="div_clear"></div>
-                  <p><%= raw phase.description %>
-                </p>
-
-                <% if phase.sections.any? %>
-                  <table class="dmp_table">
-                    <thead>
-                        <tr>
-                            <th class="dmp_th_medium"><%= _('Sections')%></th>
-                            <th class="dmp_th_big"><%= _('Questions')%></th>
-                         </tr>
-                       </thead>
-                       <tbody>
-                         <% phase.sections.each do |section| %>
-                        <tr >
-                          <th class="dmp_th_border" >
-                            <p><%= section.title %></p>
-                          </th>
-                          <td class="dmp_td_border" >
-                            <% if section.questions.any? %>
-                              <ul class="question_ul">
-                                <% section.questions.each do |ques|%>
-                                  <li>
-                                    - <%= raw ques.text %>
-                                  </li>
-                                <%end%>
-                              </ul>
-                            <%end%>
-                          </td>
-                        </tr>
-                      <%end%>
-                    </tbody>
-                  </table>
-                <%end%> <!-- end of if phase.sections.any? -->
-              </div>
-            </div>
-          </div>
-        </div>
-      <%end%><!-- end of phases.each
-    <%end%> <!-- end of if phases.count == 1 -->
-</div>
->>>>>>> 6ab65a50
+<% end %>