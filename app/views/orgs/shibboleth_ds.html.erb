--- conflicted
+++ resolved
@@ -40,13 +40,8 @@
       </div>
     <% end %>
   
-<<<<<<< HEAD
     <div id="full_list" style="display: none" aria-hidden="true">
       <div id="org-list">
-=======
-    <div id="full_list" class="hidden" aria-hidden="true">
-      <div class="row">
->>>>>>> 2303b2d6
         <%
         increment, cols, letter, total, row = 50, 1, '', @orgs.length, 0
 
@@ -78,17 +73,10 @@
     <hr />
   
     <p>
-<<<<<<< HEAD
       <%= _('Institution not in the list?') %>&nbsp;
       <button type="button" class="btn btn-link" data-toggle="modal" data-target="#header-signin">
         <%= _('Create an account with any email address')%>
       </button>
-=======
-      <%= _('Institution not in the list?') %>
-      <a href="#header-signin" data-toggle="modal" data-target="#header-signin">
-        <%= _('Create an account with any email address') %>
-      </a>
->>>>>>> 2303b2d6
     </p>
   </div>
 </div>