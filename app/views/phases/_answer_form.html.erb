<!-- 
  **Project: DMPRoadmap
  **Description: This block sets up the type of question, its guidance.
  **Arguments transferred: an instance of "question"
  **Copyright: Digital Curation Centre and University of California Curation Center
-->

<div class="question-div">
  <!--question format-->
  <%
     answer = nil
     answer_obj = nil
     if question.has_key?("answers")
       answer = question["answers"].first
       answer_obj = Answer.find(answer["id"])
     else
       answer_obj = Answer.new
     end
     question_id = question["id"]
     question_obj = Question.find(question_id)
     q_format = question_obj.question_format
   %>

  <div id="question-form-<%= question_id %>" class="question-form">
    <%= semantic_form_for answer_obj, :url => {:controller => :answers, :action => :update }, :remote => true do |f| %>
      <%= f.inputs do %>
        <%= f.input :plan_id, :as => :hidden, :input_html => { :value => @plan_data["id"] } %>
        <%= f.input :user_id, :as => :hidden, :input_html => { :value => current_user.id } %>
        <%= f.input :question_id, :as => :hidden, :input_html => { :value => question_id, :class => "question_id" } %>
        <%= f.hidden_field :lock_version %>

        <!-- Question text -->
        <!-- need 'raw' to stop formtastic f.*ing up the formatastic formatting -->
        <%= raw question["text"] %>

        <!--Suggested answer area-->
        <% if question.has_key?("suggested_answer") && question["suggested_answer"]["text"].present? %>
          <% suggested_answer = question["suggested_answer"] %>
          <div class="suggested-answer-div">
            <span class="suggested-answer-intro">
              <% if suggested_answer["is_example"] then %>
                <%= _('Example of answer')%>
              <%else%>
                <%= _('Suggested answer')%>
              <%end%>
            </span>

            <div class="suggested-answer-border">
              <p class="suggested-answer">
                <%= raw suggested_answer["text"] %>
              </p>
            </div>
          </div>
        <% end %>

        <!-- used for optimistic locking where a conflict is detected -->
        <div id="answer_notice_<%=question_obj.id%>" class="answer_notice"></div>

        <!-- if the question has multiple choices pull out the options -->
        <% if question_obj.isOptionBased? %>
          <% options = question.options.order("number") %>

          <!-- work through the various format options -->
          <% if q_format.checkbox? %>
            <%= f.input :options, :as => :check_boxes, :collection => options, :label => false, :input_html => { :id => "options-#{question.id}" } %>
          <% elsif q_format.multiselectbox? %>
            <%= f.input :options, :as => :select, :collection => options, :label => false, :input_html => { :multiple => true , :id => "options-#{question.id}" } %>
          <% elsif q_format.radiobuttons? %>
            <ol class="choices-group">
              <% options.each do |op| %>
                <li class= "choices-group">
                  <% if answer.option_ids[0] == op.id then%>
                    <%= f.radio_button :option_ids, op.id, :checked => true, id: "answer_option_ids_#{op.id}"%> 
                  <%else%>
                    <%= f.radio_button :option_ids, op.id, :checked => false, id: "answer_option_ids_#{op.id}"%> 
                  <% end %>
               <%= raw op.text %> </li>
              <% end %>
            </ol>
          <% elsif q_format.dropdown? %>
            <%= f.input :options, :as => :select, :collection => options, :label => false, :input_html => { :multiple => false, :id => "options-#{question.id}" } %>
          <% end %>


          <!-- Comment text area for the multiple choice answers-->
          <% if question.option_comment_display == true %>
            <%= label_tag("answer-text-#{question.id}".to_sym, _('Comment')) %>
            <%= text_area_tag("answer-text-#{question.id}".to_sym, answer.text, class: "tinymce") %>
          <%end%>
        <% end %>  <!-- if multiple choice -->

        <% if q_format.textfield? %>
          <%= text_field_tag("answer-text-#{question_id}".to_sym, strip_tags(answer.text), class: "question_text_field") %>
        <% elsif q_format.textarea? %>
          <%= text_area_tag("answer-text-#{question_id}".to_sym, answer_obj.text, class: "tinymce") %>
        <% end %>

      <% end %>   <!-- f.inputs -->

      <!--action buttons-->
      <%= f.actions do %>
<<<<<<< HEAD
        <%= f.action :submit, :label => _('Save'), :button_html => { :class => "btn btn-primary"} %>
        <li id="saving-<%= question["id"] %>" class="saving-message" style="display:none;"><%= _('Saving...')%></li>
=======
        <%= f.action :submit, :label => t("helpers.save"), :button_html => { :class => "btn btn-primary"} %>
        <li id="saving-<%= question_id %>" class="saving-message" style="display:none;"><%= t("helpers.saving")%></li>
>>>>>>> 51c78fcb
      <% end %>   <!-- f.actions -->
    <% end %>
  </div>   <!-- question-form -->

  <% if answer.nil? || !answer.has_key?("created_at") || answer["created_at"].nil? %>
<<<<<<< HEAD
    <span id="<%= question["id"] %>-status" class="label label-warning answer-status"><%= _('Not answered yet') %></span>
  <% else %>
    <span id="<%= question["id"] %>-status" class="label label-info answer-status"><%= _('Answered')%><abbr class="timeago" data-time="<%= answer_obj.created_at.iso8601 %>" title="<%= answer_obj.created_at.iso8601 %>"><%= answer_obj.created_at %></abbr><%= _(' by')%><%= answer_obj.user.name %></span>
  <% end %>
</div>   <!-- question-div -->

<span id="<%= question["id"] %>-unsaved" class="label label-inverse answer-unsaved" style="display:none;"><%= _('Unsaved changes') %></span>
=======
    <span id="<%= question_id %>-status" class="label label-warning answer-status"><%= t("helpers.notanswered") %></span>
  <% else %>
    <span id="<%= question_id %>-status" class="label label-info answer-status"><%= t("helpers.answered_by")%><abbr class="timeago" data-time="<%= answer_obj.created_at.iso8601 %>" title="<%= answer_obj.created_at.iso8601 %>"><%= answer_obj.created_at %></abbr><%= t("helpers.answered_by_part2")%><%= answer_obj.user.name %></span>
  <% end %>
</div>   <!-- question-div -->

<span id="<%= question_id %>-unsaved" class="label label-inverse answer-unsaved" style="display:none;"><%= t("helpers.unsaved") %></span>
>>>>>>> 51c78fcb
      
<!-- Question right column -->
<div class="question-area-right-column">

    <div id="right-area-tabs-<%= question_id %>" class="question_right_column_nav">
      <% comments = answer_obj.notes.all %> 
      <%= hidden_field_tag :question_id, question_id, :class => "question_id" %>
      <ul class="question_right_column_ul">
      <% if (!question["guidance"].nil? && question["guidance"] != "") || question.has_key?("theme_guidance")  then %>
        <!-- add css to comment div-->
        <% css_style_comment_div = "display: none;"%>
        <% css_style_guidance_div = ""%>
        <li class="active guidance_tab_class">
          <%= link_to _('Guidance'), "#", :class => "guidance_accordion_button" %>
        </li>
        <li class="comment_tab_class">
          <% if comments.count > 0 then%>
            <% comments_label_with_count = "#{_('Notes')} (#{comments.count})"%>
            <%= link_to comments_label_with_count , "#", :class => "comments_accordion_button" %>
          <%else%>
            <%= link_to _('Share note'), "#", :class => "comments_accordion_button" %>
          <%end%>
        </li>
        <%else%>
          <!-- remove the css from comment div-->
          <% css_style_comment_div = ""%>
          <% css_style_guidance_div = "display: none;"%>
          <li>
            <% if comments.count > 0 then%>
              <% comments_label_with_count = "#{_('Notes')} (#{comments.count})"%>
              <p class= "accordion_label"><%= comments_label_with_count %></p>
            <%else%>
              <p class= "accordion_label"><%= _('Share note') %></p>
            <%end%>
          </li>
        <%end%>
      </ul>
    </div>


    <!--guidance area -->
    <div class="question-guidance" id="guidance-question-area-<%= question_id %>" style="<%= css_style_guidance_div%>" >
     <div class="accordion" id="<%= question_id %>-guidance">

       <!--question guidance-->
       <% if question["guidance"].present? %>
         <div class="accordion-group">

           <!-- accordion heading -->
           <div class="accordion-heading">
             <a class="accordion-guidance-link" data-toggle="collapse" data-parent="#<%= question_id %>-guidance" href="#collapse-guidance-<%= question_id%>">
               <div class="accordion_heading_text">
               <%= plan.template.org.abbreviation %> <%= _('Guidance') %>
               </div>
               <span class="plus-laranja"> </span></a>
           </div>

           <!-- accordion body -->
           <div id="collapse-guidance-<%= question_id%>" class="guidance-accordion-body collapse">
             <div class="accordion-inner"><%= raw question["guidance"] %></div>
           </div>

         </div>   <!-- accordion-group -->
       <% end %>   <!-- if question.guidance -->


       <!-- guidance by theme -->
       <% gnum = 0 %>
       <% if question.has_key?("theme_guidance") %>
         <% question["theme_guidance"].each_key do |theme| %>
           <% question["theme_guidance"][theme].each do |guidance| %>
             <% 
                 orgname = guidance["org"]
             gnum = gnum + 1
             text = guidance["text"]
           %>

         <div class="accordion-group">

           <!-- accordion heading -->
           <div class="accordion-heading">
             <a class="accordion-guidance-link" data-toggle="collapse" data-parent="#<%= question_id %>-guidance" href="#collapse-guidance-<%= gnum %>-<%= question_id %>">
               <div class="accordion_heading_text">
                 <%= orgname %> guidance on <%= theme %>
               </div>
               <span class="plus-laranja"> </span></a>
           </div>

           <!-- accordion body -->
           <div id="collapse-guidance-<%= gnum %>-<%= question_id %>" class="guidance-accordion-body collapse">
             <div class="accordion-inner"><%= raw text %></div>
           </div>   <!-- collapse guidance text -->  
         </div>   <!-- accordion-group -->
       <% end %>   <!-- each guidance -->
     <% end %>   <!-- each theme -->
   <% end %>

     </div>   <!-- accordion-questionid -->
    </div>   <!-- question-guidance -->

  <!--comment area -->
  <div class="comment-area" id="comment-question-area-<%= question_id %>"  style="<%= css_style_comment_div%>">
      <%= render :partial => "note", locals: {question: question, answer_obj: answer_obj, answer: answer, plan: plan, plan_data: plan_data}%>
  </div>

</div> <!-- question area right column -->

<!--display or not the break line between questions-->
<% if last_question_id == question_id then %>
  <div class="two-column-clear"></div>
<% else %>
  <div class="two-column-clear question-divider"></div>
<% end %><|MERGE_RESOLUTION|>--- conflicted
+++ resolved
@@ -99,35 +99,20 @@
 
       <!--action buttons-->
       <%= f.actions do %>
-<<<<<<< HEAD
         <%= f.action :submit, :label => _('Save'), :button_html => { :class => "btn btn-primary"} %>
-        <li id="saving-<%= question["id"] %>" class="saving-message" style="display:none;"><%= _('Saving...')%></li>
-=======
-        <%= f.action :submit, :label => t("helpers.save"), :button_html => { :class => "btn btn-primary"} %>
-        <li id="saving-<%= question_id %>" class="saving-message" style="display:none;"><%= t("helpers.saving")%></li>
->>>>>>> 51c78fcb
+        <li id="saving-<%= question_id %>" class="saving-message" style="display:none;"><%= _('Saving...')%></li>
       <% end %>   <!-- f.actions -->
     <% end %>
   </div>   <!-- question-form -->
 
   <% if answer.nil? || !answer.has_key?("created_at") || answer["created_at"].nil? %>
-<<<<<<< HEAD
-    <span id="<%= question["id"] %>-status" class="label label-warning answer-status"><%= _('Not answered yet') %></span>
+    <span id="<%= question_id %>-status" class="label label-warning answer-status"><%= _('Not answered yet') %></span>
   <% else %>
-    <span id="<%= question["id"] %>-status" class="label label-info answer-status"><%= _('Answered')%><abbr class="timeago" data-time="<%= answer_obj.created_at.iso8601 %>" title="<%= answer_obj.created_at.iso8601 %>"><%= answer_obj.created_at %></abbr><%= _(' by')%><%= answer_obj.user.name %></span>
+    <span id="<%= question_id %>-status" class="label label-info answer-status"><%= _('Answered')%><abbr class="timeago" data-time="<%= answer_obj.created_at.iso8601 %>" title="<%= answer_obj.created_at.iso8601 %>"><%= answer_obj.created_at %></abbr><%= _(' by')%><%= answer_obj.user.name %></span>
   <% end %>
 </div>   <!-- question-div -->
 
-<span id="<%= question["id"] %>-unsaved" class="label label-inverse answer-unsaved" style="display:none;"><%= _('Unsaved changes') %></span>
-=======
-    <span id="<%= question_id %>-status" class="label label-warning answer-status"><%= t("helpers.notanswered") %></span>
-  <% else %>
-    <span id="<%= question_id %>-status" class="label label-info answer-status"><%= t("helpers.answered_by")%><abbr class="timeago" data-time="<%= answer_obj.created_at.iso8601 %>" title="<%= answer_obj.created_at.iso8601 %>"><%= answer_obj.created_at %></abbr><%= t("helpers.answered_by_part2")%><%= answer_obj.user.name %></span>
-  <% end %>
-</div>   <!-- question-div -->
-
-<span id="<%= question_id %>-unsaved" class="label label-inverse answer-unsaved" style="display:none;"><%= t("helpers.unsaved") %></span>
->>>>>>> 51c78fcb
+<span id="<%= question_id %>-unsaved" class="label label-inverse answer-unsaved" style="display:none;"><%= _('Unsaved changes') %></span>
       
 <!-- Question right column -->
 <div class="question-area-right-column">
