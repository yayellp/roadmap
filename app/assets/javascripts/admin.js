<<<<<<< HEAD
//= require tinymce
/* 
**Project: DMPonline v4
**Description: This file include all javascript regarding admin interface
**Copyright: Digital Curation Centre
*/


$( document ).ready(function() {

	if($('.in').length > 0) {
		if ($('.in .current_question').length > 0) {
			$(document.body).animate({
				'scrollTop': $('.in .current_question').offset().top
			}, 1000);
		}
		else {
			$(document.body).animate({
				'scrollTop': $('.in').offset().top
			}, 1000);
		}
	}
		
	//set the tinymce popover help text
	$(".template_desc_popover, .phase_desc_popover, .version_desc_popover, .section_desc_popover, .question_format_popover," +
			" .default_answer_popover, .suggested_answer_popover, .question_guidance_popover, .question_themes_popover," +
			" .question_options_popover, .guidance_group_title_popover, .guidance_group_template_popover," +
			" .guidance_group_subset_popover, .guidance_text_popover, .guidance_apply_to_popover, .guidance_by_themes_popover," +
			" .guidance_by_question_popover, .guidance_group_select_popover, .org_abbr_popover").on('click', function(e) {
	    e.preventDefault();
	}).popover();
	
	//show or hide divs based on what the user selects from the question format. New question
	$('.ques_format').on("change", function(e) {
		var s_id = $(this).prev(".section_id").val();
		
		var selected_format = $('#new-select-format-'+ s_id).val();
		
		//text area
		if (selected_format == 1){
			$("#new-options-"+ s_id).hide();
			$("#new-default-text-field-"+ s_id).hide();
			$("#new-default-text-area-"+ s_id).show();
			$("#new-default-value-field-"+ s_id).show();
		}
		//text field
		else if (selected_format == 2){
			$("#new-options-"+ s_id).hide();
			$("#new-default-text-field-"+ s_id).show();
			$("#new-default-value-field-"+ s_id).show();
			$("#new-default-text-area-"+ s_id).hide();
		}
		//checkbox,radio button, dropdown, multi select
		else if (selected_format == 3 ||selected_format == 4 || selected_format == 5 || selected_format == 6){
			$("#new-options-"+ s_id).show();
			$("#new-default-text-field-"+ s_id).hide();
			$("#new-default-text-area-"+ s_id).hide();
			$("#new-default-value-field-"+ s_id).hide();
		}
		delete selected_format;
	}).trigger('change');


	//show or hide divs based on what the user selects from the question format
	$('.ques_format').on("change", function(e) {
		var q_id = $(this).find('.quest_id').val();

		var selected_format = $('#'+ q_id +'-select-format').val();
		//text area
		if (selected_format == 1){
			$("#options-"+ q_id).hide();
			$("#default-text-field-"+ q_id).hide();
			$("#default-text-area-"+ q_id).show();
			$("#default-value-field-"+ q_id).show();
		}
		//text field
		else if (selected_format == 2){
			$("#options-"+ q_id).hide();
			$("#default-text-field-"+ q_id).show();
			$("#default-value-field-"+ q_id).show();
			$("#default-text-area-"+ q_id).hide();
		}
		//checkbox,radio button, dropdown, multi select
		else if (selected_format == 3 ||selected_format == 4 || selected_format == 5 || selected_format == 6){
			$("#options-"+ q_id).show();
			$("#default-text-field-"+ q_id).hide();
			$("#default-text-area-"+ q_id).hide();
			$("#default-value-field-"+ q_id).hide();
		}
		delete selected_format;
		delete q_id;
	}).trigger('change');


	//Code to show/hide divs on new guidance (by themes or by question)
	$('#g_options').on("change", function (){
		var g_t_q = $(this).val();

		e_g_q_f = $("#edit_guid_ques_flag").val();

		if (g_t_q == 1){
			$(".guindace_by_question").hide();
			$(".guindance_by_theme").show();
		}
		else if (g_t_q == 2){
			$(".guindace_by_question").show();
			$(".guindance_by_theme").hide();
			//check if editing
			if( e_g_q_f != 2){
				$('#phases_select').hide();
			 	$('#versions_select').hide();
			 	$('#sections_select').hide();
			 	$('#questions_select').hide();

			}
		}

	}).trigger('change');


	//filter from template to question 5 dropdowns
	 $('#templates_select').change(function() {
	 	$.ajax({
	 		type: 'GET',
 			url: "update_phases",
 			dataType: 'script',
			data: {
 				dmptemplate_id : $('#templates_select').val()
 			}
	 	});
	 	$('#phases_select').show();
	 	$('#versions_select').hide();
	 	$('#sections_select').hide();
	 	$('#questions_select').hide();

	 });
	 $('#phases_select').change(function() {
		 	$.ajax({
		 		type: 'GET',
	 			url: "update_versions",
	 			dataType: 'script',
				data:  {
	 				phase_id : $('#phases_select').val()
	 			}
		 	});
		 	$('#phases_select').show();
		 	$('#versions_select').show();
		 	$('#sections_select').hide();
		 	$('#questions_select').hide();
		 });
	 $('#versions_select').change(function() {
		 $.ajax({
		 		type: 'GET',
	 			url: "update_sections",
	 			dataType: 'script',
				data:  {
	 				version_id : $('#versions_select').val()
	 			}
		 	});
		 	$('#phases_select').show();
		 	$('#versions_select').show();
		 	$('#sections_select').show();
		 	$('#questions_select').hide();
		 });
	 $('#sections_select').change(function() {
		 	$.ajax({
		 		type: 'GET',
	 			url: "update_questions",
	 			dataType: 'script',
				data:  {
	 				section_id : $('#sections_select').val()
	 			}
		 	});
		 	$('#phases_select').show();
		 	$('#versions_select').show();
		 	$('#sections_select').show();
		 	$('#questions_select').show();
		 });


	 //action for show or hide template editing display
	 $('#edit_template_button').click(function(e){
		 e.preventDefault();
		 
		 $('#edit_template_div').show();
		 $('#show_template_div').hide();
	 });


	 //action for show or hide phase display
	 $('#edit_phase_button').click(function(e){
		 e.preventDefault();
		 $('#edit_phase_div').show();
		 $('#show_phase_div').hide();
	 });

	 //action to hide the alert to edit a version
	 $("#edit-version-confirmed").click(function (e){
		 e.preventDefault();
		$("#version_edit_alert").modal("hide");
	 });

	 //action to clone/add a version
	 $("#clone-version-confirmed").click(function (){
		$("#new_project").submit();
	 });

	 //action for show question editing display
	 $('.edit_question_button').click(function(e){
		 var q_id = $(this).prev(".question_id").val();
		 $('#edit_question_div_'+ q_id).show();
		 $('#show_question_div_'+ q_id).hide();
		 e.preventDefault();
	 });


	$(".cancel_edit_question").click(function(e){
		 var q_id = $(this).prev(".question_id").val();
		 $('#edit_question_div_'+ q_id).hide();
		 $('#show_question_div_'+ q_id).show();
		 e.preventDefault();
	 });

	 //action for adding a new question
	 $('.add_question_button').click(function(e){
         var s_id = $(this).prev(".section_id").val();
         $('#add_question_block_div_'+ s_id).show();
         $('#add_question_button_div_'+ s_id).hide();
         e.preventDefault();
            
	 });
     
    //if question text area is empty send alert 
    $('.new_question_save_button').click(function(e){   
        var s_id = $(this).prev(".section_id").val();
        if ($('#new_question_text_'+ s_id).val() == ''){
            alert(I18n.t("js.question_text_empty"));
            return false;
        }
    });
   
	 //action for cancelling a new question
	 $('.cancel_add_new_question').click(function(e){
        var s_id_new = $(this).prev(".section_id_new").val();
        $('#add_question_block_div_'+ s_id_new).hide();
        $('#add_question_button_div_'+ s_id_new).show();
        e.preventDefault();
	 });

	 //action for adding a new section
	 $('#add_section_button').click(function(e){
		 $('#add_section_block_div').show();
		 $('#add_section_button_div').hide();
		 e.preventDefault();
	 });


	 //action for cancelling a new section
	 $('#cancel_add_section').click(function(e){
		 $('#add_section_block_div').hide();
		 $('#add_section_button_div').show();
		 e.preventDefault();
	 });

	//SUGGESTED ANSWERS
	//action for adding a new suggested answer
	 $('.add_suggested_answer_button').click(function(e){
		 var q_id = $(this).prev(".question_id").val();

		 $('#add_suggested_answer_block_'+ q_id).show();
		 $('#add_suggested_answer_button_'+ q_id).hide();
		 e.preventDefault();
	 });

	 //cancelling edit of a suggested answer
	 $(".cancel_edit_suggested_answer").click(function(e){
		 var q_id = $(this).prev(".question_id").val();
		 $('#edit_suggested_answer_div_'+ q_id).hide();
		 $('#show_suggested_answer_div_'+ q_id).show();
		 e.preventDefault();
	 });

	 //edit a suggested answer
	 $('.edit_form_for_suggested_answer').click(function(e){
		 var q_id = $(this).prev(".question_id").val();
		 $('#edit_suggested_answer_div_'+ q_id).show();
		 $('#show_suggested_answer_div_'+ q_id).hide();
		 e.preventDefault();
	 });
     
     //GUIDANCE
	//action for adding a new guidance next to the question
	 $('.add_guidance_button').click(function(e){
		 var q_id = $(this).prev(".question_id").val();
		 $('#add_guidance_block_'+ q_id).show();
		 $('#add_guidance_button_'+ q_id).hide();
		 e.preventDefault();
	 });

	 //cancelling edit of guidance next to the question
	 $(".cancel_guidance_answer").click(function(e){
		 var q_id = $(this).prev(".question_id").val();
		 $('#edit_guidance_div_'+ q_id).hide();
		 $('#show_guidance_div_'+ q_id).show();
		 e.preventDefault();
	 });

	 //edit guidance next to the question
	 $('.edit_form_for_guidance').click(function(e){
		 var q_id = $(this).prev(".question_id").val();
		 $('#edit_guidance_div_'+ q_id).show();
		 $('#show_guidance_div_'+ q_id).hide();
		 e.preventDefault();
	 });
     
     
    //Add new guidance Alerts 
    $("#return_to_new_guidance").click(function(){
        $('#new_guidance_alert_dialog').modal("hide");
    });
    
    
    $('#new_guidance_submit').click( function(e){
       // $('#new_guidance_alert_dialog').on("hide", function(){
            
        var alert_message = [];
        //verify if text area is not nil
        var editorContent = tinyMCE.get('guidance-text').getContent();
        if (editorContent == ''){
            alert_message.push(I18n.t("js.add_guidance_text"));
        }  
        //verify dropdown with questions has a selected option if guidance for a question being used 
        if ($('#g_options').val() == '2') {
            if ($('#questions_select').val() == '' || isNaN($('#questions_select').val())){
                alert_message.push(I18n.t("js.select_question"));
            }
        }

        //verify dropdown with questions has a selected option if guidance for a question being used 
        if ($('#g_options').val() == '1' ){
            if($('#guidance_theme_ids').val() == undefined || $('#guidance_theme_ids').val() == ''){
                alert_message.push(I18n.t("js.select_at_least_one_theme"));
            }
        }
        //verify if guidance group is selected 
        if ( ($('#guidance_guidance_group_ids').val() == '') || $('#guidance_guidance_group_ids').val() == undefined ) {
            alert_message.push(I18n.t("js.select_guidance_group"));
        }
        if(alert_message.length == 0){
            //clear dropdowns before submission
            $('#new_guidance_alert_dialog').modal("hide");
           
            if ($('#g_options').val() == '2'){
                $('#guidance_theme_ids').val(null);
            }
            if($('#g_options').val() == '1'){
                $('#questions_select').val(null);
            }
            $('#new_guidance_form').submit();
           return false;
         
        }
        else if (alert_message.length != 0){
            var message = '';
            $('#new_guidance_alert_dialog').on("show", function(){
                
                $("#missing_fields_new_guidance").empty();
                $.each(alert_message, function(key, value){
                    message += "<li> "+value+"</li>";
                });
                $("#missing_fields_new_guidance").append(message);
            });
            delete message;
        }
        delete alert_message;
        e.preventDefault();
    });
   
    //edit guidance alerts
    $("#return_to_edit_guidance").click(function(){
        $('#edit_guidance_alert_dialog').modal("hide");
    });
    
    
    $('#edit_guidance_submit').click( function(e){
       // $('#new_guidance_alert_dialog').on("hide", function(){
            
        var alert_message = [];
        //verify if text area is not nil
        var editorContent = tinyMCE.get('guidance-text').getContent();
        if (editorContent == ''){
            alert_message.push(I18n.t("js.add_guidance_text"));
        }  
        //verify dropdown with questions has a selected option if guidance for a question being used 
        if ($('#g_options').val() == '2') {
            if ($('#questions_select').val() == '' || isNaN($('#questions_select').val())){
                alert_message.push(I18n.t("js.select_question"));
            }
        }
        //verify dropdown with questions has a selected option if guidance for a question being used 
        if ($('#g_options').val() == '1' ){
            if($('#guidance_theme_ids').val() == undefined || $('#guidance_theme_ids').val() == ''){
                alert_message.push(I18n.t("js.select_at_least_one_theme"));
            }
        }
        //verify if guidance group is selected 
        if ( ($('#guidance_guidance_group_ids').val() == '') || $('#guidance_guidance_group_ids').val() == undefined  ) {
            alert_message.push(I18n.t("js.select_guidance_group"));
        }
        
        if(alert_message.length == 0){
            //clear dropdowns before submission
            $('#edit_guidance_alert_dialog').modal("hide");
           
            if ($('#g_options').val() == '2'){ $('#guidance_theme_ids').val(null);}
            if($('#g_options').val() == '1'){$('#questions_select').val(null);}
            $('#edit_guidance_form').submit();
           return false;
        }
        else if (alert_message.length != 0){
            var message = '';
            $('#edit_guidance_alert_dialog').on("show", function(){
                
                $("#missing_fields_edit_guidance").empty();
                $.each(alert_message, function(key, value){
                    message += "<li> "+value+"</li>";
                });
                $("#missing_fields_edit_guidance").append(message);
            });
            delete message;
        }
        delete alert_message;
        e.preventDefault();
    }); 
    
    
    //Validate banner_text area for less than 165 character
    $("form#edit_org_details").submit(function(){
        if (getStats('org_banner_text').chars > 165) {
            alert(I18n.t("js.enter_up_to") + " " + getStats('org_banner_text').chars + ". " + I18n.t("js.if_using_url_try"));
            return false;
        }
    });
    
    
   
     
 });


//remove option when question format is base on a choice
function remove_object(link){
	$(link).prev("input[type=hidden]").val("1");
	$(link).closest(".options_content").hide();

}
function add_object(link, association, content) {
    var new_id = new Date().getTime();
    var regexp = new RegExp("new_" + association, "g");

    if (association == 'options') {
        $(link).parent().children('.options_table').children('.options_tbody').children('.new_option_before').before(content.replace(regexp, new_id));
    }
}

// Returns text statistics for the specified editor by id
function getStats(id) {
    var body = tinymce.get(id).getBody(), text = tinymce.trim(body.innerText || body.textContent);
    
    return {
        chars: text.length
    };
=======
//= require tinymce
/* 
**Project: DMPRoadmap
**Description: This file include all javascript regarding admin interface
**Copyright: Digital Curation Centre and University of California Curation Center
*/


$( document ).ready(function() {

	if($('.in').length > 0) {
		if ($('.in .current_question').length > 0) {
			$(document.body).animate({
				'scrollTop': $('.in .current_question').offset().top
			}, 1000);
		}
		else {
			$(document.body).animate({
				'scrollTop': $('.in').offset().top
			}, 1000);
		}
	}
		
	//set the tinymce popover help text
	$(".template_desc_popover, .phase_desc_popover, .version_desc_popover, .section_desc_popover, .question_format_popover," +
			" .default_answer_popover, .suggested_answer_popover, .question_guidance_popover, .question_themes_popover," +
			" .question_options_popover, .guidance_group_title_popover, .guidance_group_template_popover," +
			" .guidance_group_subset_popover, .guidance_text_popover, .guidance_apply_to_popover, .guidance_by_themes_popover," +
			" .guidance_by_question_popover, .guidance_group_select_popover, .org_abbr_popover").on('click', function(e) {
	    e.preventDefault();
	}).popover();
	
	//show or hide divs based on what the user selects from the question format. New question
	$('.ques_format').on("change", function(e) {
		var s_id = $(this).prev(".section_id").val();
		
		var selected_format = $('#new-select-format-'+ s_id).val();
		
		//text area
		if (selected_format == 1){
			$("#new-options-"+ s_id).hide();
			$("#new-default-text-field-"+ s_id).hide();
			$("#new-default-text-area-"+ s_id).show();
			$("#new-default-value-field-"+ s_id).show();
		}
		//text field
		else if (selected_format == 2){
			$("#new-options-"+ s_id).hide();
			$("#new-default-text-field-"+ s_id).show();
			$("#new-default-value-field-"+ s_id).show();
			$("#new-default-text-area-"+ s_id).hide();
		}
		//checkbox,radio button, dropdown, multi select
		else if (selected_format == 3 ||selected_format == 4 || selected_format == 5 || selected_format == 6){
			$("#new-options-"+ s_id).show();
			$("#new-default-text-field-"+ s_id).hide();
			$("#new-default-text-area-"+ s_id).hide();
			$("#new-default-value-field-"+ s_id).hide();
		}
		delete selected_format;
	}).trigger('change');


	//show or hide divs based on what the user selects from the question format
	$('.ques_format').on("change", function(e) {
		var q_id = $(this).find('.quest_id').val();

		var selected_format = $('#'+ q_id +'-select-format').val();
		//text area
		if (selected_format == 1){
			$("#options-"+ q_id).hide();
			$("#default-text-field-"+ q_id).hide();
			$("#default-text-area-"+ q_id).show();
			$("#default-value-field-"+ q_id).show();
		}
		//text field
		else if (selected_format == 2){
			$("#options-"+ q_id).hide();
			$("#default-text-field-"+ q_id).show();
			$("#default-value-field-"+ q_id).show();
			$("#default-text-area-"+ q_id).hide();
		}
		//checkbox,radio button, dropdown, multi select
		else if (selected_format == 3 ||selected_format == 4 || selected_format == 5 || selected_format == 6){
			$("#options-"+ q_id).show();
			$("#default-text-field-"+ q_id).hide();
			$("#default-text-area-"+ q_id).hide();
			$("#default-value-field-"+ q_id).hide();
		}
		delete selected_format;
		delete q_id;
	}).trigger('change');


	//Code to show/hide divs on new guidance (by themes or by question)
	$('#g_options').on("change", function (){
		var g_t_q = $(this).val();

		e_g_q_f = $("#edit_guid_ques_flag").val();

		if (g_t_q == 1){
			$(".guindace_by_question").hide();
			$(".guindance_by_theme").show();
		}
		else if (g_t_q == 2){
			$(".guindace_by_question").show();
			$(".guindance_by_theme").hide();
			//check if editing
			if( e_g_q_f != 2){
				$('#phases_select').hide();
			 	$('#versions_select').hide();
			 	$('#sections_select').hide();
			 	$('#questions_select').hide();

			}
		}

	}).trigger('change');


	//filter from template to question 5 dropdowns
	 $('#templates_select').change(function() {
	 	$.ajax({
	 		type: 'GET',
 			url: "update_phases",
 			dataType: 'script',
			data: {
 				dmptemplate_id : $('#templates_select').val()
 			}
	 	});
	 	$('#phases_select').show();
	 	$('#versions_select').hide();
	 	$('#sections_select').hide();
	 	$('#questions_select').hide();

	 });
	 $('#phases_select').change(function() {
		 	$.ajax({
		 		type: 'GET',
	 			url: "update_versions",
	 			dataType: 'script',
				data:  {
	 				phase_id : $('#phases_select').val()
	 			}
		 	});
		 	$('#phases_select').show();
		 	$('#versions_select').show();
		 	$('#sections_select').hide();
		 	$('#questions_select').hide();
		 });
	 $('#versions_select').change(function() {
		 $.ajax({
		 		type: 'GET',
	 			url: "update_sections",
	 			dataType: 'script',
				data:  {
	 				version_id : $('#versions_select').val()
	 			}
		 	});
		 	$('#phases_select').show();
		 	$('#versions_select').show();
		 	$('#sections_select').show();
		 	$('#questions_select').hide();
		 });
	 $('#sections_select').change(function() {
		 	$.ajax({
		 		type: 'GET',
	 			url: "update_questions",
	 			dataType: 'script',
				data:  {
	 				section_id : $('#sections_select').val()
	 			}
		 	});
		 	$('#phases_select').show();
		 	$('#versions_select').show();
		 	$('#sections_select').show();
		 	$('#questions_select').show();
		 });


	 //action for show or hide template editing display
	 $('#edit_template_button').click(function(e){
		 e.preventDefault();
		 
		 $('#edit_template_div').show();
		 $('#show_template_div').hide();
	 });


	 //action for show or hide phase display
	 $('#edit_phase_button').click(function(e){
		 e.preventDefault();
		 $('#edit_phase_div').show();
		 $('#show_phase_div').hide();
	 });

	 //action to hide the alert to edit a version
	 $("#edit-version-confirmed").click(function (e){
		 e.preventDefault();
		$("#version_edit_alert").modal("hide");
	 });

	 //action to clone/add a version
	 $("#clone-version-confirmed").click(function (){
		$("#new_project").submit();
	 });

	 //action for show question editing display
	 $('.edit_question_button').click(function(e){
		 var q_id = $(this).prev(".question_id").val();
		 $('#edit_question_div_'+ q_id).show();
		 $('#show_question_div_'+ q_id).hide();
		 e.preventDefault();
	 });


	$(".cancel_edit_question").click(function(e){
		 var q_id = $(this).prev(".question_id").val();
		 $('#edit_question_div_'+ q_id).hide();
		 $('#show_question_div_'+ q_id).show();
		 e.preventDefault();
	 });

	 //action for adding a new question
	 $('.add_question_button').click(function(e){
         var s_id = $(this).prev(".section_id").val();
         $('#add_question_block_div_'+ s_id).show();
         $('#add_question_button_div_'+ s_id).hide();
         e.preventDefault();
            
	 });
     
    //if question text area is empty send alert 
    $('.new_question_save_button').click(function(e){   
        var s_id = $(this).prev(".section_id").val();
        if ($('#new_question_text_'+ s_id).val() == ''){
            alert(I18n.t("js.question_text_empty"));
            return false;
        }
    });
   
	 //action for cancelling a new question
	 $('.cancel_add_new_question').click(function(e){
        var s_id_new = $(this).prev(".section_id_new").val();
        $('#add_question_block_div_'+ s_id_new).hide();
        $('#add_question_button_div_'+ s_id_new).show();
        e.preventDefault();
	 });

	 //action for adding a new section
	 $('#add_section_button').click(function(e){
		 $('#add_section_block_div').show();
		 $('#add_section_button_div').hide();
		 e.preventDefault();
	 });


	 //action for cancelling a new section
	 $('#cancel_add_section').click(function(e){
		 $('#add_section_block_div').hide();
		 $('#add_section_button_div').show();
		 e.preventDefault();
	 });

	//SUGGESTED ANSWERS
	//action for adding a new suggested answer
	 $('.add_suggested_answer_button').click(function(e){
		 var q_id = $(this).prev(".question_id").val();

		 $('#add_suggested_answer_block_'+ q_id).show();
		 $('#add_suggested_answer_button_'+ q_id).hide();
		 e.preventDefault();
	 });

	 //cancelling edit of a suggested answer
	 $(".cancel_edit_suggested_answer").click(function(e){
		 var q_id = $(this).prev(".question_id").val();
		 $('#edit_suggested_answer_div_'+ q_id).hide();
		 $('#show_suggested_answer_div_'+ q_id).show();
		 e.preventDefault();
	 });

	 //edit a suggested answer
	 $('.edit_form_for_suggested_answer').click(function(e){
		 var q_id = $(this).prev(".question_id").val();
		 $('#edit_suggested_answer_div_'+ q_id).show();
		 $('#show_suggested_answer_div_'+ q_id).hide();
		 e.preventDefault();
	 });
     
     //GUIDANCE
	//action for adding a new guidance next to the question
	 $('.add_guidance_button').click(function(e){
		 var q_id = $(this).prev(".question_id").val();
		 $('#add_guidance_block_'+ q_id).show();
		 $('#add_guidance_button_'+ q_id).hide();
		 e.preventDefault();
	 });

	 //cancelling edit of guidance next to the question
	 $(".cancel_guidance_answer").click(function(e){
		 var q_id = $(this).prev(".question_id").val();
		 $('#edit_guidance_div_'+ q_id).hide();
		 $('#show_guidance_div_'+ q_id).show();
		 e.preventDefault();
	 });

	 //edit guidance next to the question
	 $('.edit_form_for_guidance').click(function(e){
		 var q_id = $(this).prev(".question_id").val();
		 $('#edit_guidance_div_'+ q_id).show();
		 $('#show_guidance_div_'+ q_id).hide();
		 e.preventDefault();
	 });
     
     
    //Add new guidance Alerts 
    $("#return_to_new_guidance").click(function(){
        $('#new_guidance_alert_dialog').modal("hide");
    });
    
    
    $('#new_guidance_submit').click( function(e){
       // $('#new_guidance_alert_dialog').on("hide", function(){
            
        var alert_message = [];
        //verify if text area is not nil
        var editorContent = tinyMCE.get('guidance-text').getContent();
        if (editorContent == ''){
            alert_message.push(I18n.t("js.add_guidance_text"));
        }  
        //verify dropdown with questions has a selected option if guidance for a question being used 
        if ($('#g_options').val() == '2') {
            if ($('#questions_select').val() == '' || isNaN($('#questions_select').val())){
                alert_message.push(I18n.t("js.select_question"));
            }
        }

        //verify dropdown with questions has a selected option if guidance for a question being used 
        if ($('#g_options').val() == '1' ){
            if($('#guidance_theme_ids').val() == undefined || $('#guidance_theme_ids').val() == ''){
                alert_message.push(I18n.t("js.select_at_least_one_theme"));
            }
        }
        //verify if guidance group is selected 
        if ( ($('#guidance_guidance_group_ids').val() == '') || $('#guidance_guidance_group_ids').val() == undefined ) {
            alert_message.push(I18n.t("js.select_guidance_group"));
        }
        if(alert_message.length == 0){
            //clear dropdowns before submission
            $('#new_guidance_alert_dialog').modal("hide");
           
            if ($('#g_options').val() == '2'){
                $('#guidance_theme_ids').val(null);
            }
            if($('#g_options').val() == '1'){
                $('#questions_select').val(null);
            }
            $('#new_guidance_form').submit();
           return false;
         
        }
        else if (alert_message.length != 0){
            var message = '';
            $('#new_guidance_alert_dialog').on("show", function(){
                
                $("#missing_fields_new_guidance").empty();
                $.each(alert_message, function(key, value){
                    message += "<li> "+value+"</li>";
                });
                $("#missing_fields_new_guidance").append(message);
            });
            delete message;
        }
        delete alert_message;
        e.preventDefault();
    });
   
    //edit guidance alerts
    $("#return_to_edit_guidance").click(function(){
        $('#edit_guidance_alert_dialog').modal("hide");
    });
    
    
    $('#edit_guidance_submit').click( function(e){
       // $('#new_guidance_alert_dialog').on("hide", function(){
            
        var alert_message = [];
        //verify if text area is not nil
        var editorContent = tinyMCE.get('guidance-text').getContent();
        if (editorContent == ''){
            alert_message.push(I18n.t("js.add_guidance_text"));
        }  
        //verify dropdown with questions has a selected option if guidance for a question being used 
        if ($('#g_options').val() == '2') {
            if ($('#questions_select').val() == '' || isNaN($('#questions_select').val())){
                alert_message.push(I18n.t("js.select_question"));
            }
        }
        //verify dropdown with questions has a selected option if guidance for a question being used 
        if ($('#g_options').val() == '1' ){
            if($('#guidance_theme_ids').val() == undefined || $('#guidance_theme_ids').val() == ''){
                alert_message.push(I18n.t("js.select_at_least_one_theme"));
            }
        }
        //verify if guidance group is selected 
        if ( ($('#guidance_guidance_group_ids').val() == '') || $('#guidance_guidance_group_ids').val() == undefined  ) {
            alert_message.push(I18n.t("js.select_guidance_group"));
        }
        
        if(alert_message.length == 0){
            //clear dropdowns before submission
            $('#edit_guidance_alert_dialog').modal("hide");
           
            if ($('#g_options').val() == '2'){ $('#guidance_theme_ids').val(null);}
            if($('#g_options').val() == '1'){$('#questions_select').val(null);}
            $('#edit_guidance_form').submit();
           return false;
        }
        else if (alert_message.length != 0){
            var message = '';
            $('#edit_guidance_alert_dialog').on("show", function(){
                
                $("#missing_fields_edit_guidance").empty();
                $.each(alert_message, function(key, value){
                    message += "<li> "+value+"</li>";
                });
                $("#missing_fields_edit_guidance").append(message);
            });
            delete message;
        }
        delete alert_message;
        e.preventDefault();
    }); 
    
    
    //Validate banner_text area for less than 165 character
    $("form#edit_org_details").submit(function(){
        if (getStats('org_banner_text').chars > 165) {
            alert(I18n.t("js.enter_up_to") + " " + getStats('org_banner_text').chars + ". " + I18n.t("js.if_using_url_try"));
            return false;
        }
    });
    
    
   
     
 });


//remove option when question format is base on a choice
function remove_object(link){
	$(link).prev("input[type=hidden]").val("1");
	$(link).closest(".options_content").hide();

}
function add_object(link, association, content) {
    var new_id = new Date().getTime();
    var regexp = new RegExp("new_" + association, "g");

    if (association == 'options') {
        $(link).parent().children('.options_table').children('.options_tbody').children('.new_option_before').before(content.replace(regexp, new_id));
    }
}

// Returns text statistics for the specified editor by id
function getStats(id) {
    var body = tinymce.get(id).getBody(), text = tinymce.trim(body.innerText || body.textContent);
    
    return {
        chars: text.length
    };
>>>>>>> ae3bb64d
} <|MERGE_RESOLUTION|>--- conflicted
+++ resolved
@@ -1,9 +1,8 @@
-<<<<<<< HEAD
 //= require tinymce
 /* 
-**Project: DMPonline v4
+**Project: DMPRoadmap
 **Description: This file include all javascript regarding admin interface
-**Copyright: Digital Curation Centre
+**Copyright: Digital Curation Centre and University of California Curation Center
 */
 
 
@@ -471,478 +470,4 @@
     return {
         chars: text.length
     };
-=======
-//= require tinymce
-/* 
-**Project: DMPRoadmap
-**Description: This file include all javascript regarding admin interface
-**Copyright: Digital Curation Centre and University of California Curation Center
-*/
-
-
-$( document ).ready(function() {
-
-	if($('.in').length > 0) {
-		if ($('.in .current_question').length > 0) {
-			$(document.body).animate({
-				'scrollTop': $('.in .current_question').offset().top
-			}, 1000);
-		}
-		else {
-			$(document.body).animate({
-				'scrollTop': $('.in').offset().top
-			}, 1000);
-		}
-	}
-		
-	//set the tinymce popover help text
-	$(".template_desc_popover, .phase_desc_popover, .version_desc_popover, .section_desc_popover, .question_format_popover," +
-			" .default_answer_popover, .suggested_answer_popover, .question_guidance_popover, .question_themes_popover," +
-			" .question_options_popover, .guidance_group_title_popover, .guidance_group_template_popover," +
-			" .guidance_group_subset_popover, .guidance_text_popover, .guidance_apply_to_popover, .guidance_by_themes_popover," +
-			" .guidance_by_question_popover, .guidance_group_select_popover, .org_abbr_popover").on('click', function(e) {
-	    e.preventDefault();
-	}).popover();
-	
-	//show or hide divs based on what the user selects from the question format. New question
-	$('.ques_format').on("change", function(e) {
-		var s_id = $(this).prev(".section_id").val();
-		
-		var selected_format = $('#new-select-format-'+ s_id).val();
-		
-		//text area
-		if (selected_format == 1){
-			$("#new-options-"+ s_id).hide();
-			$("#new-default-text-field-"+ s_id).hide();
-			$("#new-default-text-area-"+ s_id).show();
-			$("#new-default-value-field-"+ s_id).show();
-		}
-		//text field
-		else if (selected_format == 2){
-			$("#new-options-"+ s_id).hide();
-			$("#new-default-text-field-"+ s_id).show();
-			$("#new-default-value-field-"+ s_id).show();
-			$("#new-default-text-area-"+ s_id).hide();
-		}
-		//checkbox,radio button, dropdown, multi select
-		else if (selected_format == 3 ||selected_format == 4 || selected_format == 5 || selected_format == 6){
-			$("#new-options-"+ s_id).show();
-			$("#new-default-text-field-"+ s_id).hide();
-			$("#new-default-text-area-"+ s_id).hide();
-			$("#new-default-value-field-"+ s_id).hide();
-		}
-		delete selected_format;
-	}).trigger('change');
-
-
-	//show or hide divs based on what the user selects from the question format
-	$('.ques_format').on("change", function(e) {
-		var q_id = $(this).find('.quest_id').val();
-
-		var selected_format = $('#'+ q_id +'-select-format').val();
-		//text area
-		if (selected_format == 1){
-			$("#options-"+ q_id).hide();
-			$("#default-text-field-"+ q_id).hide();
-			$("#default-text-area-"+ q_id).show();
-			$("#default-value-field-"+ q_id).show();
-		}
-		//text field
-		else if (selected_format == 2){
-			$("#options-"+ q_id).hide();
-			$("#default-text-field-"+ q_id).show();
-			$("#default-value-field-"+ q_id).show();
-			$("#default-text-area-"+ q_id).hide();
-		}
-		//checkbox,radio button, dropdown, multi select
-		else if (selected_format == 3 ||selected_format == 4 || selected_format == 5 || selected_format == 6){
-			$("#options-"+ q_id).show();
-			$("#default-text-field-"+ q_id).hide();
-			$("#default-text-area-"+ q_id).hide();
-			$("#default-value-field-"+ q_id).hide();
-		}
-		delete selected_format;
-		delete q_id;
-	}).trigger('change');
-
-
-	//Code to show/hide divs on new guidance (by themes or by question)
-	$('#g_options').on("change", function (){
-		var g_t_q = $(this).val();
-
-		e_g_q_f = $("#edit_guid_ques_flag").val();
-
-		if (g_t_q == 1){
-			$(".guindace_by_question").hide();
-			$(".guindance_by_theme").show();
-		}
-		else if (g_t_q == 2){
-			$(".guindace_by_question").show();
-			$(".guindance_by_theme").hide();
-			//check if editing
-			if( e_g_q_f != 2){
-				$('#phases_select').hide();
-			 	$('#versions_select').hide();
-			 	$('#sections_select').hide();
-			 	$('#questions_select').hide();
-
-			}
-		}
-
-	}).trigger('change');
-
-
-	//filter from template to question 5 dropdowns
-	 $('#templates_select').change(function() {
-	 	$.ajax({
-	 		type: 'GET',
- 			url: "update_phases",
- 			dataType: 'script',
-			data: {
- 				dmptemplate_id : $('#templates_select').val()
- 			}
-	 	});
-	 	$('#phases_select').show();
-	 	$('#versions_select').hide();
-	 	$('#sections_select').hide();
-	 	$('#questions_select').hide();
-
-	 });
-	 $('#phases_select').change(function() {
-		 	$.ajax({
-		 		type: 'GET',
-	 			url: "update_versions",
-	 			dataType: 'script',
-				data:  {
-	 				phase_id : $('#phases_select').val()
-	 			}
-		 	});
-		 	$('#phases_select').show();
-		 	$('#versions_select').show();
-		 	$('#sections_select').hide();
-		 	$('#questions_select').hide();
-		 });
-	 $('#versions_select').change(function() {
-		 $.ajax({
-		 		type: 'GET',
-	 			url: "update_sections",
-	 			dataType: 'script',
-				data:  {
-	 				version_id : $('#versions_select').val()
-	 			}
-		 	});
-		 	$('#phases_select').show();
-		 	$('#versions_select').show();
-		 	$('#sections_select').show();
-		 	$('#questions_select').hide();
-		 });
-	 $('#sections_select').change(function() {
-		 	$.ajax({
-		 		type: 'GET',
-	 			url: "update_questions",
-	 			dataType: 'script',
-				data:  {
-	 				section_id : $('#sections_select').val()
-	 			}
-		 	});
-		 	$('#phases_select').show();
-		 	$('#versions_select').show();
-		 	$('#sections_select').show();
-		 	$('#questions_select').show();
-		 });
-
-
-	 //action for show or hide template editing display
-	 $('#edit_template_button').click(function(e){
-		 e.preventDefault();
-		 
-		 $('#edit_template_div').show();
-		 $('#show_template_div').hide();
-	 });
-
-
-	 //action for show or hide phase display
-	 $('#edit_phase_button').click(function(e){
-		 e.preventDefault();
-		 $('#edit_phase_div').show();
-		 $('#show_phase_div').hide();
-	 });
-
-	 //action to hide the alert to edit a version
-	 $("#edit-version-confirmed").click(function (e){
-		 e.preventDefault();
-		$("#version_edit_alert").modal("hide");
-	 });
-
-	 //action to clone/add a version
-	 $("#clone-version-confirmed").click(function (){
-		$("#new_project").submit();
-	 });
-
-	 //action for show question editing display
-	 $('.edit_question_button').click(function(e){
-		 var q_id = $(this).prev(".question_id").val();
-		 $('#edit_question_div_'+ q_id).show();
-		 $('#show_question_div_'+ q_id).hide();
-		 e.preventDefault();
-	 });
-
-
-	$(".cancel_edit_question").click(function(e){
-		 var q_id = $(this).prev(".question_id").val();
-		 $('#edit_question_div_'+ q_id).hide();
-		 $('#show_question_div_'+ q_id).show();
-		 e.preventDefault();
-	 });
-
-	 //action for adding a new question
-	 $('.add_question_button').click(function(e){
-         var s_id = $(this).prev(".section_id").val();
-         $('#add_question_block_div_'+ s_id).show();
-         $('#add_question_button_div_'+ s_id).hide();
-         e.preventDefault();
-            
-	 });
-     
-    //if question text area is empty send alert 
-    $('.new_question_save_button').click(function(e){   
-        var s_id = $(this).prev(".section_id").val();
-        if ($('#new_question_text_'+ s_id).val() == ''){
-            alert(I18n.t("js.question_text_empty"));
-            return false;
-        }
-    });
-   
-	 //action for cancelling a new question
-	 $('.cancel_add_new_question').click(function(e){
-        var s_id_new = $(this).prev(".section_id_new").val();
-        $('#add_question_block_div_'+ s_id_new).hide();
-        $('#add_question_button_div_'+ s_id_new).show();
-        e.preventDefault();
-	 });
-
-	 //action for adding a new section
-	 $('#add_section_button').click(function(e){
-		 $('#add_section_block_div').show();
-		 $('#add_section_button_div').hide();
-		 e.preventDefault();
-	 });
-
-
-	 //action for cancelling a new section
-	 $('#cancel_add_section').click(function(e){
-		 $('#add_section_block_div').hide();
-		 $('#add_section_button_div').show();
-		 e.preventDefault();
-	 });
-
-	//SUGGESTED ANSWERS
-	//action for adding a new suggested answer
-	 $('.add_suggested_answer_button').click(function(e){
-		 var q_id = $(this).prev(".question_id").val();
-
-		 $('#add_suggested_answer_block_'+ q_id).show();
-		 $('#add_suggested_answer_button_'+ q_id).hide();
-		 e.preventDefault();
-	 });
-
-	 //cancelling edit of a suggested answer
-	 $(".cancel_edit_suggested_answer").click(function(e){
-		 var q_id = $(this).prev(".question_id").val();
-		 $('#edit_suggested_answer_div_'+ q_id).hide();
-		 $('#show_suggested_answer_div_'+ q_id).show();
-		 e.preventDefault();
-	 });
-
-	 //edit a suggested answer
-	 $('.edit_form_for_suggested_answer').click(function(e){
-		 var q_id = $(this).prev(".question_id").val();
-		 $('#edit_suggested_answer_div_'+ q_id).show();
-		 $('#show_suggested_answer_div_'+ q_id).hide();
-		 e.preventDefault();
-	 });
-     
-     //GUIDANCE
-	//action for adding a new guidance next to the question
-	 $('.add_guidance_button').click(function(e){
-		 var q_id = $(this).prev(".question_id").val();
-		 $('#add_guidance_block_'+ q_id).show();
-		 $('#add_guidance_button_'+ q_id).hide();
-		 e.preventDefault();
-	 });
-
-	 //cancelling edit of guidance next to the question
-	 $(".cancel_guidance_answer").click(function(e){
-		 var q_id = $(this).prev(".question_id").val();
-		 $('#edit_guidance_div_'+ q_id).hide();
-		 $('#show_guidance_div_'+ q_id).show();
-		 e.preventDefault();
-	 });
-
-	 //edit guidance next to the question
-	 $('.edit_form_for_guidance').click(function(e){
-		 var q_id = $(this).prev(".question_id").val();
-		 $('#edit_guidance_div_'+ q_id).show();
-		 $('#show_guidance_div_'+ q_id).hide();
-		 e.preventDefault();
-	 });
-     
-     
-    //Add new guidance Alerts 
-    $("#return_to_new_guidance").click(function(){
-        $('#new_guidance_alert_dialog').modal("hide");
-    });
-    
-    
-    $('#new_guidance_submit').click( function(e){
-       // $('#new_guidance_alert_dialog').on("hide", function(){
-            
-        var alert_message = [];
-        //verify if text area is not nil
-        var editorContent = tinyMCE.get('guidance-text').getContent();
-        if (editorContent == ''){
-            alert_message.push(I18n.t("js.add_guidance_text"));
-        }  
-        //verify dropdown with questions has a selected option if guidance for a question being used 
-        if ($('#g_options').val() == '2') {
-            if ($('#questions_select').val() == '' || isNaN($('#questions_select').val())){
-                alert_message.push(I18n.t("js.select_question"));
-            }
-        }
-
-        //verify dropdown with questions has a selected option if guidance for a question being used 
-        if ($('#g_options').val() == '1' ){
-            if($('#guidance_theme_ids').val() == undefined || $('#guidance_theme_ids').val() == ''){
-                alert_message.push(I18n.t("js.select_at_least_one_theme"));
-            }
-        }
-        //verify if guidance group is selected 
-        if ( ($('#guidance_guidance_group_ids').val() == '') || $('#guidance_guidance_group_ids').val() == undefined ) {
-            alert_message.push(I18n.t("js.select_guidance_group"));
-        }
-        if(alert_message.length == 0){
-            //clear dropdowns before submission
-            $('#new_guidance_alert_dialog').modal("hide");
-           
-            if ($('#g_options').val() == '2'){
-                $('#guidance_theme_ids').val(null);
-            }
-            if($('#g_options').val() == '1'){
-                $('#questions_select').val(null);
-            }
-            $('#new_guidance_form').submit();
-           return false;
-         
-        }
-        else if (alert_message.length != 0){
-            var message = '';
-            $('#new_guidance_alert_dialog').on("show", function(){
-                
-                $("#missing_fields_new_guidance").empty();
-                $.each(alert_message, function(key, value){
-                    message += "<li> "+value+"</li>";
-                });
-                $("#missing_fields_new_guidance").append(message);
-            });
-            delete message;
-        }
-        delete alert_message;
-        e.preventDefault();
-    });
-   
-    //edit guidance alerts
-    $("#return_to_edit_guidance").click(function(){
-        $('#edit_guidance_alert_dialog').modal("hide");
-    });
-    
-    
-    $('#edit_guidance_submit').click( function(e){
-       // $('#new_guidance_alert_dialog').on("hide", function(){
-            
-        var alert_message = [];
-        //verify if text area is not nil
-        var editorContent = tinyMCE.get('guidance-text').getContent();
-        if (editorContent == ''){
-            alert_message.push(I18n.t("js.add_guidance_text"));
-        }  
-        //verify dropdown with questions has a selected option if guidance for a question being used 
-        if ($('#g_options').val() == '2') {
-            if ($('#questions_select').val() == '' || isNaN($('#questions_select').val())){
-                alert_message.push(I18n.t("js.select_question"));
-            }
-        }
-        //verify dropdown with questions has a selected option if guidance for a question being used 
-        if ($('#g_options').val() == '1' ){
-            if($('#guidance_theme_ids').val() == undefined || $('#guidance_theme_ids').val() == ''){
-                alert_message.push(I18n.t("js.select_at_least_one_theme"));
-            }
-        }
-        //verify if guidance group is selected 
-        if ( ($('#guidance_guidance_group_ids').val() == '') || $('#guidance_guidance_group_ids').val() == undefined  ) {
-            alert_message.push(I18n.t("js.select_guidance_group"));
-        }
-        
-        if(alert_message.length == 0){
-            //clear dropdowns before submission
-            $('#edit_guidance_alert_dialog').modal("hide");
-           
-            if ($('#g_options').val() == '2'){ $('#guidance_theme_ids').val(null);}
-            if($('#g_options').val() == '1'){$('#questions_select').val(null);}
-            $('#edit_guidance_form').submit();
-           return false;
-        }
-        else if (alert_message.length != 0){
-            var message = '';
-            $('#edit_guidance_alert_dialog').on("show", function(){
-                
-                $("#missing_fields_edit_guidance").empty();
-                $.each(alert_message, function(key, value){
-                    message += "<li> "+value+"</li>";
-                });
-                $("#missing_fields_edit_guidance").append(message);
-            });
-            delete message;
-        }
-        delete alert_message;
-        e.preventDefault();
-    }); 
-    
-    
-    //Validate banner_text area for less than 165 character
-    $("form#edit_org_details").submit(function(){
-        if (getStats('org_banner_text').chars > 165) {
-            alert(I18n.t("js.enter_up_to") + " " + getStats('org_banner_text').chars + ". " + I18n.t("js.if_using_url_try"));
-            return false;
-        }
-    });
-    
-    
-   
-     
- });
-
-
-//remove option when question format is base on a choice
-function remove_object(link){
-	$(link).prev("input[type=hidden]").val("1");
-	$(link).closest(".options_content").hide();
-
-}
-function add_object(link, association, content) {
-    var new_id = new Date().getTime();
-    var regexp = new RegExp("new_" + association, "g");
-
-    if (association == 'options') {
-        $(link).parent().children('.options_table').children('.options_tbody').children('.new_option_before').before(content.replace(regexp, new_id));
-    }
-}
-
-// Returns text statistics for the specified editor by id
-function getStats(id) {
-    var body = tinymce.get(id).getBody(), text = tinymce.trim(body.innerText || body.textContent);
-    
-    return {
-        chars: text.length
-    };
->>>>>>> ae3bb64d
 } 