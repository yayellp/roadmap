<<<<<<< HEAD
<script>
	$(function(){
	  var hash = window.location.hash;
	  hash && $('ul.nav a[href="' + hash + '"]').tab('show');
	
	  $('#project-tabs .nav-tabs a').click(function (e) {
	    $(this).tab('show');
	    var scrollmem = $('body').scrollTop();
	    window.location.hash = this.hash;
	    $('html,body').scrollTop(scrollmem);
	  });
	});

</script>


<h1>
	<%= t("about_page.title")%>
</h1>
<div id="project-tabs" class="nav-project-tabs">
	<ul class="nav nav-tabs" data-tabs="tabs">
		<li class="active">
            <%= link_to t("about_page.tab_1"), "#Background", :data => { :toggle => "tab"} %>
        </li>
        <li><%= link_to t("about_page.tab_2"), "#News", :data => { :toggle => "tab"} %></li>
	</ul>
</div>
<div class="dmp_details_body">
	<div id="my-tab-content" class="tab-content">
		<div class="tab-pane active" id="Background">
			<%= raw t("about_page.body_text_tab_1_html")%>
		</div>	
		<div class="tab-pane" id="News">
			<%= raw t("about_page.body_text_tab_2_html")%>
            <% news_left = @dcc_news_feed.entries.count %>
            
            <% @dcc_news_feed.entries.each do |entry| %>
                <h3><%= entry.title.sanitize %></h3>
                <% summary = entry.summary.sanitize %>
                <% summary = summary.gsub(/\A<img([^>])+>/, "") %>
                <% summary = summary.gsub(/\A<div([^>])+>/, "") %>
                <% name = summary[/\A[\s\w]*([^,])/].strip %>
                <% summary = summary.gsub(/\A.*div>/, "") %>
                <% summary = summary.gsub(/<p>.*\z/, "") %>
                <p><%= raw summary.strip %></p>
                <p><%= t('helpers.about.by') %><%= entry.author %><%= t('helpers.about.on') %><%= entry.published.strftime("%d/%m/%Y") %></p>
                <p><%= t('helpers.about.read_more') %><%= link_to "DCC Website", entry.url %></p>
                </br>
                <!--verify how many news are left -->
                <%if news_left.to_i > 1 then %>
                    <div class="two-column-clear question-divider"></div>
                <%else%>
                    <div class="two-column-clear"></div>
                <%end%>
                <% news_left = news_left - 1 %>
            <% end %>
		</div>		
	</div>
</div>	

=======
<script>
	$(function(){
	  var hash = window.location.hash;
	  hash && $('ul.nav a[href="' + hash + '"]').tab('show');
	
	  $('#project-tabs .nav-tabs a').click(function (e) {
	    $(this).tab('show');
	    var scrollmem = $('body').scrollTop();
	    window.location.hash = this.hash;
	    $('html,body').scrollTop(scrollmem);
	  });
	});

</script>


<h1>
	<%= t("about_page.title", application_name: Rails.configuration.branding[:application][:name])%>
</h1>
<div id="project-tabs" class="nav-project-tabs">
	<ul class="nav nav-tabs" data-tabs="tabs">
		<li class="active">
            <%= link_to t("about_page.tab_1"), "#Background", :data => { :toggle => "tab"} %>
        </li>
        <li><%= link_to t("about_page.tab_2"), "#News", :data => { :toggle => "tab"} %></li>
	</ul>
</div>
<div class="dmp_details_body">
	<div id="my-tab-content" class="tab-content">
		<div class="tab-pane active" id="Background">
			<%= raw t("about_page.body_text_tab_1_html", 
								organisation_name: Rails.configuration.branding[:organisation][:name],
								organisation_abbreviation: Rails.configuration.branding[:organisation][:abbreviation],
								organisation_email: Rails.configuration.branding[:organisation][:email],
								application_name: Rails.configuration.branding[:application][:name],
								application_url: Rails.configuration.branding[:application][:url])%>
		</div>	
		<div class="tab-pane" id="News">
			<%= raw t("about_page.body_text_tab_2_html",
								organisation_abbreviation: Rails.configuration.branding[:organisation][:abbreviation],
								application_name: Rails.configuration.branding[:application][:name])%>
			
            <% news_left = @dcc_news_feed.entries.count %>
            
            <% @dcc_news_feed.entries.each do |entry| %>
                <h3><%= entry.title.sanitize %></h3>
                <% summary = entry.summary.sanitize %>
                <% summary = summary.gsub(/\A<img([^>])+>/, "") %>
                <% summary = summary.gsub(/\A<div([^>])+>/, "") %>
                <% name = summary[/\A[\s\w]*([^,])/].strip %>
                <% summary = summary.gsub(/\A.*div>/, "") %>
                <% summary = summary.gsub(/<p>.*\z/, "") %>
                <p><%= raw summary.strip %></p>
                <p><%= t('helpers.about.by') %><%= entry.author %><%= t('helpers.about.on') %><%= entry.published.strftime("%d/%m/%Y") %></p>
                <p><%= t('helpers.about.read_more') %><%= link_to "DCC Website", entry.url %></p>
                </br>
                <!--verify how many news are left -->
                <%if news_left.to_i > 1 then %>
                    <div class="two-column-clear question-divider"></div>
                <%else%>
                    <div class="two-column-clear"></div>
                <%end%>
                <% news_left = news_left - 1 %>
            <% end %>
		</div>		
	</div>
</div>	
>>>>>>> ae3bb64d
<|MERGE_RESOLUTION|>--- conflicted
+++ resolved
@@ -1,65 +1,3 @@
-<<<<<<< HEAD
-<script>
-	$(function(){
-	  var hash = window.location.hash;
-	  hash && $('ul.nav a[href="' + hash + '"]').tab('show');
-	
-	  $('#project-tabs .nav-tabs a').click(function (e) {
-	    $(this).tab('show');
-	    var scrollmem = $('body').scrollTop();
-	    window.location.hash = this.hash;
-	    $('html,body').scrollTop(scrollmem);
-	  });
-	});
-
-</script>
-
-
-<h1>
-	<%= t("about_page.title")%>
-</h1>
-<div id="project-tabs" class="nav-project-tabs">
-	<ul class="nav nav-tabs" data-tabs="tabs">
-		<li class="active">
-            <%= link_to t("about_page.tab_1"), "#Background", :data => { :toggle => "tab"} %>
-        </li>
-        <li><%= link_to t("about_page.tab_2"), "#News", :data => { :toggle => "tab"} %></li>
-	</ul>
-</div>
-<div class="dmp_details_body">
-	<div id="my-tab-content" class="tab-content">
-		<div class="tab-pane active" id="Background">
-			<%= raw t("about_page.body_text_tab_1_html")%>
-		</div>	
-		<div class="tab-pane" id="News">
-			<%= raw t("about_page.body_text_tab_2_html")%>
-            <% news_left = @dcc_news_feed.entries.count %>
-            
-            <% @dcc_news_feed.entries.each do |entry| %>
-                <h3><%= entry.title.sanitize %></h3>
-                <% summary = entry.summary.sanitize %>
-                <% summary = summary.gsub(/\A<img([^>])+>/, "") %>
-                <% summary = summary.gsub(/\A<div([^>])+>/, "") %>
-                <% name = summary[/\A[\s\w]*([^,])/].strip %>
-                <% summary = summary.gsub(/\A.*div>/, "") %>
-                <% summary = summary.gsub(/<p>.*\z/, "") %>
-                <p><%= raw summary.strip %></p>
-                <p><%= t('helpers.about.by') %><%= entry.author %><%= t('helpers.about.on') %><%= entry.published.strftime("%d/%m/%Y") %></p>
-                <p><%= t('helpers.about.read_more') %><%= link_to "DCC Website", entry.url %></p>
-                </br>
-                <!--verify how many news are left -->
-                <%if news_left.to_i > 1 then %>
-                    <div class="two-column-clear question-divider"></div>
-                <%else%>
-                    <div class="two-column-clear"></div>
-                <%end%>
-                <% news_left = news_left - 1 %>
-            <% end %>
-		</div>		
-	</div>
-</div>	
-
-=======
 <script>
 	$(function(){
 	  var hash = window.location.hash;
@@ -126,5 +64,4 @@
             <% end %>
 		</div>		
 	</div>
-</div>	
->>>>>>> ae3bb64d
+</div>	