--- conflicted
+++ resolved
@@ -6,23 +6,14 @@
 
   # GET /plans/:plan_id/phases/:id/edit
   def edit
-
-<<<<<<< HEAD
-    plan = Plan.eager_load2(params[:plan_id])
-=======
-    @plan = Plan.load_for_phase(params[:plan_id], params[:id])
->>>>>>> cf44151b
+    plan = Plan.load_for_phase(params[:plan_id], params[:id])
+
     # authorization done on plan so found in plan_policy
     authorize plan
 
     phase_id = params[:id].to_i
-<<<<<<< HEAD
     phase = plan.template.phases.select {|p| p.id == phase_id}.first
     readonly = !plan.editable_by?(current_user.id)
-=======
-    @phase = @plan.template.phases.first
-    @readonly = !@plan.editable_by?(current_user.id)
->>>>>>> cf44151b
 
     # Now we need to get all the themed guidance for the plan.
     # TODO: think this through again, there may be a better way to do this.
@@ -55,7 +46,6 @@
       end
     end
 
-<<<<<<< HEAD
     # create hash from question id to theme to guidance array
     # so when we arerendering a question we can grab the guidance out of this
     #
@@ -66,36 +56,15 @@
     # }
     question_guidance = {}
     plan.questions.each do |question|
-=======
-    questions = []
-    # Appends all the questions for a given phase into questions Array.
-    @phase.sections.each do |section|
-      section.questions.each do |question|
-        questions.push(question)
-      end
-    end
-    @question_guidance = {}
-    # Puts in question_guidance (key/value) entries where key is the question id and value is a hash.
-    # Each question id hash has (key/value) entries where key is a theme and value is an Array of {text, org} objects
-    # Example hash
-    # question_guidance = { question.id =>
-    #                         { theme => [ {text: "......", org: "....."} ] }
-    #                     }
-    questions.each do |question|
->>>>>>> cf44151b
       qg = {}
       question.themes.each do |t|
         title = t.title
         qg[title] = theme_guidance[title] if theme_guidance.has_key?(title)
       end
-<<<<<<< HEAD
       if !question_guidance.has_key?(question.id)
         question_guidance[question.id] = Array.new
       end
       question_guidance[question.id] = qg
-=======
-      @question_guidance[question.id] = qg
->>>>>>> cf44151b
     end
 
     if !user_signed_in? then
