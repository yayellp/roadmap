class Role < ActiveRecord::Base
  has_and_belongs_to_many :users, :join_table => :users_roles
  
  belongs_to :resource, :polymorphic => true
<<<<<<< HEAD
    
  scopify
=======
  
>>>>>>> bea115fa
  attr_accessible :name, :role_in_plans, :resource_id, :resource_type, :as => [:default, :admin]
  
end
<|MERGE_RESOLUTION|>--- conflicted
+++ resolved
@@ -2,12 +2,7 @@
   has_and_belongs_to_many :users, :join_table => :users_roles
   
   belongs_to :resource, :polymorphic => true
-<<<<<<< HEAD
-    
-  scopify
-=======
   
->>>>>>> bea115fa
   attr_accessible :name, :role_in_plans, :resource_id, :resource_type, :as => [:default, :admin]
   
-end
+end