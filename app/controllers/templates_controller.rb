--- conflicted
+++ resolved
@@ -1,5 +1,5 @@
 # [+Project:+] DMPRoadmap
-# [+Description:+] This controller is responsible for all the actions in the admin interface under templates (e.g. phases, versions, sections, questions, annotations) (index; show; create; edit; delete)
+# [+Description:+] This controller is responsible for all the actions in the admin interface under templates (e.g. phases, versions, sections, questions, suggested answer) (index; show; create; edit; delete)
 # [+Copyright:+] Digital Curation Centre and University of California Curation Center
 
 class TemplatesController < ApplicationController
@@ -106,51 +106,52 @@
       @template.published = true
       @template.save
 
-<<<<<<< HEAD
-=======
-      # Create a new version
+      flash[:notice] = _('Your template has been published and is now available to users.')
+
+      redirect_to admin_index_template_path(current_user.org)
+    end
+  end
+
+  # PUT /org/admin/templates/:id/admin_unpublish
+  # -----------------------------------------------------
+  def admin_unpublish
+    template = Template.find(params[:id])
+    authorize template
+
+    # Unpublish the live version
+    @template = Template.live(template.dmptemplate_id)
+
+    if @template.nil?
+      flash[:notice] = _('That template is not currently published.')
+    else
+      @template.published = false
+      @template.save
+      flash[:notice] = _('Your template is no longer published. Users will not be able to create new DMPs for this template until you re-publish it')
+    end
+
+    redirect_to admin_index_template_path(current_user.org)
+  end
+
+  # GET /org/admin/templates/:id/admin_template
+  # -----------------------------------------------------
+  def admin_template
+    @template = Template.includes(:org, phases: [sections: [questions: [:question_options, :question_format, :annotations]]]).find(params[:id])
+    authorize @template
+
+    @current = Template.current(@template.dmptemplate_id)
+
+    unless @template == @current
+      flash[:notice] = _('You are viewing a historical version of this template. You will not be able to make changes.')
+    end
+
+    # If the template is published
+    if @template.published?
+      # We need to create a new, editable version
       new_version = Template.deep_copy(@template)
       new_version.version = (@template.version + 1)
       new_version.published = false
       new_version.save
-
->>>>>>> aaef8e3b
-      flash[:notice] = _('Your template has been published and is now available to users.')
-
-      redirect_to admin_index_template_path(current_user.org)
-    end
-  end
-
-  # PUT /org/admin/templates/:id/admin_unpublish
-  # -----------------------------------------------------
-  def admin_unpublish
-    template = Template.find(params[:id])
-    authorize template
-
-    # Unpublish the live version
-    @template = Template.live(template.dmptemplate_id)
-
-    if @template.nil?
-      flash[:notice] = _('That template is not currently published.')
-    else
-      @template.published = false
-      @template.save
-      flash[:notice] = _('Your template is no longer published. Users will not be able to create new DMPs for this template until you re-publish it')
-    end
-
-    redirect_to admin_index_template_path(current_user.org)
-  end
-
-  # GET /org/admin/templates/:id/admin_template
-  # -----------------------------------------------------
-  def admin_template
-    @template = Template.includes(:org, phases: [sections: [questions: [:question_options, :question_format, :annotations]]]).find(params[:id])
-    authorize @template
-
-    @current = Template.current(@template.dmptemplate_id)
-
-    unless @template == @current
-      flash[:notice] = _('You are viewing a historical version of this template. You will not be able to make changes.')
+      @template = new_version
     end
 
     # once the correct template has been generated, we convert it to hash
@@ -171,16 +172,6 @@
       redirect_to admin_template_template_path(@template), notice: _('You can not edit a historical version of this template.')
 
     else
-      # If the template is published so we need to create a new version
-      if @template.published?
-        # Create a new version 
-        new_version = Template.deep_copy(@template)
-        new_version.version = (@template.version + 1)
-        new_version.published = false
-        new_version.save
-        @template = new_version
-      end
-      
       if @template.description != params["template-desc"] ||
               @template.title != params[:template][:title]
         @template.dirty = true
