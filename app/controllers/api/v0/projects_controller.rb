--- conflicted
+++ resolved
@@ -26,11 +26,7 @@
           # if organization exists
           if !organization.nil?
             # if organization is funder
-<<<<<<< HEAD
-            if organization.organisation_type == (OrganisationType.find_by( name: constant("organisation_types.funder"))
-=======
             if organization.organisation_type == (OrganisationType.find_by(name: constant("organisation_types.funder")))
->>>>>>> 72373c9f
               # if organization has only 1 template
               if organization.dmptemplates.length == 1
                 # set template id
