--- conflicted
+++ resolved
@@ -1,10 +1,6 @@
 import { PLAN_VISIBILITY_WHEN_TEST, PLAN_VISIBILITY_WHEN_NOT_TEST, PLAN_VISIBILITY_WHEN_NOT_TEST_TOOLTIP } from '../../constants';
 
-<<<<<<< HEAD
-$().ready(() => {
-=======
 $(() => {
->>>>>>> 68d4901c
   const checkboxHandler = (el) => {
     const form = $(el).closest('form');
 
