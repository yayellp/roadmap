class Answer < ActiveRecord::Base

  ##
  # Associations
	belongs_to :question
	belongs_to :user
	belongs_to :plan
  has_many :notes, dependent: :destroy
  has_and_belongs_to_many :question_options, join_table: "answers_question_options"

  has_many :notes

  ##
  # Possibly needed for active_admin
  #   -relies on protected_attributes gem as syntax depricated in rails 4.2
  attr_accessible :text, :plan_id, :lock_version, :question_id, :user_id, :question_option_ids,
                  :question, :user, :plan, :question_options, :notes, :note_ids, :id,
                  :as => [:default, :admin]

  ##
  # Validations
#  validates :user, :plan, :question, presence: true
#
#  # Make sure there is only one answer per question!
#  validates :question, uniqueness: {scope: [:plan],
#                                    message: I18n.t('helpers.answer.only_one_per_question')}
#
#  # The answer MUST have a text value if the question is NOT option based or a question_option if
#  # it is option based.
#  validates :text, presence: true, if: Proc.new{|a|
#    (a.question.nil? ? false : !a.question.question_format.option_based?)
#  }
#  validates :question_options, presence: true, if: Proc.new{|a|
#    (a.question.nil? ? false : a.question.question_format.option_based?)
#  }
#
#  # Make sure the plan and question are associated with the same template!
#  validates :plan, :question, answer_for_correct_template: true

<<<<<<< HEAD


  ##
  # deep copy the given answer
  #
  # @params [Answer] question_option to be deep copied
  # @return [Answer] the saved, copied answer
  def self.deep_copy(answer)
    answer_copy = answer.dup
    answer_copy.save!
    return answer_copy
=======
  # This method helps to decide if an answer option (:radiobuttons, :checkbox, etc ) in form views should be checked or not
  # Returns true if the given option_id is present in question_options, otherwise returns false
  def has_question_option(option_id)
    self.question_option_ids.include?(option_id)
  end

  # Returns true if the answer is valid and false otherwise. If the answer's question is option_based, it is checked if exist
  # any question_option selected. For non option_based (e.g. textarea or textfield), it is checked the presence of text
  def is_valid?
    if self.question.present?
      if self.question.question_format.option_based?
        return !self.question_options.empty?
      else  # (e.g. textarea or textfield question formats)
        return self.text.present?
      end
    else
      return false
    end
>>>>>>> 3f531ca5
  end
end
<|MERGE_RESOLUTION|>--- conflicted
+++ resolved
@@ -1,73 +1,69 @@
-class Answer < ActiveRecord::Base
-
-  ##
-  # Associations
-	belongs_to :question
-	belongs_to :user
-	belongs_to :plan
-  has_many :notes, dependent: :destroy
-  has_and_belongs_to_many :question_options, join_table: "answers_question_options"
-
-  has_many :notes
-
-  ##
-  # Possibly needed for active_admin
-  #   -relies on protected_attributes gem as syntax depricated in rails 4.2
-  attr_accessible :text, :plan_id, :lock_version, :question_id, :user_id, :question_option_ids,
-                  :question, :user, :plan, :question_options, :notes, :note_ids, :id,
-                  :as => [:default, :admin]
-
-  ##
-  # Validations
-#  validates :user, :plan, :question, presence: true
-#
-#  # Make sure there is only one answer per question!
-#  validates :question, uniqueness: {scope: [:plan],
-#                                    message: I18n.t('helpers.answer.only_one_per_question')}
-#
-#  # The answer MUST have a text value if the question is NOT option based or a question_option if
-#  # it is option based.
-#  validates :text, presence: true, if: Proc.new{|a|
-#    (a.question.nil? ? false : !a.question.question_format.option_based?)
-#  }
-#  validates :question_options, presence: true, if: Proc.new{|a|
-#    (a.question.nil? ? false : a.question.question_format.option_based?)
-#  }
-#
-#  # Make sure the plan and question are associated with the same template!
-#  validates :plan, :question, answer_for_correct_template: true
-
-<<<<<<< HEAD
-
-
-  ##
-  # deep copy the given answer
-  #
-  # @params [Answer] question_option to be deep copied
-  # @return [Answer] the saved, copied answer
-  def self.deep_copy(answer)
-    answer_copy = answer.dup
-    answer_copy.save!
-    return answer_copy
-=======
-  # This method helps to decide if an answer option (:radiobuttons, :checkbox, etc ) in form views should be checked or not
-  # Returns true if the given option_id is present in question_options, otherwise returns false
-  def has_question_option(option_id)
-    self.question_option_ids.include?(option_id)
-  end
-
-  # Returns true if the answer is valid and false otherwise. If the answer's question is option_based, it is checked if exist
-  # any question_option selected. For non option_based (e.g. textarea or textfield), it is checked the presence of text
-  def is_valid?
-    if self.question.present?
-      if self.question.question_format.option_based?
-        return !self.question_options.empty?
-      else  # (e.g. textarea or textfield question formats)
-        return self.text.present?
-      end
-    else
-      return false
-    end
->>>>>>> 3f531ca5
-  end
-end
+class Answer < ActiveRecord::Base
+
+  ##
+  # Associations
+	belongs_to :question
+	belongs_to :user
+	belongs_to :plan
+  has_many :notes, dependent: :destroy
+  has_and_belongs_to_many :question_options, join_table: "answers_question_options"
+
+  has_many :notes
+
+  ##
+  # Possibly needed for active_admin
+  #   -relies on protected_attributes gem as syntax depricated in rails 4.2
+  attr_accessible :text, :plan_id, :lock_version, :question_id, :user_id, :question_option_ids,
+                  :question, :user, :plan, :question_options, :notes, :note_ids, :id,
+                  :as => [:default, :admin]
+
+  ##
+  # Validations
+#  validates :user, :plan, :question, presence: true
+#
+#  # Make sure there is only one answer per question!
+#  validates :question, uniqueness: {scope: [:plan],
+#                                    message: I18n.t('helpers.answer.only_one_per_question')}
+#
+#  # The answer MUST have a text value if the question is NOT option based or a question_option if
+#  # it is option based.
+#  validates :text, presence: true, if: Proc.new{|a|
+#    (a.question.nil? ? false : !a.question.question_format.option_based?)
+#  }
+#  validates :question_options, presence: true, if: Proc.new{|a|
+#    (a.question.nil? ? false : a.question.question_format.option_based?)
+#  }
+#
+#  # Make sure the plan and question are associated with the same template!
+#  validates :plan, :question, answer_for_correct_template: true
+
+  ##
+  # deep copy the given answer
+  #
+  # @params [Answer] question_option to be deep copied
+  # @return [Answer] the saved, copied answer
+  def self.deep_copy(answer)
+    answer_copy = answer.dup
+    answer_copy.save!
+    return answer_copy
+
+  # This method helps to decide if an answer option (:radiobuttons, :checkbox, etc ) in form views should be checked or not
+  # Returns true if the given option_id is present in question_options, otherwise returns false
+  def has_question_option(option_id)
+    self.question_option_ids.include?(option_id)
+  end
+
+  # Returns true if the answer is valid and false otherwise. If the answer's question is option_based, it is checked if exist
+  # any question_option selected. For non option_based (e.g. textarea or textfield), it is checked the presence of text
+  def is_valid?
+    if self.question.present?
+      if self.question.question_format.option_based?
+        return !self.question_options.empty?
+      else  # (e.g. textarea or textfield question formats)
+        return self.text.present?
+      end
+    else
+      return false
+    end
+  end
+end