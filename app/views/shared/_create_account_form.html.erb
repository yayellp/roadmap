--- conflicted
+++ resolved
@@ -15,13 +15,8 @@
   <div class="form-group">
     <%= render partial: "shared/my_org",
                locals: {f: f, default_org: @default_org,
-<<<<<<< HEAD
-                        orgs: Org.where("parent_id IS NULL AND is_other IS NULL").order("sort_name ASC, name ASC"),
+                        orgs: Org.where("is_other IS NULL").order("sort_name ASC, name ASC"),
                         allow_other_orgs: true, required: false} %>
-=======
-                        orgs: Org.order("sort_name ASC, name ASC"),
-                        allow_other_orgs: true, required: true} %>
->>>>>>> 209793de
   </div>
 
   <div class="form-group">
