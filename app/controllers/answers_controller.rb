--- conflicted
+++ resolved
@@ -90,9 +90,6 @@
       @section = @plan.sections.find_by(id: @question.section_id)
       template = @section.phase.template
 
-<<<<<<< HEAD
-      # rubocop:disable Metrics/LineLength
-=======
       remove_list_after = remove_list(@plan)
       remove_list_after = remove_list(@plan, remove_list_after) # in case of any condition chains
       # get section info for the questions to be hidden and shown for this plan
@@ -100,7 +97,6 @@
       this_section_info = sections_info_from_questions({to_show: [@answer.question_id], to_hide: []}, @plan)
       send_webhooks(current_user, @answer)
       # rubocop:disable LineLength
->>>>>>> 2d8f59b5
       render json: {
         "qn_data": qn_data,
         "this_section_info": this_section_info,
