class PlanPolicy < ApplicationPolicy
  attr_reader :user
  attr_reader :plan

  def initialize(user, plan)
    raise Pundit::NotAuthorizedError, "must be logged in" unless user || plan.publicly_visible?
    @user = user
    @plan = plan
  end

  def show?
    @plan.readable_by?(@user.id) && Role.find_by(user_id: @user.id, plan_id: @plan.id).active
  end

  def share?
    @plan.readable_by?(@user.id) && Role.find_by(user_id: @user.id, plan_id: @plan.id).active
  end

  def export?
    @plan.readable_by?(@user.id) && Role.find_by(user_id: @user.id, plan_id: @plan.id).active
  end

  def show_export?
    @plan.readable_by?(@user.id) && Role.find_by(user_id: @user.id, plan_id: @plan.id).active
  end

  def update?
    @plan.editable_by?(@user.id) && Role.find_by(user_id: @user.id, plan_id: @plan.id).active
  end

  def destroy?
    @plan.editable_by?(@user.id) && Role.find_by(user_id: @user.id, plan_id: @plan.id).active
  end

  def status?
    @plan.readable_by?(@user.id) && Role.find_by(user_id: @user.id, plan_id: @plan.id).active
  end

  def possible_templates?
    @plan.id.nil?
  end

  def duplicate?
    @plan.editable_by?(@user.id) && Role.find_by(user_id: @user.id, plan_id: @plan.id).active
  end

  def visibility?
    @plan.administerable_by?(@user.id) && Role.find_by(user_id: @user.id, plan_id: @plan.id).active
  end

  def set_test?
    @plan.administerable_by?(@user.id)&& Role.find_by(user_id: @user.id, plan_id: @plan.id).active
  end

<<<<<<< HEAD
=======
  def public_export?
    @plan.publicly_visible?
  end

>>>>>>> 8d272cff
  def answer?
    @plan.readable_by?(@user.id) && Role.find_by(user_id: @user.id, plan_id: @plan.id).active
  end

end<|MERGE_RESOLUTION|>--- conflicted
+++ resolved
@@ -52,13 +52,6 @@
     @plan.administerable_by?(@user.id)&& Role.find_by(user_id: @user.id, plan_id: @plan.id).active
   end
 
-<<<<<<< HEAD
-=======
-  def public_export?
-    @plan.publicly_visible?
-  end
-
->>>>>>> 8d272cff
   def answer?
     @plan.readable_by?(@user.id) && Role.find_by(user_id: @user.id, plan_id: @plan.id).active
   end
