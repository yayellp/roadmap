--- conflicted
+++ resolved
@@ -1,82 +1,3 @@
-<<<<<<< HEAD
-# [+Project:+] DMPonline
-# [+Description:+] 
-#   
-# [+Created:+] 03/09/2014
-# [+Copyright:+] Digital Curation Centre 
-
-ActiveAdmin.register Theme do
-	permit_params :description, :title, :locale
-	
-	menu :priority => 12, :label => "Themes"
-
-	index do    
-		column :title , :sortable => :title do |theme|
-			link_to theme.title, [:admin, theme]
-		end
-			column :description do |descr|
-			if !descr.description.nil? then
-				descr.description.html_safe
-			end
-		end
-		
-		actions
-	end
-  
-	#show details of a theme
-	show do
-		attributes_table do
-			row :title
-			row :description
-			row :created_at
-			row :updated_at
-		end	
-	
-		table_for( (Theme.find(params[:id]).questions).order('number')) do
-	 		column (:number){|question| question.number} 
-			column (I18n.t("admin.question")){|question| link_to question.text, [:admin, question]}
-			column (I18n.t("admin.template")){|question| 
-				if !question.section.nil? then
-					if !question.section.version.nil? then
-						if !question.section.version.phase.nil? then 
-							if !question.section.version.phase.dmptemplate.nil? then
-								link_to question.section.version.phase.dmptemplate.title, [:admin, question.section.version.phase.dmptemplate]
-							else
-								I18n.t('admin.no_template')
-							end
-						else
-							I18n.t('admin.no_phase')
-						end
-					else
-						I18n.t('admin.no_version')
-					end
-				else
-					I18n.t('admin.no_section')
-				end       
-            }
-		end	
-	end
-  
-  
-  
-	#form
-	form do |f|
-		f.inputs "Details" do
-			f.input :title
-			f.input :description
-		end
-		f.actions  
-	end			
-	
-	
-	 controller do
-		def permitted_params
-		  params.permit!
-		end
-  end
-	
-end
-=======
 # [+Project:+] DMPRoadmap
 # [+Description:+] 
 #   
@@ -153,5 +74,4 @@
 		end
   end
 	
-end
->>>>>>> ae3bb64d
+end