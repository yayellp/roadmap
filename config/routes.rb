Rails.application.routes.draw do

  devise_for :users, :controllers => {:registrations => "registrations", :confirmations => 'confirmations', :passwords => 'passwords', :sessions => 'sessions', :omniauth_callbacks => 'users/omniauth_callbacks'} do
    get "/users/sign_out", :to => "devise/sessions#destroy"
  end

  # WAYFless access point - use query param idp
  get 'auth/shibboleth' => 'users/omniauth_shibboleth_request#redirect', :as => 'user_omniauth_shibboleth'
  get 'auth/shibboleth/assoc' => 'users/omniauth_shibboleth_request#associate', :as => 'user_shibboleth_assoc'

  # fix for activeadmin signout bug
  devise_scope :user do
    get '/users/sign_out' => 'devise/sessions#destroy'
  end

  ActiveAdmin.routes(self)

  #organisation admin area
  #match "org/admin/users" => 'organisation_users#admin_index', :as => "org/admin/users"
  resources :users, :path => 'org/admin/users', only: [] do
    collection do
      get 'admin_index'
<<<<<<< HEAD
      put 'admin_api_update'
=======
    end
    member do
      get 'admin_grant_permissions'
      put 'admin_update_permissions'
>>>>>>> bea115fa
    end
  end

  # You can have the root of your site routed with "root"
  # just remember to delete public/index.html.
  root :to => 'home#index'
  get '/:locale' => 'home#index', :as => 'locale_root'

  scope "(:locale)", locale: /#{I18n.available_locales.join("|")}/ do
    get "about_us" => 'static_pages#about_us'
    get "help" => 'static_pages#help'
    get "roadmap" => 'static_pages#roadmap'
    get "terms" => 'static_pages#termsuse'
    get "existing_users" => 'existing_users#index'
  
    #post 'contact_form' => 'contacts', as: 'localized_contact_creation'
    #get 'contact_form' => 'contacts#new', as: 'localized_contact_form'
    
    resources :organisations, :path => 'org/admin' do
      member do
        get 'children'
        get 'templates'
        get 'admin_show'
        get 'admin_edit'
        put 'admin_update'
      end
    end

    resources :guidances, :path => 'org/admin/guidance' do
      member do
        get 'admin_show'
        get 'admin_index'
        get 'admin_edit'
        get 'admin_new'
        delete 'admin_destroy'
        post 'admin_create'
        put 'admin_update'

        get 'update_phases', :as => 'update_phases'
        get 'update_versions', :as => 'update_versions'
        get 'update_sections', :as => 'update_sections'
        get 'update_questions', :as => 'update_questions'
      end
    end

    resources :guidance_groups, :path => 'org/admin/guidancegroup' do
      member do
        get 'admin_show'
        get 'admin_new'
        get 'admin_edit'
        delete 'admin_destroy'
        post 'admin_create'
        put 'admin_update'
      end
    end

    #resource :organisation

    #resources :splash_logs

    resources :dmptemplates, :path => 'org/admin/templates' do
      member do
        get 'admin_index'
        get 'admin_template'
        get 'admin_new'
        get 'admin_addphase'
        get 'admin_phase'
        get 'admin_previewphase'
        get 'admin_cloneversion'
        delete 'admin_destroy'
        delete 'admin_destroyversion'
        delete 'admin_destroyphase'
        delete 'admin_destroysection'
        delete 'admin_destroyquestion'
        delete 'admin_destroysuggestedanswer'
        post 'admin_create'
        post 'admin_createphase'
        post 'admin_createsection'
        post 'admin_createquestion'
        post 'admin_createsuggestedanswer'
        put 'admin_update'
        put 'admin_updatephase'
        put 'admin_updateversion'
        put 'admin_updatesection'
        put 'admin_updatequestion'
        put 'admin_updatesuggestedanswer'
      end
    end

    resources :phases
    resources :versions
    resources :sections
    resources :questions
    resources :question_themes


    resources :themes

    resources :answers
    resources :plan_sections
    resources :comments do
      member do
        put 'archive'
      end
    end

    resources :projects do
      resources :plans do
        member do
          get 'status'
          get 'locked'
          get 'answer'
          #get 'edit'
          post 'delete_recent_locks'
          post 'lock_section', constraints: {format: [:html, :json]}
          post 'unlock_section', constraints: {format: [:html, :json]}
          post 'unlock_all_sections'
          get 'export'
          get 'warning'
          get 'section_answers'
        end
      end

      member do
        get 'share'
        get 'export'
        post 'invite'
        #post 'create'
      end
      collection do
        get 'possible_templates'
        get 'possible_guidance'
      end
    end

    resources :project_partners
    resources :project_groups

    resources :users
    resources :user_statuses
    resources :user_types

    resources :user_role_types
    resources :user_org_roles


    resources :organisation_types
    resources :pages

    resources :file_types
    resources :file_uploads

    namespace :settings do
      resource :projects
      resources :plans
    end

    resources :token_permission_types, only: [:index]

    namespace :api, defaults: {format: :json} do
      namespace :v0 do
        resources :guidance_groups, only: [:index, :show]
        resources :plans, only: :create, controller: "projects", path: "plans"
        resources :templates, only: :index, controller: "dmptemplates", path: "templates"
        resource  :statistics, only: [], controller: "statistics", path: "statistics" do
          member do
            get :users_joined
            get :using_template
            get :plans_by_template
            get :plans
          end
        end
      end
    end

    get '/api' => redirect('/swagger/dist/index.html?url=/apidocs/api-docs.json')

    # The priority is based upon order of creation:
    # first created -> highest priority.

    # Sample of regular route:
    #   match 'products/:id' => 'catalog#view'
    # Keep in mind you can assign values other than :controller and :action

    # Sample of named route:
    #   match 'products/:id/purchase' => 'catalog#purchase', :as => :purchase
    # This route can be invoked with purchase_url(:id => product.id)

    # Sample resource route (maps HTTP verbs to controller actions automatically):
    #   resources :products

    # Sample resource route with options:
    #   resources :products do
    #     member do
    #       get 'short'
    #       post 'toggle'
    #     end
    #
    #     collection do
    #       get 'sold'
    #     end
    #   end

    # Sample resource route with sub-resources:
    #   resources :products do
    #     resources :comments, :sales
    #     resource :seller
    #   end

    # Sample resource route with more complex sub-resources
    #   resources :products do
    #     resources :comments
    #     resources :sales do
    #       get 'recent', :on => :collection
    #     end
    #   end

    # Sample resource route within a namespace:
    #   namespace :admin do
    #     # Directs /admin/products/* to Admin::ProductsController
    #     # (app/controllers/admin/products_controller.rb)
    #     resources :products
    #   end


    # See how all your routes lay out with "rake routes"

    # This is a legacy wild controller route that's not recommended for RESTful applications.
    # Note: This route will make all actions in every controller accessible via GET requests.
    # match ':controller(/:action(/:id))(.:format)'
  end
end<|MERGE_RESOLUTION|>--- conflicted
+++ resolved
@@ -20,14 +20,10 @@
   resources :users, :path => 'org/admin/users', only: [] do
     collection do
       get 'admin_index'
-<<<<<<< HEAD
-      put 'admin_api_update'
-=======
     end
     member do
       get 'admin_grant_permissions'
       put 'admin_update_permissions'
->>>>>>> bea115fa
     end
   end
 
