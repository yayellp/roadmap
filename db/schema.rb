--- conflicted
+++ resolved
@@ -11,11 +11,7 @@
 #
 # It's strongly recommended to check this file into your version control system.
 
-<<<<<<< HEAD
 ActiveRecord::Schema.define(version: 20170110092511) do
-=======
-ActiveRecord::Schema.define(version: 20161208122123) do
->>>>>>> 14f019c8
 
   # These are extensions that must be enabled in order to support this database
   enable_extension "plpgsql"
@@ -181,11 +177,7 @@
     t.string   "principal_investigator_identifier"
     t.string   "data_contact"
     t.string   "funder_name"
-<<<<<<< HEAD
-    t.integer  "visibility",                        default: 0, null: false
-=======
-    t.integer  "visibility"
->>>>>>> 14f019c8
+    t.integer  "visibility", default: 0, null: false
   end
 
   create_table "question_formats", force: :cascade do |t|
@@ -310,9 +302,8 @@
   end
 
   create_table "token_permission_types", force: :cascade do |t|
-<<<<<<< HEAD
-    t.string   "token_type"
-    t.text     "text_description"
+    t.string   "token_type",       limit: 255
+    t.text     "text_description", limit: 65535
     t.datetime "created_at"
     t.datetime "updated_at"
   end
@@ -323,31 +314,6 @@
     t.datetime "updated_at"
     t.integer  "user_id"
     t.integer  "identifier_scheme_id"
-  end
-
-  create_table "user_role_types", force: :cascade do |t|
-    t.string   "name"
-    t.text     "description"
-    t.datetime "created_at"
-    t.datetime "updated_at"
-  end
-
-  create_table "user_statuses", force: :cascade do |t|
-    t.string   "name"
-    t.text     "description"
-    t.datetime "created_at"
-    t.datetime "updated_at"
-  end
-
-  create_table "user_types", force: :cascade do |t|
-    t.string   "name"
-    t.text     "description"
-=======
-    t.string   "token_type",       limit: 255
-    t.text     "text_description", limit: 65535
->>>>>>> 14f019c8
-    t.datetime "created_at"
-    t.datetime "updated_at"
   end
 
   create_table "users", force: :cascade do |t|
@@ -390,26 +356,6 @@
 
   create_table "users_perms", id: false, force: :cascade do |t|
     t.integer "user_id"
-<<<<<<< HEAD
-    t.integer "role_id"
-  end
-
-  add_index "users_roles", ["user_id", "role_id"], name: "index_users_roles_on_user_id_and_role_id"
-
-  create_table "versions", force: :cascade do |t|
-    t.string   "title"
-    t.text     "description"
-    t.integer  "number"
-    t.integer  "phase_id"
-    t.datetime "created_at"
-    t.datetime "updated_at"
-    t.boolean  "published"
-  end
-
-  add_index "versions", ["phase_id"], name: "index_versions_on_phase_id"
-
-end
-=======
     t.integer "perm_id"
   end
 
@@ -448,4 +394,3 @@
   add_foreign_key "users_perms", "perms"
   add_foreign_key "users_perms", "users"
 end
->>>>>>> 14f019c8
