source 'https://rubygems.org'
#
#      RAILS
#
gem 'rails', '4.2.0'

# additional gems for rails 4
gem 'railties'
gem 'responders', '~> 2.0'   # allows use of respond_with and respond_to in controllers

# add these gems to help with the transition:
gem 'protected_attributes'
gem 'rails-observers'
gem 'actionpack-page_caching'
gem 'actionpack-action_caching'

gem 'uglifier'

# Gems used only for assets and not required in production environments by default.
# Use SCSS for stylesheets
gem 'sass-rails'


# Use SCSS for stylesheets
gem 'less-rails'
gem 'twitter-bootstrap-rails', '2.2.8'
gem 'therubyracer', '>=0.11.4', platforms: :ruby

gem 'libv8'

# To use debugger
gem 'ledermann-rails-settings'
gem 'jbuilder'
#to notify admin of errors
gem 'exception_notification'

#to allow cloning of objects
gem 'amoeba'

group :development, :test do
  gem "byebug"
end

group :development do
  gem "better_errors"
  gem "binding_of_caller"
  gem 'web-console', '~>2.0'
end

#
#      USERS
#
# devise for user authentication
gem 'devise'
gem 'devise_invitable'
gem 'omniauth'
gem 'omniauth-shibboleth'
#rolify for roles
gem 'rolify'
# Gems for repository integration
gem 'email_validator'
gem 'validate_url'

#
#    DATABASE/SERVER
#
gem 'mysql2', '~> 0.3.18'

#cancan for usergroups
gem 'cancancan'

#
#    VIEWS
#
gem 'jquery-rails'
gem 'tinymce-rails'
gem 'friendly_id'
<<<<<<< HEAD
gem 'contact_us', '>= 1.1.0'
=======
gem 'contact_us', '>= 1.2.0'
>>>>>>> ae3bb64d
gem 'recaptcha'
gem 'turbolinks'
#implementation of forms
gem 'activeadmin', github: 'activeadmin'

#
#     EXPORTING PLANS
#
gem 'thin'
gem 'wicked_pdf'
gem 'htmltoword'
gem 'feedjira'
# WORD DOC EXPORTING
gem 'caracal'
gem 'caracal-rails'

#
#     INTERNATIONALIZATION
#
gem "i18n-js", ">= 3.0.0.rc11"      #damodar added TODO: explain


#
#     TESTING
#
group :test do
  gem 'minitest-rails-capybara'
  gem 'minitest-reporters'
  gem 'rack-test'
end

#
#     API
#
gem 'swagger-docs'

#
#    CODE DOCUMENTATION
#
gem 'yard'
<<<<<<< HEAD
gem 'redcarpet'
=======
gem 'redcarpet'

#
#     API
#
gem 'swagger-docs'

# =======================================================================================
# DMPTool specific configuration (DO NOT contribute back to the DMPRoadmap/roadmap repo)
# =======================================================================================
gem 'capistrano'
gem 'capistrano-bundler'
gem 'capistrano-passenger'
gem 'capistrano-rails'
>>>>>>> ae3bb64d
<|MERGE_RESOLUTION|>--- conflicted
+++ resolved
@@ -75,11 +75,7 @@
 gem 'jquery-rails'
 gem 'tinymce-rails'
 gem 'friendly_id'
-<<<<<<< HEAD
-gem 'contact_us', '>= 1.1.0'
-=======
 gem 'contact_us', '>= 1.2.0'
->>>>>>> ae3bb64d
 gem 'recaptcha'
 gem 'turbolinks'
 #implementation of forms
@@ -120,15 +116,7 @@
 #    CODE DOCUMENTATION
 #
 gem 'yard'
-<<<<<<< HEAD
 gem 'redcarpet'
-=======
-gem 'redcarpet'
-
-#
-#     API
-#
-gem 'swagger-docs'
 
 # =======================================================================================
 # DMPTool specific configuration (DO NOT contribute back to the DMPRoadmap/roadmap repo)
@@ -136,5 +124,4 @@
 gem 'capistrano'
 gem 'capistrano-bundler'
 gem 'capistrano-passenger'
-gem 'capistrano-rails'
->>>>>>> ae3bb64d
+gem 'capistrano-rails'