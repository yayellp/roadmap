<!-- 
  **Project: DMPRoadmap
  **Description: This block sets up the type of question, its guidance.
  **Arguments transferred: an instance of "question"
  **Copyright: Digital Curation Centre and University of California Curation Center
-->

<div class="question-div">
  <!--question format-->
  <%
     answers = question.plan_answers(plan.id)
     if answers.present?
       answer = answers.first
     else
       answer = Answer.new
     end
     question_id = question.id
     q_format = question.question_format
   %>

  <div id="question-form-<%= question_id %>" class="question-form">
    <%= semantic_form_for answer, :url => {:controller => :answers, :action => :update }, :remote => true do |f| %>
      <%= f.inputs do %>
        <%= f.input :plan_id, :as => :hidden, :input_html => { :value => @plan.id } %>
        <%= f.input :user_id, :as => :hidden, :input_html => { :value => current_user.id } %>
        <%= f.input :question_id, :as => :hidden, :input_html => { :value => question_id, :class => "question_id" } %>
        <%= f.hidden_field :lock_version %>

        <!-- Question text -->
        <!-- need 'raw' to stop formtastic f.*ing up the formatastic formatting -->
        <%= raw question.text %>

        <!--Suggested answer area-->
        <% if question.suggested_answers.any? %>
          <% suggested_answer = question.suggested_answers.first %>
          <% if suggested_answer.text.present? %>   <!-- could be present but empty -->
            <div class="suggested-answer-div">
              <span class="suggested-answer-intro">
                <% if suggested_answer.is_example? then %>
                  <%= _('Example of answer')%>
                <%else%>
                  <%= _('Suggested answer')%>
                <%end%>
              </span>

              <div class="suggested-answer-border">
                <p class="suggested-answer">
                  <%= raw suggested_answer.text %>
                </p>
              </div>
            </div>
          <% end %>
        <% end %>

        <!-- used for optimistic locking where a conflict is detected -->
        <div id="answer_notice_<%=question_id%>" class="answer_notice"></div>

        <!-- if the question has multiple choices pull out the options -->
<<<<<<< HEAD
        <% if question.isOptionBased? %>
=======
        <% if question_obj.option_based? %>
>>>>>>> c707058c
          <% options = question.options.order("number") %>

          <!-- work through the various format options -->
          <% if q_format.checkbox? %>
            <%= f.input :options, :as => :check_boxes, :collection => options, :label => false, :input_html => { :id => "options-#{question.id}" } %>
          <% elsif q_format.multiselectbox? %>
            <%= f.input :options, :as => :select, :collection => options, :label => false, :input_html => { :multiple => true , :id => "options-#{question.id}" } %>
          <% elsif q_format.radiobuttons? %>
            <ol class="choices-group">
              <% options.each do |op| %>
                <li class= "choices-group">
                  <% if answer.option_ids[0] == op.id then%>
                    <%= f.radio_button :option_ids, op.id, :checked => true, id: "answer_option_ids_#{op.id}"%> 
                  <%else%>
                    <%= f.radio_button :option_ids, op.id, :checked => false, id: "answer_option_ids_#{op.id}"%> 
                  <% end %>
               <%= raw op.text %> </li>
              <% end %>
            </ol>
          <% elsif q_format.dropdown? %>
            <%= f.input :options, :as => :select, :collection => options, :label => false, :input_html => { :multiple => false, :id => "options-#{question.id}" } %>
          <% end %>


          <!-- Comment text area for the multiple choice answers-->
          <% if question.option_comment_display == true %>
            <%= label_tag("answer-text-#{question.id}".to_sym, _('Comment')) %>
            <%= text_area_tag("answer-text-#{question.id}".to_sym, answer.text, class: "tinymce") %>
          <%end%>
        <% end %>  <!-- if multiple choice -->

        <% if q_format.textfield? %>
          <%= text_field_tag("answer-text-#{question_id}".to_sym, strip_tags(answer.text), class: "question_text_field") %>
        <% elsif q_format.textarea? %>
          <%= text_area_tag("answer-text-#{question_id}".to_sym, answer.text, class: "tinymce") %>
        <% end %>

      <% end %>   <!-- f.inputs -->

      <!--action buttons-->
      <%= f.actions do %>
        <%= f.action :submit, :label => _('Save'), :button_html => { :class => "btn btn-primary"} %>
        <li id="saving-<%= question_id %>" class="saving-message" style="display:none;"><%= _('Saving...')%></li>
      <% end %>   <!-- f.actions -->
    <% end %>
  </div>   <!-- question-form -->

  <% if answer.nil? || answer.created_at.nil? %>
    <span id="<%= question_id %>-status" class="label label-warning answer-status"><%= _('Not answered yet') %></span>
  <% else %>
    <span id="<%= question_id %>-status" class="label label-info answer-status"><%= _('Answered')%><abbr class="timeago" data-time="<%= answer.created_at.iso8601 %>" title="<%= answer.created_at.iso8601 %>"><%= answer.created_at %></abbr><%= _(' by')%><%= answer.user.name %></span>
  <% end %>
</div>   <!-- question-div -->

<span id="<%= question_id %>-unsaved" class="label label-inverse answer-unsaved" style="display:none;"><%= _('Unsaved changes') %></span>
      
<!-- Question right column -->
<div class="question-area-right-column">

    <div id="right-area-tabs-<%= question_id %>" class="question_right_column_nav">
      <% comments = answer.notes.all %> 
      <%= hidden_field_tag :question_id, question_id, :class => "question_id" %>
      <ul class="question_right_column_ul">
      <% if question.guidance.present? || question_guidances[question_id] %>
        <!-- add css to comment div-->
        <% css_style_comment_div = "display: none;"%>
        <% css_style_guidance_div = ""%>
        <li class="active guidance_tab_class">
          <%= link_to _('Guidance'), "#", :class => "guidance_accordion_button" %>
        </li>
        <li class="comment_tab_class">
          <% if comments.count > 0 then%>
            <% comments_label_with_count = "#{_('Notes')} (#{comments.count})"%>
            <%= link_to comments_label_with_count , "#", :class => "comments_accordion_button" %>
          <%else%>
            <%= link_to _('Share note'), "#", :class => "comments_accordion_button" %>
          <%end%>
        </li>
        <%else%>
          <!-- remove the css from comment div-->
          <% css_style_comment_div = ""%>
          <% css_style_guidance_div = "display: none;"%>
          <li>
            <% if comments.count > 0 then%>
              <% comments_label_with_count = "#{_('Notes')} (#{comments.count})"%>
              <p class= "accordion_label"><%= comments_label_with_count %></p>
            <%else%>
              <p class= "accordion_label"><%= _('Share note') %></p>
            <%end%>
          </li>
        <%end%>
      </ul>
    </div>


    <!--guidance area -->
    <div class="question-guidance" id="guidance-question-area-<%= question_id %>" style="<%= css_style_guidance_div%>" >
     <div class="accordion" id="<%= question_id %>-guidance">

       <!--question guidance-->
       <% if question.guidance.present? %>
         <div class="accordion-group">

           <!-- accordion heading -->
           <div class="accordion-heading">
             <a class="accordion-guidance-link" data-toggle="collapse" data-parent="#<%= question_id %>-guidance" href="#collapse-guidance-<%= question_id%>">
               <div class="accordion_heading_text">
               <%= plan.template.org.abbreviation %> <%= _('Guidance') %>
               </div>
               <span class="plus-laranja"> </span></a>
           </div>

           <!-- accordion body -->
           <div id="collapse-guidance-<%= question_id%>" class="guidance-accordion-body collapse">
             <div class="accordion-inner"><%= raw question.guidance %></div>
           </div>

         </div>   <!-- accordion-group -->
       <% end %>   <!-- if question.guidance -->

       <!-- guidance by theme -->
       <% guidance_accordion_id = 0 %>
       <% question_guidances.each_pair do |theme, group| %>
         <% group.each do |gobj| %>
           <div class="accordion-group">
             <div class="accordion-heading">
               <a class="accordion-guidance-link" data-toggle="collapse" data-parent="#<%= question.id %>-guidance" href="#collapse-guidance-<%= guidance_accordion_id %>">
                 <div class="accordion_heading_text">
                   <%= gobj[:org] %> guidance on <%= theme %>
                 </div>
                 <span class="plus-laranja"> </span></a>
             </div>
             <div id="collapse-guidance-<%= guidance_accordion_id %>" class="guidance-accordion-body collapse">
               <div class="accordion-inner"><%= raw gobj[:text] %></div>
             </div>
             <% guidance_accordion_id += 1 %>
           </div>
         <% end %>   <!-- group.each -->
       <% end %>   <!-- question_guidances.each_pair -->

     </div>   <!-- accordion-questionid -->
    </div>   <!-- question-guidance -->

  <!--comment area -->
  <div class="comment-area" id="comment-question-area-<%= question_id %>"  style="<%= css_style_comment_div%>">
      <%= render :partial => "note", locals: {question: question, answer: answer, plan: plan }%>
  </div>

</div> <!-- question area right column -->

<!--display or not the break line between questions-->
<% if last_question_id == question_id then %>
  <div class="two-column-clear"></div>
<% else %>
  <div class="two-column-clear question-divider"></div>
<% end %><|MERGE_RESOLUTION|>--- conflicted
+++ resolved
@@ -56,11 +56,7 @@
         <div id="answer_notice_<%=question_id%>" class="answer_notice"></div>
 
         <!-- if the question has multiple choices pull out the options -->
-<<<<<<< HEAD
-        <% if question.isOptionBased? %>
-=======
-        <% if question_obj.option_based? %>
->>>>>>> c707058c
+        <% if question.option_based? %>
           <% options = question.options.order("number") %>
 
           <!-- work through the various format options -->
