class Question < ActiveRecord::Base

  #associations between tables
  has_many :answers, :dependent => :destroy
  has_many :options, :dependent => :destroy
  has_many :suggested_answers, :dependent => :destroy
  has_many :guidances
  has_many :comments
  
  has_and_belongs_to_many :themes, join_table: "questions_themes"  
  

  belongs_to :section
  belongs_to :question_format

  accepts_nested_attributes_for :answers, :reject_if => lambda {|a| a[:text].blank? },  :allow_destroy => true
  accepts_nested_attributes_for :section
  accepts_nested_attributes_for :question_format
  accepts_nested_attributes_for :options, :reject_if => lambda {|a| a[:text].blank? },  :allow_destroy => true
  accepts_nested_attributes_for :suggested_answers,  :allow_destroy => true
  accepts_nested_attributes_for :themes
  
  attr_accessible :theme_ids, :as => [:default, :admin]

  attr_accessible :default_value, :dependency_id, :dependency_text, :guidance,:number, :parent_id, :suggested_answer, :text, :section_id,:question_format_id,:options_attributes,:suggested_answers_attributes, :option_comment_display, :as => [:default, :admin]

	def to_s
        "#{text}"
    end

    amoeba do
        include_field :options
        include_field :suggested_answers
        clone [:themes]
    end

	#def question_type?
	#	type_label = {}
	#	if self.is_text_field?
	#	  type_label = 'Text field'
	#	elsif self.multiple_choice?
	#		type_label = 'Multiple choice'
	#	else
	#		type_label = 'Text area'
	#	end
	#	return type_label
	#end

	def question_themes?
		themes_label = {}
		i = 1
		themes_quest = self.themes

		themes_quest.each do |tt|
			themes_label = tt.title

			if themes_quest.count > i then
				themes_label +=	','
				i +=1
			end
		end

		return themes_label
	end

	# guidance for question in the org admin
	def guidance_for_question(question, org_admin)
        # pulls together guidance from various sources for question
        guidances = {}
        theme_ids = question.theme_ids

        GuidanceGroup.where("organisation_id = ?", org_admin.id).each do |group|
            group.guidances.each do |g|
                g.themes.where("id IN (?)", theme_ids).each do |gg|
                   guidances["#{group.name} " + I18n.t('admin.guidance_lowercase_on') + " #{gg.title}"] = g
                end
            end
        end

	  	# Guidance link to directly to a question
        question.guidances.each do |g_by_q|
            g_by_q.guidance_groups.each do |group|
                if group.organisation == org_admin
<<<<<<< HEAD
                    guidances["#{group.name} guidance"] = g_by_q
=======
                    guidances["#{group.name} " + I18n.t('admin.guidance_lowercase')] = g_by_q
>>>>>>> 97cb77ae
                end
            end
	  	end

		return guidances
 	end

    
    
    
    
 	#get suggested answer belonging to the currents user for this question
 	def get_suggested_answer(org_id)
 		suggested_answer = suggested_answers.find_by_organisation_id(org_id)
 		return suggested_answer
 	end



end<|MERGE_RESOLUTION|>--- conflicted
+++ resolved
@@ -81,11 +81,7 @@
         question.guidances.each do |g_by_q|
             g_by_q.guidance_groups.each do |group|
                 if group.organisation == org_admin
-<<<<<<< HEAD
-                    guidances["#{group.name} guidance"] = g_by_q
-=======
                     guidances["#{group.name} " + I18n.t('admin.guidance_lowercase')] = g_by_q
->>>>>>> 97cb77ae
                 end
             end
 	  	end
