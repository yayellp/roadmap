<h1><%= t("helpers.edit_profile") %></h1>
<!-- information about content in the page-->
<%= raw t("helpers.user_details_text_html") %>

<div class="white_background">
  <%= form_for(resource, :as => resource_name, :url => registration_path(resource_name), :html => {:method => :put}) do |f| %>
      <%= hidden_field_tag :unlink_flag, "false", :id => "unlink_flag" %>
      <!-- body -->
      <div class="dmp_details">

        <p><%= raw t("helpers.user_details_paragraph_html") %></p>

		<table class="dmp_details_table">
			<tr>
				<td class="first"><%= (t("helpers.email") + " *") %></td>
				<td><%= f.email_field :email, :as => :email %></td>
			</tr>
			<tr>
				<td class="first"><%= t("helpers.first_name") %></td>
				<td><%= f.text_field :firstname, :as => :string,
							:id => "first_time_login_firstname",
							:autofocus => true,
							:class => "text_field has-tooltip",
							"data-toggle" => "tooltip",
							"data-trigger" => "focus" ,
							"title" => t("helpers.first_name_help_text") %></td>
			</tr>
			<tr>
				<td class="first"><%= t("helpers.last_name") %></td>
				<td><%= f.text_field :surname,
					:as => :string, :id => "first_time_login_surname",
					:class => "text_field has-tooltip",
					"data-toggle" => "tooltip",
					"data-trigger" => "focus" ,
					"title" => t("helpers.surname_help_text") %></td>
			</tr>
			<tr>
				<td class="first"><%= t("helpers.org_type.organisation") %></td>
				<td><%= collection_select(:user,
						:organisation_id, Organisation.where("parent_id IS NULL").order("name"),
						:id, :name, {include_blank: constant("organisation_types.organisation")},
						{ :class => "typeahead org_sign_up" }) %></td>
			</tr>
			<% other_organisations = Array.new %>
			<% Organisation.where("parent_id IS ? AND is_other = ?", nil, 1).each do |org| %>
				<% other_organisations << org.id %>
			<% end %>
			<tr id="other-organisation-name" style="display:none" data-orgs="<%= other_organisations.join(",") %>">
				<td class="first"><%= t("helpers.org_type.org_name")%></td>
				<td><%= f.text_field :other_organisation,
						:as => :string,
						:class => "text_field has-tooltip reg-input", "data-toggle" => "tooltip", "data-container" => "body", "title" => t("helpers.org_type.other_org_help_text") %></td>
			</tr>
      <tr>
        <td class="first"><%= t('helpers.user_details_language') %></td>
        <td><%= collection_select(:user,
                                  :language_id, Language.all.order("name"),
                                  :id, :name, {:selected => Language.where(default_language: true).first.id},
                                  {:class => "typeahead org_sign_up"}) %></td>
      </tr>
			<tr>
				<td class="first"><%= t("helpers.orcid_id") %></td>
				<td><%= f.text_field :orcid_id ,
						:as => :string,
						:autocomplete => "off" ,
						:class => "text_field has-tooltip", "data-toggle" => "tooltip", "data-html" => "true", "title" => t("helpers.orcid_html") %></td>
			</tr>
<<<<<<< HEAD
			<% unless @user.api_token.nil? %>
=======
			<% unless @user.api_token.blank? %>
>>>>>>> bea115fa
			<tr>
				<td class="first"><%= t("helpers.api_token") %></td>
				<td><%= @user.api_token %></td>
			</tr>
			<tr>
				<td class="first"><%= t("helpers.api_info") %></td>
				<td><%= link_to( t("helpers.api_use"), controller: "token_permission_types", action: "index")%></td>
			</tr>
			<% end %>
		</table>
		<br />
		<p>
            <% if Rails.application.config.shibboleth_enabled %>
                <% if resource.shibboleth_id.nil? || resource.shibboleth_id.length == 0 then %>
                    <%= link_to t("helpers.shibboleth_to_link_text"), user_omniauth_shibboleth_path, :class => "a-orange" %>
                <% else %>
                    <%= t("helpers.shibboleth_linked_text") %>
                    <a id="unlink-shibboleth-button" data-toggle="modal" href="#unlink-institutional-credentials-dialog">
                        <%= t("helpers.shibboleth_unlink_label")%>
                    </a>
                <% end %>
            <% end %>
		</p>
		<br />
		<div class="div_clear">
		</div>
		<p>
			<%= raw t("helpers.edit_password_info")%>
		</p>
		<table class="dmp_details_table">
			<% if devise_mapping.confirmable? && resource.pending_reconfirmation? %>
					    <div><%= t('custom_devise.waiting_for_confirmation') %><%= resource.unconfirmed_email %></div>
			<% end %>
			<tr>
				<td class="first"><%= t("helpers.current_password") %></td>
				<td>
					 <%= f.password_field :current_password, :as => :password %>
				</td>
			</tr>
			<tr>
				<td class="first"><%= t("helpers.new_password") %></td>
				<td><%= f.password_field :password, :as => :password, :autocomplete => "off" %>
				</td>
			</tr>
			<tr>
				<td class="first"><%= t("helpers.password_conf") %></td>
				<td><%= f.password_field :password_confirmation, :as => :password, :autocomplete => "off" %></td>
			</tr>
		</table>
		<div class="move_2_right">
			<%= f.submit t("helpers.submit.save"), :class => "btn btn-primary" %>
			<%= link_to t("helpers.submit.cancel"), :back, :class => "btn btn-primary" %>
		</div>
	<% end %>
		<!--br/>
		<h3>Cancel my account</h3>
		<p>Unhappy?
			<%# = button_to "Cancel my account", registration_path(resource_name), :data => { :confirm => "Are you sure?" }, :method => :delete %>
		</p-->

  </div>
</div>


<!-- alert for the default template-->
<div id="unlink-institutional-credentials-dialog" data-container="body" data-backdrop="static" class="modal hide fade">
  <div class="modal-header">
    <h3><%= t("helpers.shibboleth_unlink_alert") %></h3>
  </div>
  <div class="modal-body">
    <%= raw t("helpers.shibboleth_unlink_dialog_text") %>
  </div>
  <div class="modal-footer">
    <a href="#" id="unlink-shibboleth-cancelled" class="btn"><%= t("helpers.submit.cancel") %></a>
    <a href="#" id="unlink-shibboleth-confirmed" class="btn btn-primary"><%= t("helpers.unlink_account") %></a>
  </div>
</div><|MERGE_RESOLUTION|>--- conflicted
+++ resolved
@@ -65,11 +65,7 @@
 						:autocomplete => "off" ,
 						:class => "text_field has-tooltip", "data-toggle" => "tooltip", "data-html" => "true", "title" => t("helpers.orcid_html") %></td>
 			</tr>
-<<<<<<< HEAD
-			<% unless @user.api_token.nil? %>
-=======
 			<% unless @user.api_token.blank? %>
->>>>>>> bea115fa
 			<tr>
 				<td class="first"><%= t("helpers.api_token") %></td>
 				<td><%= @user.api_token %></td>
