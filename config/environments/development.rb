--- conflicted
+++ resolved
@@ -46,21 +46,10 @@
   config.assets.compress = false
 
   config.action_mailer.perform_deliveries = false
-<<<<<<< HEAD
 
-  config.web_console.whitelisted_ips = '192.168.33.1'
-
-=======
-  
->>>>>>> 30433e7b
   # Load Branded terminology (e.g. organization name, application name, etc.)
 
   config.branding = config_for(:branding).deep_symbolize_keys
-<<<<<<< HEAD
-  #config.branding = YAML.load_file(Rails.root.join('config/branding.yml'))[Rails.env]
-=======
-end
->>>>>>> 30433e7b
 
   puts "YAML: #{config_for(:branding)}"
 
