<<<<<<< HEAD
# [+Project:+] DMPonline
# [+Description:+]
#
# [+Created:+] 03/09/2014
# [+Copyright:+] Digital Curation Centre

ActiveAdmin.register User do
	permit_params :api_token, :password_confirmation, :encrypted_password, :remember_me, :id, :email, :firstname, :orcid_id, :shibboleth_id, :user_status_id, :surname, :user_type_id, :organisation_id, :skip_invitation,  :other_organisation, :accept_terms, :role_ids

	menu :priority => 15, :label => proc{ I18n.t('admin.user')}, :parent => "User management"

	filter :firstname
	filter :surname
	filter :email
	filter :organisations
  filter :other_organisation
	filter :created_at
	filter :updated_at



	index do

  	column I18n.t('admin.user_name'), :sortable => :email do |user_email|
        link_to user_email.email, [:admin, user_email]
    end
    column I18n.t('admin.firstname'), :sortable => :firstname do |use_first|
        link_to use_first.firstname, [:admin, use_first]
    end
  	column I18n.t('admin.surname'), :sortable => :surname do |user|
        link_to user.surname, [:admin, user]
    end
   	column I18n.t('admin.last_logged_in'), :last_sign_in_at
   	column I18n.t('admin.org_title'), :sortable => 'organisations.name' do |org_title|
      if !org_title.organisation.nil? then
      	if org_title.other_organisation.nil? || org_title.other_organisation == "" then
      		link_to org_title.organisation.name, [:admin, org_title.organisation]
      	else
      		I18n.t('helpers.org_type.org_name') + ' - ' + org_title.other_organisation

        end
      end
   	end

  	 actions
  end

  show do
  		attributes_table do
  			row :firstname
  			row :surname
  			row :email
  			row :orcid_id
  			row I18n.t('admin.org_title'), :organisation_id do |org_title|
		      if !org_title.organisation_id.nil? then
		        link_to org_title.organisation.name, [:admin, org_title.organisation]
          end
		   	end
        row :other_organisation
  		#	row I18n.t('admin.user_status'), :user_status_id do |us|
  		#		if !us.user_status.nil? then
  		#			link_to us.user_status.name, [:admin, us.user_status]
  		#		end
  		#	end
  		#	row I18n.t('admin.user_type'), :user_type_id do |ut|
  		#		if !ut.user_type.nil? then
  		#			link_to ut.user_type.name, [:admin, ut.user_type]
  		#		else
  		#			'-'
  		#		end
  		#	end
  			row I18n.t('admin.user_role') do
  				(user.roles.map{|ro| link_to ro.name, [:admin, ro]}).join(', ').html_safe
  			end
  		#	row :shibboleth_id
  			row :last_sign_in_at
  			row :sign_in_count
        row :api_token

  		end
  end


  form do |f|
  	f.inputs "Details" do
        f.input :firstname
  			f.input :surname
  			f.input :email
  			f.input :orcid_id
        f.input :api_token
  		#	f.input :shibboleth_id
  			f.input :organisation_id ,:label => I18n.t('admin.org_title'),
  						:as => :select,
  						:collection => Organisation.order('name').map{|orgp|[orgp.name, orgp.id]}
  			f.input :other_organisation
  		#	f.input :user_status_id, :label => I18n.t('admin.user_status'),
  		#				:as => :select,
  		#				:collection => UserStatus.find(:all, :order => 'name ASC').map{|us|[us.name, us.id]}
  		#	f.input :user_type_id, :label => I18n.t('admin.user_type'),
  		#				:as => :select,
  		#				:collection => UserType.find(:all, :order => 'name ASC').map{|ut|[ut.name, ut.id]}
  			f.input :role_ids, :label => I18n.t('admin.user_role'),
  							:as => :select,
  							:multiple => true,
                            :include_blank => I18n.t('helpers.none'),
  							:collection => Role.order('name').map{|ro| [ro.name, ro.id]}

        f.input :api_token
    end

    f.actions
  end



  controller do
    def scoped_collection
      resource_class.includes(:organisations) # prevents N+1 queries to your database
    end

	def permitted_params
	  params.permit!
	end

  end

end
=======
# [+Project:+] DMPRoadmap
# [+Description:+]
#
# [+Created:+] 03/09/2014
# [+Copyright:+] Digital Curation Centre and University of California Curation Center

ActiveAdmin.register User do
	permit_params :api_token, :password_confirmation, :encrypted_password, :remember_me, :id, :email, :firstname, :orcid_id, :shibboleth_id, :user_status_id, :surname, :user_type_id, :organisation_id, :skip_invitation,  :other_organisation, :accept_terms, :role_ids

	menu :priority => 15, :label => proc{ I18n.t('admin.user')}, :parent => "User management"

	filter :firstname
	filter :surname
	filter :email
	filter :organisations
  filter :other_organisation
	filter :created_at
	filter :updated_at



	index do

  	column I18n.t('admin.user_name'), :sortable => :email do |user_email|
        link_to user_email.email, [:admin, user_email]
    end
    column I18n.t('admin.firstname'), :sortable => :firstname do |use_first|
        link_to use_first.firstname, [:admin, use_first]
    end
  	column I18n.t('admin.surname'), :sortable => :surname do |user|
        link_to user.surname, [:admin, user]
    end
   	column I18n.t('admin.last_logged_in'), :last_sign_in_at
   	column I18n.t('admin.org_title'), :sortable => 'organisations.name' do |org_title|
      if !org_title.organisation.nil? then
      	if org_title.other_organisation.nil? || org_title.other_organisation == "" then
      		link_to org_title.organisation.name, [:admin, org_title.organisation]
      	else
      		I18n.t('helpers.org_type.org_name') + ' - ' + org_title.other_organisation

        end
      end
   	end

  	 actions
  end

  show do
  		attributes_table do
  			row :firstname
  			row :surname
  			row :email
  			row :orcid_id
  			row I18n.t('admin.org_title'), :organisation_id do |org_title|
		      if !org_title.organisation_id.nil? then
		        link_to org_title.organisation.name, [:admin, org_title.organisation]
          end
		   	end
        row :other_organisation
  		#	row I18n.t('admin.user_status'), :user_status_id do |us|
  		#		if !us.user_status.nil? then
  		#			link_to us.user_status.name, [:admin, us.user_status]
  		#		end
  		#	end
  		#	row I18n.t('admin.user_type'), :user_type_id do |ut|
  		#		if !ut.user_type.nil? then
  		#			link_to ut.user_type.name, [:admin, ut.user_type]
  		#		else
  		#			'-'
  		#		end
  		#	end
  			row I18n.t('admin.user_role') do
  				(user.roles.map{|ro| link_to ro.name, [:admin, ro]}).join(', ').html_safe
  			end
  		#	row :shibboleth_id
  			row :last_sign_in_at
  			row :sign_in_count
        row :api_token

  		end
  end


  form do |f|
  	f.inputs "Details" do
        f.input :firstname
  			f.input :surname
  			f.input :email
  			f.input :orcid_id
        f.input :api_token
  		#	f.input :shibboleth_id
  			f.input :organisation_id ,:label => I18n.t('admin.org_title'),
  						:as => :select,
  						:collection => Organisation.order('name').map{|orgp|[orgp.name, orgp.id]}
  			f.input :other_organisation
  		#	f.input :user_status_id, :label => I18n.t('admin.user_status'),
  		#				:as => :select,
  		#				:collection => UserStatus.find(:all, :order => 'name ASC').map{|us|[us.name, us.id]}
  		#	f.input :user_type_id, :label => I18n.t('admin.user_type'),
  		#				:as => :select,
  		#				:collection => UserType.find(:all, :order => 'name ASC').map{|ut|[ut.name, ut.id]}
  			f.input :role_ids, :label => I18n.t('admin.user_role'),
  							:as => :select,
  							:multiple => true,
                            :include_blank => I18n.t('helpers.none'),
  							:collection => Role.order('name').map{|ro| [ro.name, ro.id]}

        f.input :api_token
    end

    f.actions
  end



  controller do
    def scoped_collection
      resource_class.includes(:organisations) # prevents N+1 queries to your database
    end

	def permitted_params
	  params.permit!
	end

  end

end
>>>>>>> ae3bb64d
<|MERGE_RESOLUTION|>--- conflicted
+++ resolved
@@ -1,132 +1,3 @@
-<<<<<<< HEAD
-# [+Project:+] DMPonline
-# [+Description:+]
-#
-# [+Created:+] 03/09/2014
-# [+Copyright:+] Digital Curation Centre
-
-ActiveAdmin.register User do
-	permit_params :api_token, :password_confirmation, :encrypted_password, :remember_me, :id, :email, :firstname, :orcid_id, :shibboleth_id, :user_status_id, :surname, :user_type_id, :organisation_id, :skip_invitation,  :other_organisation, :accept_terms, :role_ids
-
-	menu :priority => 15, :label => proc{ I18n.t('admin.user')}, :parent => "User management"
-
-	filter :firstname
-	filter :surname
-	filter :email
-	filter :organisations
-  filter :other_organisation
-	filter :created_at
-	filter :updated_at
-
-
-
-	index do
-
-  	column I18n.t('admin.user_name'), :sortable => :email do |user_email|
-        link_to user_email.email, [:admin, user_email]
-    end
-    column I18n.t('admin.firstname'), :sortable => :firstname do |use_first|
-        link_to use_first.firstname, [:admin, use_first]
-    end
-  	column I18n.t('admin.surname'), :sortable => :surname do |user|
-        link_to user.surname, [:admin, user]
-    end
-   	column I18n.t('admin.last_logged_in'), :last_sign_in_at
-   	column I18n.t('admin.org_title'), :sortable => 'organisations.name' do |org_title|
-      if !org_title.organisation.nil? then
-      	if org_title.other_organisation.nil? || org_title.other_organisation == "" then
-      		link_to org_title.organisation.name, [:admin, org_title.organisation]
-      	else
-      		I18n.t('helpers.org_type.org_name') + ' - ' + org_title.other_organisation
-
-        end
-      end
-   	end
-
-  	 actions
-  end
-
-  show do
-  		attributes_table do
-  			row :firstname
-  			row :surname
-  			row :email
-  			row :orcid_id
-  			row I18n.t('admin.org_title'), :organisation_id do |org_title|
-		      if !org_title.organisation_id.nil? then
-		        link_to org_title.organisation.name, [:admin, org_title.organisation]
-          end
-		   	end
-        row :other_organisation
-  		#	row I18n.t('admin.user_status'), :user_status_id do |us|
-  		#		if !us.user_status.nil? then
-  		#			link_to us.user_status.name, [:admin, us.user_status]
-  		#		end
-  		#	end
-  		#	row I18n.t('admin.user_type'), :user_type_id do |ut|
-  		#		if !ut.user_type.nil? then
-  		#			link_to ut.user_type.name, [:admin, ut.user_type]
-  		#		else
-  		#			'-'
-  		#		end
-  		#	end
-  			row I18n.t('admin.user_role') do
-  				(user.roles.map{|ro| link_to ro.name, [:admin, ro]}).join(', ').html_safe
-  			end
-  		#	row :shibboleth_id
-  			row :last_sign_in_at
-  			row :sign_in_count
-        row :api_token
-
-  		end
-  end
-
-
-  form do |f|
-  	f.inputs "Details" do
-        f.input :firstname
-  			f.input :surname
-  			f.input :email
-  			f.input :orcid_id
-        f.input :api_token
-  		#	f.input :shibboleth_id
-  			f.input :organisation_id ,:label => I18n.t('admin.org_title'),
-  						:as => :select,
-  						:collection => Organisation.order('name').map{|orgp|[orgp.name, orgp.id]}
-  			f.input :other_organisation
-  		#	f.input :user_status_id, :label => I18n.t('admin.user_status'),
-  		#				:as => :select,
-  		#				:collection => UserStatus.find(:all, :order => 'name ASC').map{|us|[us.name, us.id]}
-  		#	f.input :user_type_id, :label => I18n.t('admin.user_type'),
-  		#				:as => :select,
-  		#				:collection => UserType.find(:all, :order => 'name ASC').map{|ut|[ut.name, ut.id]}
-  			f.input :role_ids, :label => I18n.t('admin.user_role'),
-  							:as => :select,
-  							:multiple => true,
-                            :include_blank => I18n.t('helpers.none'),
-  							:collection => Role.order('name').map{|ro| [ro.name, ro.id]}
-
-        f.input :api_token
-    end
-
-    f.actions
-  end
-
-
-
-  controller do
-    def scoped_collection
-      resource_class.includes(:organisations) # prevents N+1 queries to your database
-    end
-
-	def permitted_params
-	  params.permit!
-	end
-
-  end
-
-end
-=======
 # [+Project:+] DMPRoadmap
 # [+Description:+]
 #
@@ -253,5 +124,4 @@
 
   end
 
-end
->>>>>>> ae3bb64d
+end