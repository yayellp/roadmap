<!-- Main navigation information -->

<!-- main menu -->
<% current_path = request.path%>
<% namespace = controller_path.split("/").first %>
<div id="main-nav-tabs" class="main_nav_tabs">
  <ul class="nav nav-tabs" data-tabs="tabs">
<<<<<<< HEAD
        <!-- Navigation for organisation admin -->
        <% if (user_signed_in? && current_user.is_org_admin? && ( action_name.include? "admin_" ) ) %>
             <% if namespace == "dmptemplates" then %>
                <li class="active">
            <% else %>
                <li>
            <% end %>
                <%= link_to t("org_admin.template_label"), admin_index_dmptemplate_path(current_user.organisation_id) %>
            </li>
            <% if namespace == "guidances" then %>
                <li class="active">
            <% else %>
                <li>
            <% end %>
                <%= link_to t("org_admin.guidance_label"), admin_index_guidance_path(current_user.organisation_id)%>
            </li>
            <% if namespace == "organisations" then %>
                <li class="active">
            <% else %>
                <li>
            <% end %>
                <%= link_to t("org_admin.org_details_label"), admin_show_organisation_path(current_user.organisation_id)%>
            </li>
            <% if current_path == "/org/admin/users/admin_index" || current_path == "/org/admin/users/admin_api_update" then %>
                <li class="active">
            <% else %>
                <li>
            <% end %>
                <%= link_to t("org_admin.user_list_label"), "/org/admin/users/admin_index", :class => "main_nav_last_li"%>
            </li>
        <% else %>
            <% if user_signed_in? %>
                <!-- project and plan page -->
                <% if (namespace == "projects" || namespace == "plans") && current_path != "/projects/new" then %>
                    <li class="active">
                <% else %>
                    <li>
                <% end %>
                    <%= link_to t("helpers.view_plans_label"), projects_path %>
                </li>
                <!-- create a plan page -->
                <% if current_path == "/projects/new" then %>
                    <li class="active">
                <% else %>
                    <li>
                <% end %>
                    <%= link_to t("helpers.create_plan_label"), "/projects/new"%>
                </li>

            <% else %>
                <!-- Home page -->
                <% if current_path == "/" then %>
                    <li class="active">
                <% else %>
                    <li>
                <% end %>
                    <%= link_to t("helpers.home"), root_path %>
                </li>
            <% end %>
            <!-- about_us page -->
            <% if current_path == "/about_us" then %>
                <li class="active">
            <% else %>
                <li>
            <% end %>
              <a href="<%= about_us_path %>"><%= t("helpers.about_us_label") %></a>
            </li>

            <!-- roadmap page -->
            <% if current_path == "/roadmap" then %>
                <li class="active">
            <% else %>
                <li>
            <% end %>
                <a href="<%= roadmap_path %>"><%= t("helpers.roadmap_label") %></a>
            </li>
            <!-- help page -->
            <% if current_path == "/help" then %>
                <li class="active">
=======
    <!-- Navigation for organisation admin -->
    <% if (user_signed_in? && current_user.can_org_admin? && ( action_name.include? "admin_" ) ) %>
      <% if current_user.can_modify_templates? %>
        <% if namespace == "dmptemplates" then %>
          <li class="active">
        <% else %>
          <li>
        <% end %>
            <%= link_to t("org_admin.template_label"), admin_index_dmptemplate_path(current_user.organisation_id) %>
          </li>
      <% end %>
      <% if current_user.can_modify_guidance? %>
        <% if namespace == "guidances" then %>
          <li class="active">
        <% else %>
          <li>
        <% end %>
          <%= link_to t("org_admin.guidance_label"), admin_index_guidance_path(current_user.organisation_id)%>
          </li>
      <% end %>
      <% if current_user.can_modify_org_details? %>
        <% if namespace == "organisations" then %>
          <li class="active">
        <% else %>
          <li>
        <% end %>
            <%= link_to t("org_admin.org_details_label"), admin_show_organisation_path(current_user.organisation_id)%>
          </li>
      <% end %>
      <% if current_user.can_grant_permissions? %>
        <% if current_path == "/org/admin/users/admin_index" || current_path == "/org/admin/users/admin_api_update" then %>
          <li class="active">
        <% else %>
          <li>
        <% end %>
          <%= link_to t("org_admin.user_list_label"), "/org/admin/users/admin_index", :class => "main_nav_last_li"%>
          </li>
      <% end %>
    <% else %>
      <% if user_signed_in? %>
        <!-- project and plan page -->
        <% if (namespace == "projects" || namespace == "plans") && current_path != "/projects/new" then %>
          <li class="active">
        <% else %>
          <li>
        <% end %>
        <%= link_to t("helpers.view_plans_label"), projects_path %>
          </li>
        <!-- create a plan page -->
        <% if current_path == "/projects/new" then %>
          <li class="active">
        <% else %>
          <li>
        <% end %>
          <%= link_to t("helpers.create_plan_label"), "/projects/new"%>
          </li>

      <% else %>
        <!-- Home page -->
        <% if current_path == "/" then %>
          <li class="active">
        <% else %>
          <li>
        <% end %>
          <%= link_to t("helpers.home"), root_path %>
          </li>
      <% end %>
      <!-- about_us page -->
      <% if current_path == "/about_us" then %>
        <li class="active">
      <% else %>
        <li>
      <% end %>
          <a href="<%= about_us_path %>"><%= t("helpers.about_us_label") %></a>
        </li>
      <!-- roadmap page -->
      <% if current_path == "/roadmap" then %>
        <li class="active">
      <% else %>
        <li>
      <% end %>
          <a href="<%= roadmap_path %>"><%= t("helpers.roadmap_label") %></a>
        </li>
      <!-- help page -->
      <% if current_path == "/help" then %>
        <li class="active">
      <% else %>
        <li>
      <% end %>
          <a href="<%= help_path %>" class="main_nav"><%= t("helpers.help_label") %></a>
        </li>
      <!-- language dropdown -->
      <li class="dropdown sign_in">
        <a class="dropdown-toggle main_nav" data-toggle="dropdown" href="#">
          <%= t('helpers.change_language')%>
          <b class="caret caret-orange"></b>
        </a>
        <ul class="dropdown-menu" style="padding: 0;">
          <% Language.all.order('name ASC').each do |language|%>
            <% if I18n.locale == language.abbreviation %>
              <li class="active">
>>>>>>> bea115fa
            <% else %>
              <li>
            <% end %>
<<<<<<< HEAD
                <a href="<%= help_path %>" class="main_nav"><%= t("helpers.help_label") %></a>
            </li>
            <!-- language dropdown -->
            <li class="dropdown sign_in">
              <a class="dropdown-toggle main_nav" data-toggle="dropdown" href="#">
                <%= t('helpers.change_language')%>
                <b class="caret caret-orange"></b>
              </a>
              <ul class="dropdown-menu" style="padding: 0;">
                <% Language.all.order('name ASC').each do |language|%>
                    <% if I18n.locale == language.abbreviation %>
                        <li class="active">
                    <% else %>
                        <li>
                    <% end %>
                    <%= link_to language.name, {locale: language.abbreviation}, class: 'main_nav lang-dropdown-link'%>
                    </li>
                <% end %>
              </ul>
            </li>
        <%end%>
    </ul>

</div>  
=======
                <%= link_to language.name, {locale: language.abbreviation}, class: 'main_nav lang-dropdown-link'%>
              </li>
          <% end %>
        </ul>
      </li>
    <%end%>
  </ul>
</div>
>>>>>>> bea115fa
<|MERGE_RESOLUTION|>--- conflicted
+++ resolved
@@ -5,87 +5,7 @@
 <% namespace = controller_path.split("/").first %>
 <div id="main-nav-tabs" class="main_nav_tabs">
   <ul class="nav nav-tabs" data-tabs="tabs">
-<<<<<<< HEAD
-        <!-- Navigation for organisation admin -->
-        <% if (user_signed_in? && current_user.is_org_admin? && ( action_name.include? "admin_" ) ) %>
-             <% if namespace == "dmptemplates" then %>
-                <li class="active">
-            <% else %>
-                <li>
-            <% end %>
-                <%= link_to t("org_admin.template_label"), admin_index_dmptemplate_path(current_user.organisation_id) %>
-            </li>
-            <% if namespace == "guidances" then %>
-                <li class="active">
-            <% else %>
-                <li>
-            <% end %>
-                <%= link_to t("org_admin.guidance_label"), admin_index_guidance_path(current_user.organisation_id)%>
-            </li>
-            <% if namespace == "organisations" then %>
-                <li class="active">
-            <% else %>
-                <li>
-            <% end %>
-                <%= link_to t("org_admin.org_details_label"), admin_show_organisation_path(current_user.organisation_id)%>
-            </li>
-            <% if current_path == "/org/admin/users/admin_index" || current_path == "/org/admin/users/admin_api_update" then %>
-                <li class="active">
-            <% else %>
-                <li>
-            <% end %>
-                <%= link_to t("org_admin.user_list_label"), "/org/admin/users/admin_index", :class => "main_nav_last_li"%>
-            </li>
-        <% else %>
-            <% if user_signed_in? %>
-                <!-- project and plan page -->
-                <% if (namespace == "projects" || namespace == "plans") && current_path != "/projects/new" then %>
-                    <li class="active">
-                <% else %>
-                    <li>
-                <% end %>
-                    <%= link_to t("helpers.view_plans_label"), projects_path %>
-                </li>
-                <!-- create a plan page -->
-                <% if current_path == "/projects/new" then %>
-                    <li class="active">
-                <% else %>
-                    <li>
-                <% end %>
-                    <%= link_to t("helpers.create_plan_label"), "/projects/new"%>
-                </li>
 
-            <% else %>
-                <!-- Home page -->
-                <% if current_path == "/" then %>
-                    <li class="active">
-                <% else %>
-                    <li>
-                <% end %>
-                    <%= link_to t("helpers.home"), root_path %>
-                </li>
-            <% end %>
-            <!-- about_us page -->
-            <% if current_path == "/about_us" then %>
-                <li class="active">
-            <% else %>
-                <li>
-            <% end %>
-              <a href="<%= about_us_path %>"><%= t("helpers.about_us_label") %></a>
-            </li>
-
-            <!-- roadmap page -->
-            <% if current_path == "/roadmap" then %>
-                <li class="active">
-            <% else %>
-                <li>
-            <% end %>
-                <a href="<%= roadmap_path %>"><%= t("helpers.roadmap_label") %></a>
-            </li>
-            <!-- help page -->
-            <% if current_path == "/help" then %>
-                <li class="active">
-=======
     <!-- Navigation for organisation admin -->
     <% if (user_signed_in? && current_user.can_org_admin? && ( action_name.include? "admin_" ) ) %>
       <% if current_user.can_modify_templates? %>
@@ -187,36 +107,9 @@
           <% Language.all.order('name ASC').each do |language|%>
             <% if I18n.locale == language.abbreviation %>
               <li class="active">
->>>>>>> bea115fa
             <% else %>
               <li>
             <% end %>
-<<<<<<< HEAD
-                <a href="<%= help_path %>" class="main_nav"><%= t("helpers.help_label") %></a>
-            </li>
-            <!-- language dropdown -->
-            <li class="dropdown sign_in">
-              <a class="dropdown-toggle main_nav" data-toggle="dropdown" href="#">
-                <%= t('helpers.change_language')%>
-                <b class="caret caret-orange"></b>
-              </a>
-              <ul class="dropdown-menu" style="padding: 0;">
-                <% Language.all.order('name ASC').each do |language|%>
-                    <% if I18n.locale == language.abbreviation %>
-                        <li class="active">
-                    <% else %>
-                        <li>
-                    <% end %>
-                    <%= link_to language.name, {locale: language.abbreviation}, class: 'main_nav lang-dropdown-link'%>
-                    </li>
-                <% end %>
-              </ul>
-            </li>
-        <%end%>
-    </ul>
-
-</div>  
-=======
                 <%= link_to language.name, {locale: language.abbreviation}, class: 'main_nav lang-dropdown-link'%>
               </li>
           <% end %>
@@ -224,5 +117,4 @@
       </li>
     <%end%>
   </ul>
-</div>
->>>>>>> bea115fa
+</div>