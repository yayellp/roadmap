--- conflicted
+++ resolved
@@ -1,4 +1,3 @@
-<<<<<<< HEAD
 class GuidancesController < ApplicationController
   after_action :verify_authorized
   
@@ -185,193 +184,4 @@
     end
 	end
 
-end
-=======
-class GuidancesController < ApplicationController
-  after_action :verify_authorized
-  
-  # GET /guidances
-  def admin_index
-    authorize Guidance
-    @guidances = policy_scope(Guidance)
-    @guidance_groups = GuidanceGroup.where('organisation_id = ?', current_user.organisation_id )
-    respond_to do |format|
-      format.html # index.html.erb
-    end
-  end
-
-  # GET /guidances/1
-  def admin_show
-    @guidance = Guidance.find(params[:id])
-    authorize @guidance
-    respond_to do |format|
-      format.html # show.html.erb
-    end
-  end
-
-  def admin_new
-    @guidance = Guidance.new
-    authorize @guidance
-		@dmptemplates = Dmptemplate.funders_and_own_templates(current_user.organisation_id)
-		@phases = nil
-		@dmptemplates.each do |template|
-			if @phases.nil? then
-				@phases = template.phases.all.order('number')
-			else
-				@phases = @phases + template.phases.all.order('number')
-			end
-		end
-		@versions = nil
-		@phases.each do |phase|
-			if @versions.nil? then
-				@versions = phase.versions.all.order('title')
-			else
-				@versions = @versions + phase.versions.all.order('title')
-			end
-		end
-		@sections = nil
-		@versions.each do |version|
-			if @sections.nil? then
-				@sections = version.sections.all.order('number')
-			else
-				@sections = @sections + version.sections.all.order('number')
-			end
-		end
-		@questions = nil
-		@sections.each do |section|
-			if @questions.nil? then
-				@questions = section.questions.all.order('number')
-			else
-				@questions = @questions + section.questions.all.order('number')
-			end
-		end
-    respond_to do |format|
-      format.html
-    end
-	end
-
-	#setup variables for use in the dynamic updating
-	def update_phases
-    # updates phases, versions, sections and questions based on template selected
-    dmptemplate = Dmptemplate.find(params[:dmptemplate_id])
-    # map to title and id for use in our options_for_select
-    @phases = dmptemplate.phases.map{|a| [a.title, a.id]}.insert(0, I18n.t('helpers.select_phase'))
-    @versions = dmptemplate.versions.map{|s| [s.title, s.id]}.insert(0, I18n.t('helpers.select_version'))
-    @sections = dmptemplate.sections.map{|s| [s.title, s.id]}.insert(0, I18n.t('helpers.select_section'))
-    @questions = dmptemplate.questions.map{|s| [s.text, s.id]}.insert(0, I18n.t('helpers.select_question'))
-
-  end
-
- def update_versions
-    # updates versions, sections and questions based on phase selected
-    phase = Phase.find(params[:phase_id])
-    # map to name and id for use in our options_for_select
-    @versions = phase.versions.map{|s| [s.title, s.id]}.insert(0, I18n.t('helpers.select_version'))
-    @sections = phase.sections.map{|s| [s.title, s.id]}.insert(0, I18n.t('helpers.select_section'))
-    @questions = phase.questions.map{|s| [s.text, s.id]}.insert(0, I18n.t('helpers.select_question'))
-  end
-
-  def update_sections
-    # updates sections and questions based on version selected
-    version = Version.find(params[:version_id])
-    # map to name and id for use in our options_for_select
-    @sections = version.sections.map{|s| [s.title, s.id]}.insert(0, I18n.t('helpers.select_section'))
-    @questions = version.questions.map{|s| [s.text, s.id]}.insert(0, I18n.t('helpers.select_question'))
-  end
-
-  def update_questions
-    # updates songs based on artist selected
-    section = Section.find(params[:section_id])
-    @questions = section.questions.map{|s| [s.text, s.id]}.insert(0, I18n.t('helpers.select_question'))
-  end
-
-
-  # GET /guidances/1/edit
-  def admin_edit
-    @guidance = Guidance.find(params[:id])
-    authorize @guidance
-    @dmptemplates = Dmptemplate.funders_and_own_templates(current_user.organisation_id)
-		@phases = nil
-		@dmptemplates.each do |template|
-			if @phases.nil? then
-				@phases = template.phases.all.order('number')
-			else
-				@phases = @phases + template.phases.all.order('number')
-			end
-		end
-		@versions = nil
-		@phases.each do |phase|
-			if @versions.nil? then
-				@versions = phase.versions.all.order('title')
-			else
-				@versions = @versions + phase.versions.all.order('title')
-			end
-		end
-		@sections = nil
-		@versions.each do |version|
-			if @sections.nil? then
-				@sections = version.sections.all.order('number')
-			else
-				@sections = @sections + version.sections.all.order('number')
-			end
-		end
-		@questions = nil
-		@sections.each do |section|
-			if @questions.nil? then
-				@questions = section.questions.all.order('number')
-			else
-				@questions = @questions + section.questions.all.order('number')
-			end
-		end
-  end
-
-  # POST /guidances
-  def admin_create
-    @guidance = Guidance.new(params[:guidance])
-    authorize @guidance
-    @guidance.text = params["guidance-text"]
-    @guidance.question_id = params["question_id"]
-      if @guidance.published == true then
-        @gg = GuidanceGroup.find(@guidance.guidance_group_ids).first
-        if @gg.published == false || @gg.published.nil? then
-          @gg.published = true
-          @gg.save
-        end
-      end
-    respond_to do |format|
-      if @guidance.save
-        format.html { redirect_to admin_show_guidance_path(@guidance), notice: I18n.t('org_admin.guidance.created_message') }
-      else
-        format.html { render action: "new" }
-      end
-    end
-  end
-
-  # PUT /guidances/1
-  def admin_update
- 		@guidance = Guidance.find(params[:id])
-    authorize @guidance
-		@guidance.text = params["guidance-text"]
-		@guidance.question_id = params["question_id"]
-    respond_to do |format|
-      if @guidance.update_attributes(params[:guidance])
-        format.html { redirect_to admin_show_guidance_path(params[:guidance]), notice: I18n.t('org_admin.guidance.updated_message') }
-      else
-        format.html { render action: "edit" }
-      end
-    end
-  end
-
-
-  # DELETE /guidances/1
-  def admin_destroy
-   	@guidance = Guidance.find(params[:id])
-    authorize @guidance
-    @guidance.destroy
-    respond_to do |format|
-      format.html { redirect_to admin_index_guidance_path }
-    end
-	end
-
-end
->>>>>>> 110eb48d
+end