--- conflicted
+++ resolved
@@ -1,9 +1,8 @@
-<<<<<<< HEAD
 <!-- 
-**Project: DMPonline v4
+**Project: DMPRoadmap
 **Description: This block sets up the type of question, its guidance.
 **Arguments transferred: an instance of "question"  
-**Copyright: Digital Curation Centre
+**Copyright: Digital Curation Centre and University of California Curation Center
 -->
 <% answer = @plan.answer(question.id) %>
 
@@ -260,268 +259,4 @@
 	<div class="two-column-clear"></div>
 <% else %>
 	<div class="two-column-clear question-divider"></div>
-<% end %>
-=======
-<!-- 
-**Project: DMPRoadmap
-**Description: This block sets up the type of question, its guidance.
-**Arguments transferred: an instance of "question"  
-**Copyright: Digital Curation Centre and University of California Curation Center
--->
-<% answer = @plan.answer(question.id) %>
-
-<div class="question-div">
-	<!--question format-->
-	<% q_format = question.question_format%>
-
-	<% if readonly != "always" then %>
-		<div id="question-form-<%= question.id %>" class="question-form" <%= if readonly == "conditional" then "style='display:none;'" end %>>
-		<%= semantic_form_for answer, :url => {:controller => :answers, :action => :create }, :html=>{:method=>:post}, :remote => true do |f| %>
-			<%= f.inputs do %>
-				<%= f.input :plan_id, :as => :hidden %>
-				<%= f.input :user_id, :as => :hidden, :input_html => { :value => current_user.id } %>
-				<%= f.input :question_id, :as => :hidden, :input_html => { :class => "question_id" } %>
-				
-                <!-- Question text -->
-                <%= label_tag("answer-text-#{question.id}".to_sym, question.text) %>
-                
-                <!--Suggested answer area-->
-                <% suggested_answer = question.suggested_answers.find_by_organisation_id(@plan.project.organisation_id) %>
-                <% if !suggested_answer.nil? && suggested_answer.text != "" then %>
-                    <div class="suggested-answer-div">
-                        <span class="suggested-answer-intro">
-                            <% if suggested_answer.is_example? then %>
-                                <%= t("org_admin.questions.example_answer_label")%>
-                            <%else%>
-                                <%= t("org_admin.questions.suggested_answer_label")%>
-                            <%end%>
-                        </span>
-                        <div class="suggested-answer-border">
-                            <p class="suggested-answer">
-                                <%= raw suggested_answer.text %>
-                            </p>
-                        </div>
-                    </div>
-                <% end %>
-                               
-                <!-- verify if the question has multiple choice -->
-                <% if q_format.title == t("helpers.checkbox") || q_format.title == t("helpers.multi_select_box") || q_format.title == t("helpers.radio_buttons") || q_format.title == t("helpers.dropdown") then%>
-					<% options = question.options.order("number") %>
-					<!--checkbox display-->
-					<% if q_format.title == t("helpers.checkbox") then %>
-						<% if readonly then %>
-							<%= f.input :options, :as => :check_boxes, :collection => options, :label => false, input_html => { :disabled => true, :id => "options-#{question.id}" } %>
-						<% else %>
-							<%= f.input :options, :as => :check_boxes, :collection => options, :label => false, :input_html => { :id => "options-#{question.id}" } %>
-						<% end %>
-					<!--multi select box display-->
-					<% elsif q_format.title == t("helpers.multi_select_box") then %>
-						<% if readonly then %>
-							<%= f.input :options, :as => :select, :collection => options, :label => false, :input_html => { :multiple => true, :disabled => true , :id => "options-#{question.id}" } %>
-						<% else %>
-							<%= f.input :options, :as => :select, :collection => options, :label => false, :input_html => { :multiple => true , :id => "options-#{question.id}" } %>
-						<% end %>
-					<!--Radio buttons display-->
-					<% elsif q_format.title == t("helpers.radio_buttons") then%>
-						<ol class="choices-group">
-                        <% options.each do |op| %>
-                            <li class= "choices-group">
-                            <% if answer.option_ids[0] == op.id then%>
-                               <% if readonly then %>
-                                    <%= f.radio_button :option_ids, op.id, :checked => true, disabled: true, id: "answer_option_ids_#{op.id}"%>
-                                <% else %>
-                                    <%= f.radio_button :option_ids, op.id, :checked => true, id: "answer_option_ids_#{op.id}"%> 
-                                <% end %>
-                            <%else%>
-                                <% if readonly then %>
-                                    <%= f.radio_button :option_ids,  op.id, :checked => false, disabled: true, id: "answer_option_ids_#{op.id}"%> 
-                                <% else %>
-                                    <%= f.radio_button :option_ids, op.id, :checked => false, id: "answer_option_ids_#{op.id}"%> 
-                                <% end %>
-                            <%end%>
-                            <%= op.text %> </li>
-                        <%end%>
-                        </ol>
-                    <!--dropdown display-->
-					<% elsif q_format.title == t("helpers.dropdown") then%>
-						<% if readonly then %>
-							<%= f.input :options, :as => :select, :collection => options, :label => false, :input_html => { :multiple => false, :disabled => true, :id => "options-#{question.id}" } %>
-						<% else %>
-                            <%= f.input :options, :as => :select, :collection => options, :label => false, :input_html => { :multiple => false, :id => "options-#{question.id}" } %>
-						<% end %>
-					<% end %>
-
-					<!--div id="option-warning-<%#= question.id %>" class="alert" style="display:none">
-					<%# question.options.order("number").each do |option| %>
-						<%# warning = @plan.warning(option.id) %>
-						<%# unless warning.nil? then %>
-							<p id="<%#= option.id %>-warning" data-option="<%#= option.id %>"><%#= warning %></p>
-						<%# end %>
-					<%# end %> -->
-                    
-                    <!-- Comment text area for the multiple choice answers-->
-                    <% if question.option_comment_display == true then%>
-                        <%= label_tag("answer-text-#{question.id}".to_sym, t("helpers.comment")) %>
-                        <%= text_area_tag("answer-text-#{question.id}".to_sym, answer.text, class: "tinymce") %>
-                    <%end%>
-                    
-                <!--text field display-->
-                <% elsif q_format.title == t("helpers.text_field") then %>
-                    <%= text_field_tag("answer-text-#{question.id}".to_sym, strip_tags(answer.text), class: "question_text_field") %>
-                <!--text area display-->
-                <% elsif q_format.title == t("helpers.text_area") then%>
-                    <%= text_area_tag("answer-text-#{question.id}".to_sym, answer.text, class: "tinymce") %>
-                <% end %>
-
-            <% end %>
-
-            <!--action buttons-->
-            <%= f.actions do %>
-                <% if readonly then %>
-                    <%= f.action :submit, :label => t("helpers.save"), :button_html => { :class => "btn btn-primary"}, :input_html => { :disabled => true } %>
-                <% else %>
-                    <%= f.action :submit, :label => t("helpers.save"), :button_html => { :class => "btn btn-primary"} %>
-                <% end %>
-                <li id="saving-<%= question.id %>" class="saving-message" style="display:none;"><%= t("helpers.saving")%></li>
-            <% end %>
-        <% end %>
-        </div>
-    <% end %>    
-    
-    
-    <div id="question-readonly-<%= question.id %>" class="question-readonly" <%= if readonly == nil then "style='display:none;'" end %>>
-            <h4><%= question.text %></h4>
-            <div class="answer-readonly">
-                <% if q_format.title == t("helpers.checkbox") || q_format.title == t("helpers.multi_select_box") || q_format.title == t("helpers.radio_buttons") || q_format.title == t("helpers.dropdown") %>
-                    <ul class="options">
-                    <% if answer.options.is_a? Option then %>
-                        <li><%= answer.options.text %></li>
-                    <% else %>
-                        <% answer.options.each do |o| %>
-                            <li><%= o.text %></li>
-                        <% end %>
-                    <% end %>
-                    </ul>
-                <% end %>
-                <div class="answer-text-readonly">
-                    <%= raw answer.text %>
-                </div>
-            </div>
-        </div>
-      
-    <% if answer.created_at.nil? then %>
-        <span id="<%= question.id %>-status" class="label label-warning answer-status"><%= t("helpers.notanswered") %></span>
-    <% else %>
-        <span id="<%= question.id %>-status" class="label label-info answer-status"><%= t("helpers.answered_by")%><abbr class="timeago" data-time="<%= answer.created_at.iso8601 %>" title="<%= answer.created_at.iso8601 %>"><%= answer.created_at %></abbr><%= t("helpers.answered_by_part2")%><%= answer.user.name %></span>
-    <% end %>
-    <span id="<%= question.id %>-unsaved" class="label label-inverse answer-unsaved" style="display:none;"><%= t("helpers.unsaved") %></span>
-      
-</div>
-
-
-<!-- Question right column -->
-<div class="question-area-right-column">
-    
-    <div id="right-area-tabs-<%= question.id %>" class="question_right_column_nav">
-        <% @comments = Comment.where("question_id = ? && plan_id = ?", question.id, answer.plan_id ) %>
-        <%= hidden_field_tag :question_id, question.id, :class => "question_id" %>
-        <ul class="question_right_column_ul">
-            <% if (!question.guidance.nil? && question.guidance != "") || @plan.guidance_for_question(question).count > 0  then %>
-                <!-- add css to comment div-->
-                <% css_style_comment_div = "display: none;"%>
-                <% css_style_guidance_div = ""%>
-                <li class="active guidance_tab_class">
-                    <%= link_to t("helpers.guidance_accordion_label"), "#", :class => "guidance_accordion_button" %>
-                </li>
-                <li class="comment_tab_class">
-                    <% if @comments.count > 0 then%>
-                        <% comments_label_with_count = "#{t("helpers.comment_accordion_label")} (#{@comments.count})"%>
-                        <%= link_to comments_label_with_count , "#", :class => "comments_accordion_button" %>
-                    <%else%>
-                        <%= link_to t("helpers.add_comment_accordion_label"), "#", :class => "comments_accordion_button" %>
-                    <%end%>
-                </li>
-            <%else%>
-                <!-- remove the css from comment div-->
-                <% css_style_comment_div = ""%>
-                <% css_style_guidance_div = "display: none;"%>
-                <li>
-                    <% if @comments.count > 0 then%>
-                        <% comments_label_with_count = "#{t("helpers.comment_accordion_label")} (#{@comments.count})"%>
-                        <p class= "accordion_label"><%= comments_label_with_count %></p>
-                    <%else%>
-                        <p class= "accordion_label"><%= t("helpers.add_comment_accordion_label") %></p>
-                    <%end%>
-                </li>
-            <%end%>
-        </ul>
-    </div>
-
-
-    <!--guidance area -->
-    <div class="question-guidance" id="guidance-question-area-<%= question.id %>" style="<%= css_style_guidance_div%>" >
-        <div class="accordion" id="<%= question.id %>-guidance">
-            <!--guidance save with the question-->
-            <% if !question.guidance.nil? && question.guidance != "" then %>
-                <div class="accordion-group">
-                    <div class="accordion-heading">
-                        <a class="accordion-guidance-link" data-toggle="collapse" data-parent="#<%= question.id %>-guidance" href="#collapse-guidance-<%= question.id%>">
-                            <div class="accordion_heading_text">
-                                <%= question.section.organisation.abbreviation %> 
-                                <%if question.section.organisation.abbreviation == "EPSRC" then %>
-                                    <%= t("helpers.policy_expectations")%>
-                                <%else%>
-                                    <%= t("helpers.guidance")%>
-                                <%end%>    
-                            </div>
-                            <span class="plus-laranja"> </span></a>
-                    </div>
-                    <div id="collapse-guidance-<%= question.id%>" class="guidance-accordion-body collapse">
-                        <div class="accordion-inner"><%= raw question.guidance %></div>
-                    </div>
-                </div>
-            <% end %>
-            <!--guidance from themes, institution themes and/or direct to the question-->
-            <% @plan.guidance_for_question(question).each_pair do |group,themes| %>
-                <% themes.each_pair do |theme,guidances| %>
-                    <% guidances.each do |guidance| %>
-                        <div class="accordion-group">
-                            <div class="accordion-heading">
-                                <a class="accordion-guidance-link" data-toggle="collapse" data-parent="#<%= question.id %>-guidance" href="#collapse-guidance-<%= group.id%>-<%= guidance.id%>-<%= question.id %>">
-                                    <div class="accordion_heading_text">
-                                    <% if theme == "no_theme" then %>
-                                        <%= group.name.chomp(" guidance") %> guidance
-                                    <% else %>
-                                        <%= group.name.chomp(" guidance") %> guidance on <%= theme.title %>
-                                    <% end %>
-                                    </div>
-                                    <span class="plus-laranja"> </span></a>
-                            </div>
-                            <div id="collapse-guidance-<%= group.id%>-<%= guidance.id%>-<%= question.id %>" class="guidance-accordion-body collapse">
-                                <div class="accordion-inner"><%= raw guidance.text %></div>
-                            </div>
-                        </div>
-                    <% end %>
-                <% end %>
-            <% end %>
-            
-           
-        </div>
-    </div>
-    
-    <!--comment area -->
-    <div class="comment-area" id="comment-question-area-<%= question.id %>"  style="<%= css_style_comment_div%>">
-        <%= render :partial => "comments", locals: {questionId: question.id, plan_id: answer.plan_id }%>
-                      
-    </div>
-
-    
-    
-</div>
-<!--display or not the break line between questions-->
-<% if last_question_id == question.id then %>
-	<div class="two-column-clear"></div>
-<% else %>
-	<div class="two-column-clear question-divider"></div>
-<% end %>
->>>>>>> ae3bb64d
+<% end %>