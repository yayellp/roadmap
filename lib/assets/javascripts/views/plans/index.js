$(document).ready(function(){
  // Update the plan's test status via ajax when the checkbox is clicked
  $("input[type='checkbox']").on('click, change', function(e){
    var self = this;
    var id = $(this).attr("id").replace("is_test-", "");
    var params = {plan: {visibility: $(this).is(':checked') ? 'is_test' : 'privately_visible'}};

<<<<<<< HEAD
    // Update the visbility to test or private
    $.post("/plans/" + id + "/visibility", params, function(data){
      if(data['code'] === 1){
        var msg = ($(self).is(':checked') ? __('The plan is now a test.') : __('The plan is no longer a test.'));
        displayInfoBox(msg);
        // If the save was successful make sure the Visibility text gets updated to 'Private'
        $(self).parent().siblings("#visibility-" + id).html(__('Private'));
      }else{
        // Display an error message
        displayAlertBox(data['msg']);
        e.preventDefault();
      }
    });
=======
    asyncRequest(
      {url: "/plans/" + id + "/set_test", 
       type: 'POST', 
       data: JSON.stringify(params)}, 
      {success: function(data){ 
        if($(self).is(':checked')){
          $("#visibility-" + id + " span").html(__('N/A')).attr('title', '');
        }else{
          $("#visibility-" + id + " span").html(__('Private'))
        }
      }});
>>>>>>> 37fa0285
  });
});<|MERGE_RESOLUTION|>--- conflicted
+++ resolved
@@ -5,21 +5,6 @@
     var id = $(this).attr("id").replace("is_test-", "");
     var params = {plan: {visibility: $(this).is(':checked') ? 'is_test' : 'privately_visible'}};
 
-<<<<<<< HEAD
-    // Update the visbility to test or private
-    $.post("/plans/" + id + "/visibility", params, function(data){
-      if(data['code'] === 1){
-        var msg = ($(self).is(':checked') ? __('The plan is now a test.') : __('The plan is no longer a test.'));
-        displayInfoBox(msg);
-        // If the save was successful make sure the Visibility text gets updated to 'Private'
-        $(self).parent().siblings("#visibility-" + id).html(__('Private'));
-      }else{
-        // Display an error message
-        displayAlertBox(data['msg']);
-        e.preventDefault();
-      }
-    });
-=======
     asyncRequest(
       {url: "/plans/" + id + "/set_test", 
        type: 'POST', 
@@ -31,6 +16,5 @@
           $("#visibility-" + id + " span").html(__('Private'))
         }
       }});
->>>>>>> 37fa0285
   });
 });