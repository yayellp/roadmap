--- conflicted
+++ resolved
@@ -1,60 +1,3 @@
-<<<<<<< HEAD
-# [+Project:+] DMPonline
-# [+Description:+] 
-#   
-# [+Created:+] 03/09/2014
-# [+Copyright:+] Digital Curation Centre 
-
-ActiveAdmin.register OrganisationType do
-	permit_params :organisation_id, :name
-	
-	 menu :priority => 4, :label => proc{I18n.t('admin.org_type')}, :parent => "Organisations management"
-
-	index do   
-        column I18n.t('admin.title'), :sortable => :name do |ggn|
-            link_to ggn.name, [:admin, ggn]
-        end
-        column I18n.t('admin.desc'), :description do |descr|
-            if !descr.description.nil? then
-                descr.description.html_safe
-            end
-        end
-        
-         actions
-      end
-  
-  
-    #show organisation type details
-    show do 
-		attributes_table do
-			row :name
-			row :description do |descr|
-                if !descr.description.nil? then
-                    descr.description.html_safe
-                end
-            end
-            row :created_at
-            row :updated_at
-		end
-	end
-	
-	#organisations sidebar
- 	sidebar I18n.t('admin.orgs'), :only => :show, :if => proc { organisation_type.organisations.count >= 1} do
-	 	table_for organisation_type.organisations.order("name") do |org_list|
-	 		column I18n.t('admin.org_title'), :sortable => :name do |ggn|
-                link_to ggn.name, [:admin, ggn]
-            end
-        end
-   end
-   
-	 controller do
-		def permitted_params
-		  params.permit!
-		end
-  end
-  		
-end
-=======
 # [+Project:+] DMPRoadmap
 # [+Description:+] 
 #   
@@ -109,5 +52,4 @@
 		end
   end
   		
-end
->>>>>>> ae3bb64d
+end