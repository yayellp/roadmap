# SOME DESCRIPTIVE TITLE.
# Copyright (C) YEAR THE PACKAGE'S COPYRIGHT HOLDER
# This file is distributed under the same license as the app package.
# FIRST AUTHOR <EMAIL@ADDRESS>, YEAR.
#
#, fuzzy
msgid ""
msgstr ""
"Project-Id-Version: app 1.0.0\n"
"Report-Msgid-Bugs-To: \n"
"PO-Revision-Date: 2017-05-02 14:54+0000\n"
"Last-Translator: FULL NAME <EMAIL@ADDRESS>\n"
"Language-Team: LANGUAGE <LL@li.org>\n"
"Language: \n"
"MIME-Version: 1.0\n"
"Content-Type: text/plain; charset=UTF-8\n"
"Content-Transfer-Encoding: 8bit\n"
"Plural-Forms: nplurals=INTEGER; plural=EXPRESSION;\n"

msgid " (UK users only)"
msgstr " (sólo usuarios del Reino Unido)"

msgid " - "
msgstr ""

msgid " - choosing default template for your institution"
msgstr ""

msgid " - no funder or institution template, choosing default template"
msgstr ""

msgid " - there are more than one to choose from"
msgstr ""

#, fuzzy
msgid " - using template customised by your institution"
msgstr " por "

#, fuzzy
msgid " I accept the <a href=\"/%{current_locale}/terms\" target=\"_blank\">terms and conditions</a> *"
msgstr " Acepto los <a href=\"/terms\" target=\"_blank\">términos y condiciones</a> *"

msgid " access to"
msgstr ""

#, fuzzy
msgid " by"
msgstr " por "

msgid " by "
msgstr " por "

msgid " on "
msgstr ""

#, fuzzy
msgid " team"
msgstr "am"

msgid " to view/edit the plan"
msgstr ""

#, fuzzy
msgid "\"While you were editing #{answer.user.name} saved the following answer:\""
msgstr "user"

msgid "%d days"
msgstr ""

msgid "%d minutes"
msgstr ""

msgid "%d months"
msgstr ""

msgid "%d years"
msgstr ""

msgid "%{application_name}"
msgstr "DMPonline"

msgid "%{format} is not a valid exporting format. Available formats to export are %{available_formats}."
msgstr ""

msgid "%{value} is not a valid format"
msgstr ""

msgid "'name' must be included in column list."
msgstr "'nombre' tiene que estar en la lista de columnas."

msgid "(Using custom PDF formatting values)"
msgstr "(Usando valores personalizados para el formato del PDF)"

msgid "(Using template PDF formatting values)"
msgstr "(Usando valores de la plantilla para el formato del template PDF)"

msgid "-"
msgstr ""

msgid "... (continued)"
msgstr ""

msgid "<div class='tooltip_box'><h4>Questions to consider:</h4><ul><li>- What is the nature of your research project?</li><li>- What research questions are you addressing? </li><li>- For what purpose are the data being collected or created? </li></ul><h4>Guidance:</h4><p>Briefly summarise the type of study (or studies) to help others understand the purposes for which the data are being collected or created.</p></div>"
msgstr "<div class='tooltip_box'><h4>Preguntas a considerar:</h4><ul><li>- ¿Cual es la naturaleza de su proyecto de investigación?</li><li>- ¿Qué temas de investigación está tratando? </li><li>- ¿Para qué propósito se están recogiendo o creando los datos? </li></ul><h4>Orientación:</h4><p>Resuma brevemente el tipo de estudio (o estudios) para ayudar a otros a comprender los propósitos para los cuales se están recogiendo o crendo los datos.</p></div>"

msgid "<div class='tooltip_box'>Enter a basic description. This could be a summary of what is covered in the section or instructions on how to answer. This text will be displayed in the coloured banner once a section is opened to edit.</div>"
msgstr "<div class='tooltip_box'>Teclee una descripción básica. Puede ser un resumen sobre que cubre esta sección o instrucciones sobre como responder las preguntas. Este texto se mostrará en un banner cada vez que se edite esta sección.</div>"

msgid "<div class='tooltip_box'>Enter a description that helps you to differentiate between templates e.g. if you have ones for different audiences.</div>"
msgstr "<div class='tooltip_box'>Introduzca una descripción que ayude a distinguir las plantillas. Ej: Si van dirigidas a audiencias distintas.</div>"

msgid "<div class='white_background'> <p>The %{organisation_name} ('%{organisation_abbreviation}') are consortia supported by %{legal_entity}. Our primary constituency is the research community, particularly the higher and further education sector.</p> </div> <h3>%{application_name}</h3> <div class='white_background'> <p>%{application_name} ('the tool', 'the system') is a tool developed by the %{organisation_abbreviation} as a shared resource for the research community. It is hosted by %{legal_entity}.</p> </div> <h3>Your personal details</h3> <div class='white_background'> <p>In order to help identify and administer your account with %{application_name}, we need to store your email address. We may also use it to contact you to obtain feedback on your use of the tool, or to inform you of the latest developments or releases. The information may be transferred between the %{organisation_abbreviation} partner institutions but only for legitimate %{organisation_abbreviation} purposes. We will not sell, rent or trade any personal information you provide to us.</p> </div> <h3>Privacy policy</h3> <div class='white_background'> <p>The information you enter into this system can be seen by you, people you have chosen to share access with, and - solely for the purposes of maintaining the service - system administrators at %{legal_entity}.  We compile anonymised, automated and aggregated information from plans, but we will not directly access, make use of, or share your content with anyone else without your permission. Authorised officers of your home institution may access your plans for specific purposes - for example, to track compliance with funder/institutional requirements or to calculate storage requirements.</p> </div> <h3>Freedom of Information</h3> <div class='white_background'> <p>%{legal_entity} holds your plans on your behalf, but they are your property and responsibility. Any FOI applicants will be referred back to your home institution.</p> </div> <h3>Passwords</h3> <div class='white_background'> <p>Your password is stored in encrypted form and cannot be retrieved. If forgotten it has to be reset.</p> </div> <h3>Cookies</h3> <div class='white_background'> <p>Please note that %{application_name} uses Cookies. Further information about Cookies and how we use them is available on the <a target='_blank' href='http://www.dcc.ac.uk/about-us/about-site/website-terms-use/cookies'>main DCC website</a>.</p> </div> <br /> <div class='white_background'> <p>Use of the tool indicates that you understand and agree to these terms and conditions.</p></div>"
msgstr ""

msgid "<h3>Useful resources on Data Management Planning</h3> <ul class='help_ul'> <li> <a target='_blank' href='http://www.dcc.ac.uk/resources/data-management-plans/funders-requirements'>UK funder requirements for Data Management Plans</a> [webpage]<br /> A summary of requirements from UK Research Councils and other charitable or health funders. </li> <li> <a target='_blank' href='https://dmp.cdlib.org/pages/funder_requirement'>US funder requirements for Data Management Plans</a> [webpage]<br /> A summary of requirements from the NSF, NIH and other key funders in the USA. </li> <li> <a target='_blank' href='/files/DMP_Checklist_2013.pdf'>DCC Checklist for a Data Management Plan</a> [PDF, 3 pages]<br /> A list of 13 questions and associated guidance, that represent the main issues to come up in Data Management and Sharing Plans. The Checklist is used as a generic template in %{application_name}, and is presented when no funder or organsiational requirements are applicable for the user. </li> <li> <a target='_blank' href='http://www.dcc.ac.uk/sites/default/files/documents/publications/reports/guides/How to Develop.pdf'>How to develop a Data Management and Sharing Plan</a> [PDF, 8 pages]<br />A guide by the Digital Curation Centre that outlines typical funder requirements for DMPs and the types of considerations to make when responding. </li> </ul> <h3>Example Data Management Plans</h3> <ul class='help_ul'> <li> <a target='_blank' href='http://data.bris.ac.uk/research/planning/files/2013/08/data.bris-AHRC-example-Technical-Plan-v2.pdf'>Technical plan submitted to the AHRC</a> [PDF, 7 pages]<br /> A DMP submitted by a researcher from the University of Bristol, also including comments from the reviewers </li> <li> <a target='_blank' href='http://www.dcc.ac.uk/sites/default/files/documents/adocs/Leeds-RoaDMaP-DMPs.pdf'>Two social science DMPs</a> [PDF, 7 pages]<br /> Example plans from researchers at the University of Leeds, shared as part of the Leeds RoaDMaP training materials </li> <li> <a target='_blank' href='http://www.northumbria.ac.uk/static/5007/ceispdf/dmpfull.pdf'>Health sciences DMP</a> [PDF, 11 pages]<br /> Example DMP produced by the DATUM for Health RDM training project </li> <li> <a target='_blank' href='http://www.dcc.ac.uk/sites/default/files/documents/adocs/DMTpsych-example-DMP.pdf'>Psychology DMP</a> [PDF, 11 pages]<br /> A very detailed, fictional psychology DMP produced by the DMTpsych RDM training project, based on a seminal psychology experiment </li> <li> <a target='_blank' href='http://rci.ucsd.edu/data-curation/examples.html'>UCSD Example Data Management Plans</a> [webpage]<br /> Over 20 example plans submitted to the National Science Foundation (NSF) in the United States by academics at UC San Diego </li> <li> <a target='_blank' href='http://inside.mines.edu/RDS-example-plans'>Colorado School of Mines examples</a> [webpage]<br /> A variety of US example DMPs from Mines and elsewhere </li> <li> <a target='_blank' href='https://www.dataone.org/data-management-planning'>NSF data management plans</a> [webpage]<br /> 5 DMPs submitted to the NSF, shared by the DataOne initiative </li> <li> <a target='_blank' href='http://library.umassmed.edu/necdmc/dmp'>Biology and chemistry DMPs</a> [webpage]<br /> Three example DMPs from the USA shared by NECDMC, an instructional tool for teaching RDM to undergraduates, graduate students, and researchers in the health sciences, sciences and engineering. </li> </ul> <h3>Useful guides on Research Data Management in general</h3> <ul class='help_ul'> <li> <a target='_blank' href='http://www.data-archive.ac.uk/media/2894/managingsharing.pdf'>Managing and Sharing Data: best practice for researchers</a> [PDF, 36 pages]<br /> A guide by the UK Data Service covering a range of topics including data formats, documentaion, ethics, copyright and data sharing. </li> <li> <a target='_blank' href='http://www.dcc.ac.uk/sites/default/files/documents/publications/reports/guides/How_to_Cite_Link.pdf'>How to Cite Datasets and Link to Publications</a> [PDF, 12 pages]<br /> A guide by the Digital Curation Centre giving practical guidelines on how to cite data and the different tools and infrastructure that can be used to support data citation. </li> <li> <a target='_blank' href='http://www.dcc.ac.uk/sites/default/files/documents/publications/reports/guides/How_To_License_Research_Data.pdf'>How to License Research Data</a> [PDF, 16 pages]<br /> A guide by the Digital Curation Centre that outlines different types of licenses, the pros and cons of each and how they can be applied. </li> <li> <a target='_blank' href='http://www.dcc.ac.uk/sites/default/files/documents/How to Appraise and Select Research Data.pdf'>How to Appraise and Select Research Data for Curation</a> [PDF, 8 pages]<br /> A guide by ANDS and the Digital Curation Centre on how to select which data to keep for long-term preservation, sharing and reuse. The guide puts forward several criteria to aid selection decisions. </li> <li> <a target='_blank' href='http://datalib.edina.ac.uk/mantra'>Research Data MANTRA</a> [online resource]<br /> An online training course designed for researchers or others planning to manage digital data as part of the research process. The course includes a number of software practicals on using SPSS, R, ArcGIS and NVivo. </li> </ul>"
msgstr ""

msgid "<p>%{application_name} has been jointly developed by the <strong>%{organisation_name}</strong> to help you write data management plans.</p>"
msgstr "<p>DMPonline ha sido desarrollado por el <a href='http://dcc.ac.uk' target='_blank'>Digital Curation Centre</a> como una herramienta para elaborar planes de gestión de datos.</p>"

msgid "<p>%{application_name} is developed and maintained by the UK %{organisation_name}. We’re a small team, and are happy to collaborate with others. There are various ways you can get involved:</p> <h3>Join the user group</h3> <p>We run a <a target='_blank' href='https://www.jiscmail.ac.uk/cgi-bin/webadmin?A0=DMPONLINE-USER-GROUP'>listserv</a> for the %{application_name} user group that you can request to join. We also host periodic meetings to consult on our plans. Being part of the user group gives you the opportunity to be informed about future developments and to provide feedback to help shape our plans.</p> <p>Our user group sessions are usually focused around a certain topic (e.g. fleshing out use cases for an API) so invites are sent based on your areas of expertise. It is helpful for us to know your role and interests to invite relevant people to each session. Please introduce yourself on the list and share your ideas.</p> <p>Notes from previous user group sessions are provided below:</p> <ul> <li>- <a href='/files/DMPonline-user-group-IDCC-2016.pdf' target='_blank'>Meeting notes covering internationalisation and locales, 23 February 2016</a></li> <li>- <a href='/files/DMPonline-user-group-notes-29Jan2015' target='_blank'>Meeting notes covering plan lifecycle and review, 29 January 2015</a></li> </ul> <p>Please let us know your interests and share your ideas for future developments via the mailing list so the community as a whole can feedback on them.</p> </br> <h3>Customise %{application_name}</h3> <p>%{application_name} can be customised by institutions and disciplines. You can add templates for users in your organisation and tailored guidance that explains local support and services. Example answers can also be offered to help users understand what to write in a Data Management Plan. To do this you’ll need to request admin access, so please email us on <a href='mailto:dmponline@dcc.ac.uk?Subject=%{application_name} Admin access' target='_top'>dmponline@dcc.ac.uk</a>.</p> <p>Futher guidance on customising %{application_name} is available on the <a href='%{organisation_url}' target='_blank'>%{application_name} website</a>.</p> </br> <h3>Contribute to the code</h3> <p>%{application_name} is a Ruby on Rails application. The <a href='https://github.com/DMPRoadmap/roadmap'>source code</a> is made available under an <a href='https://github.com/DMPRoadmap/roadmap/blob/master/LICENSE.md'>MIT License</a>. This permits others to reuse the code freely, but obligates you to share the source code for any extensions in the same way. Please inform us if you install an instance of %{application_name} and offer your contributions back to the community.</p> <p>If you install an instance of %{application_name} we require that you credit the %{organisation_abbreviation} as originators of the tool. We recommend that the acknowledgement takes the form of the %{application_name} logo with a link back to the %{organisation_abbreviation}-hosted version of the tool.</p> <p>We are willing to work with external developers to add new features to the tool. We are also open to delivering new features on a chargeable basis. If there are extensions you would like to see prioritised and have resource to support additional developer effort, please contact us on dmponline@dcc.ac.uk to negotiate terms.</p> <p>The code is available on <a target='_blank' href='%{application_url}'>GitHub</a></p> <h3>Support our work</h3> <p>We are impressed by the uptake of %{application_name} both in the UK and internationally and are really keen to hear  how you are using the tool and promoting it in your context. We are aware that others have run training courses, developed guidance materials and advocated use of the tool. Please notify us of this as it helps to show impact.</p> <p>We are currently investigating options for revenue generation. This will help us serve the increased demand more effectively and safeguard the long-term sustainability of %{application_name}. Plans will be released for consultation soon but we also welcome your suggestions on how best to support our work.</p> "
msgstr ""

#, fuzzy
msgid "<p>%{application_name} stories from the %{organisation_abbreviation} website</p></br>"
msgstr ""

msgid "<p><strong>Welcome.</strong></br> You are now ready to create your first DMP.</br>Click the 'Create plan' button below to begin.</p>"
msgstr "<p><strong>Bienvenido.</strong></br> Ya está listo para crear su primer PGD.</br>Haga clic en el botón 'Crear un plan' para comenzar.</p>"

msgid "<p>First create a guidance group. This could be institution wide or a subset e.g. a particular College / School, Institute or department. When you create guidance you'll be asked to assign it to a guidance group.</p>"
msgstr "<p>Primero cree un grupo de guías. Este podrá abarcar toda la institución o un subconjunto de la misma (ej: una escuela, colegio o departamento en particular). Cuando cree una guía, necesitará asignarla a un grupo de guías.</p>"

msgid "<p>From here you can  download your plan in various formats. This may be useful if you need to submit your plan as part of a grant application.</br> Select what format you wish to use and click to 'Export'.</p>"
msgstr "<p>Desde aquí puede descargar su plan en varios formatos. Esto puede ser útil si necesita enviar su plan para solicitar una subvención.</br> Seleccione qué formato quiere usar y haga clic en 'Exportar'.</p>"

msgid "<p>Funding bodies increasingly require their grant-holders to produce Data Management Plans(DMP), both during the bid-preparation stage and after funding has been secured. %{application_name} has been produced by the %{organisation_name} to help research teams respond to this requirement, and any expectations that their institution or others may apply.</p> <p>The %{organisation_abbreviation} worked closely with research funders and universities to produce a tool that assists researchers to produce an effective data management plan (DMP) to cater for the whole lifecycle of a project, from bid-preparation stage through to completion.</p> </br> <h3>How the tool works</h3> <p>There are a number of templates within the tool that represent the requirements of different funders and institutions. Users are asked three questions at the outset so we can determine the appropriate template to display (e.g. the ESRC template when applying for an ESRC grant). Guidance is provided to help you interpret and answer the questions. This guidance is provided by researcher funders, universities and disciplines.</p> </br> <h3>Getting Started</h3> <p>If you have an account please sign in and start creating or editing your DMP.</p> <p>If you do not have a %{application_name} account, click on <a href='/'>'Sign up'</a> on the homepage.</p> <p>Please visit the <a href='/help'>'Help'</a> page for guidance.</p> </br> <h3>Additional Information</h3> <p>We are constantly improving the user interface and functionality of %{application_name}. If you would like to contribute with feedback and suggestions, please contact us by emailing <a href='mailto:dmponline@dcc.ac.uk?Subject=%{application_name} inquiry' target='_top'>dmponline@dcc.ac.uk</a>. You can also report bugs and request new features directly on <a href='%{application_url}' target='_top'>GitHub</a></p>"
msgstr ""

msgid "<p>Here you can view previously published versions of your template.  These can no longer be modified.</p>"
msgstr ""

msgid "<p>Here you set the title that users will see. If you intend to have multiple phases for you DMP, this should be clear in the title and description.<p/>"
msgstr "<p>Aquí indicará el título mostrado a los usuarios. Si piensa tener varias fases en su PGD, esto debería quedar claro en el título y la descripción.<p/>"

msgid "<p>If you wish to add an institutional template for a Data Management Plan, use the 'create template' button. You can create more than one template if desired e.g. one for researchers and one for PhD students.</p> <p>Your template will be presented to users within your institution when no funder templates apply. If you want to add questions to funder templates use the 'customise template' options below.</p>"
msgstr "<p>Si desea añadir una plantilla institucional para un Plan de Gestión de Datos, use el botón 'crear plantilla'. Podrá crear más de una plantilla si lo cree conveniente. Ej: para investigadores y otro para estudiantes de postgrado.</p> <p>Su plantilla se presentará a los usuarios de su institución cuando no sean aplicables plantillas de agencias de financiación. Si quiere aññadir preguntas a las plantillas de las agencias de financiación, use las siguientes opciones de 'personalizar plantilla'</p>"

msgid "<p>Please note that your email address is used as your username. If you change this, remember to use your new email address on sign in.</p>"
msgstr "<p>Por favor, tenga en cuenta que su dirección de correo electrónico se usa como su nombre de usuario. Si cambia esto, recuerde usar su nueva dirección de correo electrónico al conectar.</p>"

msgid "<p>Please select from the following drop-down so we can determine what questions and guidance should be displayed in your plan.</p>"
msgstr ""

msgid "<p>Please select from the following drop-downs so we can determine what questions and guidance should be displayed in your plan.</p> <p>If you aren't responding to specific requirements from a funder or an institution, <a id='create-default-plan-button' data-toggle='modal' href='#default-template-confirmation-dialog'>select here to write a generic DMP</a> based on the most common themes.</p>"
msgstr "<p>Por favor, seleccione la información de los siguientes desplegables, de forma que podamos determinar qué preguntas y orientación han de ser mostrados en su plan.</p> <p>Si no responde a los requisitos específicos de un financiador o institución, <a id='create-default-plan-button' data-toggle='modal' href='#default-template-confirmation-dialog'>seleccione aquí para crear un PGD genérico</a> basado en los temas más comunes.</p>"

msgid "<p>Select themes that are relevant to this question.</p> <p>This allows your generic institution-level guidance to be drawn in, as well as that from other sources e.g. the %{organisation_abbreviation} or any Schools/Departments that you provide guidance for. </p> <p>You can select multiple themes by using the CTRL button.</p>"
msgstr "<p>Seleccione los temas relevantes para esta pregunta.</p> <p>Le permite crear guías genéricas a nivel de institución o de otras fuentes. Ej. para el DCC o cualquier escuela o departamento a la que se dirija la guía. </p> <p>Puede seleccionar varios temas usando el botón CTRL.</p>"

msgid "<p>The %{organisation_abbreviation} are now collaborating to develop a joint codebase for Data Management Planning called <a href='https://github.com/DMPRoadmap' target='_blank'>DMP Roadmap</a>. Both of our tools will be delivered using this in the future. We've agreed what features need to be included and are planning a few sprints to deliver these. The initial release will include all of the main priorities we already had flagged, including:</p> <ul> <li>- APIs to create plans, extract guidance and generate statistics from %{application_name}</li> <li>- Multi-lingual support so foreign language versions can be presented</li> <li>- Locales to provide a refined set of content for particular countries or other contexts</li> <li>- A lifecycle to indicate the status of DMPs and allow institutional access to plans</li> <li>- Support for reviewing Data Management Plans</li> </ul> <p>%{application_name} has an active and growing user base, and we are grateful to the members who suggest ideas for new and improved features. If you would like to help shape our future plans, please join the <a href='https://www.jiscmail.ac.uk/cgi-bin/webadmin?A0=DMPONLINE-USER-GROUP' target='_blank'>user group</a>. More information on how you can engage with us is available under the 'Get involved' tab.</p> </br> <h3>Current release</h3> <p>The current version of %{application_name} is %{application_version}.</p> <ul> <li>- <a href='%{application_release_notes_url}' target='_blank'>Release Notes</a></li> <li>- <a href='/files/DMPonline-v4-InstitutionalBranding.pdf' target='_blank'>Customise %{application_name} tool with institutional branding</a></li> </ul> <p>The code is available on <a target='_blank' href='%{application_url}'>GitHub</a></p> </br>"
msgstr ""

msgid "<p>The table below lists the plans that you have created, and any that have been shared with you by others.</br>These can be edited, shared, exported or deleted at anytime.</p>"
msgstr "<p>La siguiente tabla lista los planes que usted ha creado, así como los que otros investigadores hayan compartido con usted.</br>Se pueden editar, compartir, exportar o borrar en cualquier momento.</p>"

msgid "<p>To create a new template, first enter a title and description. Once you have saved this you will be presented with options to add one or more phases. </p>"
msgstr "<p>Para crear una plantilla nueva, en primer lugar introduzca un título y una descripción. Tras grabar se le dará la opción de añadir una o más fases. </p>"

msgid "<p>When you login to %{application_name} you will be directed to the 'My plans' page. From here you can edit, share, export or delete any of your plans. You will also see plans that have been shared with you by others.</p> <h3>Create a plan</h3> <p>To create a plan, click the 'Create plan' button from the 'My plans' page or  the top menu. Select options from the drop-down menus and tickboxes to determine what questions and guidance you should be presented with. Confirm your selection by clicking 'Yes, create plan'</p> <h3>Write your plan</h3> <p>The tabbed interface allows you to navigate through different functions when editing your plan.</p> <ul> <li>- 'Plan details' includes basic administrative details, tells you what sets of questions and guidance your plan is based on and gives you an overview to the questions that you will be asked.</li> <li>- The following tab(s) present the questions to answer. There may be more than one tab if your funder or university asks different sets of questions at different stages e.g. at grant application and post-award.</li> <li>- The 'Share' tab allows you to invite others to read or contribute to your plan.</li> <li>- The 'Export' tab allows you to download your plan in various formats. This may be useful if you need to submit your plan as part of a grant application.</li> </ul> <p>When viewing any of the question tabs, you will see the different sections of your plan displayed. Click into these in turn to answer the questions. You can format your responses using the text editing buttons.</p> <p>Guidance is displayed in the right-hand panel. Click the '+' symbol to view this.</p> <p>Remember to 'save' your responses before moving on.</p> <h3>Share plans</h3> <p>Insert the email address of any collaborators you would like to invite to read or edit your plan. Set the level of permissions you would like to grant them via the drop-down options and click to 'Add collaborator'</p> <h3>Export plans</h3> <p>From here you can download your plan in various formats. This may be useful if you need to submit your plan as part of a grant application. Choose what format you would like to view/download your plan in and click to export. When you login to %{application_name} you will be directed to the 'My plans' page. From here you can edit, share, export or delete any of your plans. You will also see plans that have been shared with you by others.</p>"
msgstr ""

msgid "<p>You are about to unlink %{application_name} of your institutional credentials, would you like to continue?</p>"
msgstr "<p>Va a desvincular DMPonline de las credenciales de su institución, ¿Quiere continuar?</p>"

#, fuzzy
msgid "<p>You can give other people access to your plan here. There are three permission levels.<ul><li>Users with \"read only\" access can only read the plan.</li><li>Editors can contribute to the plan.</li><li>Co-owners can also contribute to the plan, but additionally can edit the plan details and control access to the plan.</li></ul></p><p>Add each collaborator in turn by entering their email address below, choosing a permission level and clicking \"Add collaborator\".</p><p>Those you invite will receive an email notification that they have access to this plan, inviting them to register with %{application_name} if they don't already have an account. A notification is also issued when a user's permission level is changed.</p>"
msgstr "<p>Aquí puede dar a otras personas acceso a su plan. Hay tres niveles de permiso.<ul><li>Los usuarios con acceso de \"sólo lectura\" sólo pueden leer el plan.</li><li>Los Editores pueden contribuir al plan.</li><li>Los Co-propietarios pueden también contribuir, editar los detalles y controlar el acceso al plan.</li></ul></p><p>Añada cada colaborador individualmente introduciendo su dirección de correo electrónico, seleccionando un nivel de permiso y haciendo clic en \"Añadir colaborador\".</p><p>Aquellos a quienes invite recibirán un aviso por correo electrónico indicando que tienen acceso al plan e invitándoles a registrarse en DMPonline si no tienen ya una cuenta. También se envia un aviso si se cambia el nivel de permiso de un usuario.</p>"

#, fuzzy
msgid "<p>You can write pieces of guidance to be displayed by theme (e.g. generic guidance on storage and backup that should present across the board). Writing generic guidance by theme saves you time and effort as your advice will be automatically displayed across all templates rather than having to write guidance to accompany each.</p> <p>If you do have a need to provide guidance for specific funders that would not be useful to a wider audience (e.g. if you have specific instructions for applicants to BBSRC for example), you can do so by adding guidance to a specific question when you edit your template.</p>"
msgstr "templates"

msgid "A colleague has invited you to contribute to their Data Management Plan at "
msgstr ""

msgid "A pertinent ID as determined by the funder and/or institution."
msgstr "El ID tal como lo determinó la institución u organismo financiador."

msgid "A required setting has not been provided"
msgstr "No se ha indicado un valor obligatorio"

msgid "API Information"
msgstr ""

msgid "API Permission Granted"
msgstr ""

msgid "API token"
msgstr ""

msgid "Abbreviation"
msgstr "Abreviatura"

msgid "About"
msgstr "Acerca de"

msgid "About %{application_name}"
msgstr ""

msgid "Access removed"
msgstr ""

msgid "Actions"
msgstr "Acciones"

msgid "Add an appropriate name for your guidance group e.g. Glasgow guidance. This name will be used to tell the end user where the guidance has come from e.g. 'Glasgow Guidance on Metadata'"
msgstr "Añada un nombre adecuado para el grupo de su guía (Ej: Guía de Glasgow). Este nombre se usará para indicar a los usuarios finales la procedencia de la guía (Ej: 'Guía de metadatos de Glasgow')"

msgid "Add collaborator"
msgstr "Añadir colaborador"

msgid "Add guidance"
msgstr "Añadir orientación"

msgid "Add guidance group"
msgstr "Añadir grupo de orientación"

msgid "Add new phase +"
msgstr "Añadir fase nueva +"

msgid "Add note"
msgstr "Añadir nota"

msgid "Add option"
msgstr "Añadir opción"

msgid "Add question"
msgstr "Añadir pregunta"

msgid "Add section"
msgstr "Añadir sección"

msgid "Add suggested answer/ example"
msgstr "Añadir respuesta sugerida / ejemplo"

msgid "Additional comment area will be displayed."
msgstr "Se mostrará un área adicional para comentarios."

msgid "Admin Details"
msgstr ""

msgid "Admin area"
msgstr "Área de administración"

msgid "An error has occurred while saving/resetting your export settings."
msgstr ""

#, fuzzy
msgid "Answer"
msgstr "Respuestas"

msgid "Answer format"
msgstr "Formato de la respuesta"

msgid "Answer questions"
msgstr "Responder"

#, fuzzy
msgid "Answered"
msgstr "Contestado "

#, fuzzy
msgid "Answered at"
msgstr "Contestado "

#, fuzzy
msgid "Answered by"
msgstr "Contestado "

msgid "Answers"
msgstr "Respuestas"

msgid "Anything you enter here will display in the answer box. If you want an answer in a certain format (e.g. tables), you can enter that style here."
msgstr "Cualquier texto que introduzca aquí se mostrará en la caja de respuesta. Si quiere una respuesta en un formato concreto (ej: tablas), puede crear ese estilo aquí."

#, fuzzy
msgid "Are you sure you want to remove this note?"
msgstr "¿Seguro que quiere eliminar esta nota?"

msgid "Are you sure you wish to delete this plan? If the plan is being shared with other users, by deleting it from your list, the plan will be deleted from their plan list as well"
msgstr "¿Está seguro de que quiere borrar este plan?"

msgid "Are you sure?"
msgstr "¿Está seguro?"

msgid "Back"
msgstr "Volver"

msgid "Back to edit view"
msgstr "Volver a editar la vista"

msgid "Background"
msgstr "Volver"

msgid "Bad Credentials"
msgstr ""

msgid "Before submitting, please consider:"
msgstr ""

msgid "Below is a list of users registered for your organisation. You can sort the data by each field."
msgstr "Debajo tiene la lista de usuarios registrados en su entidad. Puede ordenar los datos por campo."

msgid "Bottom"
msgstr "Inferior"

msgid "By "
msgstr ""

msgid "Cancel"
msgstr "Cancelar"

msgid "Change language"
msgstr ""

#, fuzzy
msgid "Change my password"
msgstr "Cambiar su clave"

msgid "Check box"
msgstr "Check box"

msgid "Check this box when you are ready for this guidance to appear on user's plans."
msgstr ""

msgid "Choose a template"
msgstr ""

msgid "Click here to accept the invitation"
msgstr ""

msgid "Click here to confirm your account"
msgstr ""

msgid "Click the link below to unlock your account"
msgstr ""

msgid "Co-owner"
msgstr "Co-propietario"

msgid "Collaborators"
msgstr "Colaboradores"

msgid "Combine their changes with your answer below and then save the answer again."
msgstr ""

msgid "Comment"
msgstr "Comentario"

#, fuzzy
msgid "Comment removed."
msgstr "Comentario"

msgid "Comment was successfully created."
msgstr ""

#, fuzzy
msgid "Comment was successfully saved."
msgstr "Plan creado con éxito"

msgid "Configure"
msgstr "Configuración"

msgid "Contact Email"
msgstr ""

msgid "Contact us"
msgstr "Contacto"

msgid "Create a new plan"
msgstr "Crear un nuevo plan"

msgid "Create a template"
msgstr "Crear una plantilla"

msgid "Create plan"
msgstr "Crear un plan"

msgid "Created"
msgstr "Creación"

msgid "Created at"
msgstr "Creado el"

msgid "Current password"
msgstr "Clave actual"

msgid "Customise"
msgstr "Personalizar"

msgid "Customised"
msgstr ""

msgid "DMP access removed"
msgstr ""

msgid "DMP permissions changed"
msgstr ""

msgid "Default"
msgstr "Por defecto"

msgid "Default answer"
msgstr "Respuesta por defecto"

msgid "Default value"
msgstr "Valor por defecto"

msgid "Delete"
msgstr "Borrar"

msgid "Delete question"
msgstr "Borrar la pregunta"

msgid "Description"
msgstr ""

msgid "Details"
msgstr "Detalles"

msgid "Details successfully updated."
msgstr ""

msgid "Didn't receive confirmation instructions?"
msgstr "¿No recibió instrucciones de confirmación?"

msgid "Didn't receive unlock instructions?"
msgstr "¿No recibió instrucciones para el desbloqueo?"

msgid "Discard"
msgstr "Descartar"

msgid "Display additional comment area."
msgstr "Mostrar un área de comentarios adicional."

msgid "Dropdown"
msgstr "Dropdown"

msgid "Duplicate column name. Please only include each column once."
msgstr "Nombre de columna duplicado. Por favor, indique cada columna sólo una vez."

msgid "E.g ORCID http://orcid.org/."
msgstr "P.e. ORCID http://orcid.org/."

msgid "Edit"
msgstr "Editar"

msgid "Edit User Privileges"
msgstr ""

msgid "Edit customisation"
msgstr "Editar la personalización"

msgid "Edit phase"
msgstr "Editar fase"

msgid "Edit phase details"
msgstr "Editar los detalles de las fase"

msgid "Edit plan details"
msgstr "Editar los detalles del plan"

msgid "Edit profile"
msgstr "Editar perfil"

msgid "Edit question"
msgstr "Editar la pregunta"

msgid "Edit suggested answer/ example"
msgstr "Editar respuesta sugerida / ejemplo"

msgid "Edit template details"
msgstr "Editar plantilla"

#, fuzzy
msgid "Editor"
msgstr "Editar"

msgid "Editors can contribute to plans. Co-owners have additional rights to edit plan details and control access."
msgstr "Los editores pueden contribuir a los planes. Los co-propietarios tienen derechos adicionales para editar los detalles del plan y controlar el acceso al mismo."

msgid "Email"
msgstr "Correo electrónico"

msgid "Email address"
msgstr "Dirección de correo electrónico"

msgid "Enter a basic description. This will be presented to users on the 'Admin Plan' tab, above the summary of the sections and questions which they will be asked to answer."
msgstr "Teclee una descripción básica. Se les presentará a los usuarios bajo el resumen de secciones y preguntas solicitadas."

msgid "Enter a description that helps you to differentiate between templates e.g. if you have ones for different audiences"
msgstr "Introduzca una descripción que le ayude a diferenciar las plantillas. Ej: Si tiene varias para diferentes audiencias"

msgid "Enter a title for the phase e.g. intial DMP, full DMP... This is what users will see in the tabs when completing a plan. If you only have one phase, call it something generic e.g. Glasgow DMP"
msgstr "Por favor, introduzca un título para la fase"

msgid "Enter any options that you wish to display. If you want to pre-set one option as selected, check the default box."
msgstr "Introduzca las opciones que quiere mostrar. Si quiere que una opción esté seleccionada por defecto, marque la casilla correspondiente."

msgid "Enter specific guidance to accompany this question. If you have guidance by themes too, this will be pulled in based on your selections below so it's best not to duplicate too much text."
msgstr "Introduzca la guía concreta para esta pregunta. Si también tiene guías temáticas, se eligirán en función de su slección, por lo que es preferible no duplicar mucho texto."

msgid "Enter your guidance here. You can include links where needed."
msgstr "Introduzca sus orientaciones aquí. Puede incluir enlaces si lo cree necesario."

msgid "Error processing registration. Please check that you have entered a valid email address and that your chosen password is at least 8 characters long."
msgstr ""

msgid "Error!"
msgstr "¡Error!"

msgid "Example of answer"
msgstr "Respuesta de ejemplo"

msgid "Export"
msgstr "Exportar"

#, fuzzy
msgid "Export settings updated successfully."
msgstr "Exportar"

#, fuzzy
msgid "Exporting public plan is under development. Apologies for any inconvience."
msgstr "Exportar"

msgid "Face"
msgstr "Estilo"

msgid "File Name"
msgstr "Título del plan"

msgid "Filter"
msgstr "Filtrar"

msgid "Filter plans"
msgstr "Filtro de planes"

msgid "First name"
msgstr "Nombre"

msgid "Font"
msgstr ""

msgid "Forgot your password?"
msgstr "¿Olvidó su clave?"

msgid "Funder"
msgstr "Financiador"

msgid "Funder name"
msgstr "Nombre del financiador del proyecto"

msgid "Funders templates"
msgstr "Plantillas de financiador"

msgid "Future plans"
msgstr "Hoja de ruta"

msgid "Get involved"
msgstr ""

msgid "Grant number"
msgstr "Título de subvención"

msgid "Grant reference number if applicable [POST-AWARD DMPs ONLY]"
msgstr "Número de referencia de la subvención si es aplicable [SÓLO PGDs YA ADJUDICADOS]"

msgid "Guidance"
msgstr "Guía"

msgid "Guidance group"
msgstr "Grupo de orientación"

msgid "Guidance group list"
msgstr "Listado de grupos de orientación"

msgid "Guidance group was successfully created."
msgstr "El grupo de orientación se creó correctamente."

msgid "Guidance group was successfully deleted."
msgstr "El grupo de orientación se borró correctamente."

msgid "Guidance group was successfully updated."
msgstr "El grupo de orientación se actualizó correctamente."

msgid "Guidance list"
msgstr "Listado de orientaciones"

msgid "Guidance was successfully created."
msgstr "La orientación se creó correctamente."

#, fuzzy
msgid "Guidance was successfully deleted."
msgstr "La orientación se creó correctamente."

msgid "Guidance was successfully updated."
msgstr "La orientación se actualizó correctamente."

msgid "Hello"
msgstr ""

msgid "Hello "
msgstr ""

msgid "Help"
msgstr "Ayuda"

msgid "History"
msgstr ""

msgid "Home"
msgstr "Inicio"

msgid "How many plans?"
msgstr "¿Cuántos planes?"

msgid "How to use the API"
msgstr ""

msgid "ID"
msgstr "ID"

msgid "If applying for funding, select your research funder."
msgstr "Si se solicita financiación, seleccione el organismo financiador de su investigación."

msgid "If applying for funding, state the name exactly as in the grant proposal."
msgstr "Si se solicita financiación, indique el nombre exactamente como en la propuesta de subvención."

msgid "If the guidance is only meant for a subset of users e.g. those in a specific college or institute, check this box.  Users will be able to select to display this subset guidance when answering questions in the 'create plan' wizard."
msgstr "Si la guía está dirigida a un subconjunto de los usuarios (ej: los pertenecientes a un colegio o instituto), seleccione esta opción. Los usuarios serán capaces de seleccionar esta guía cuando respondan sus preguntas durante la creación del plan."

msgid "If you are entering an URL try to use something like http://tinyurl.com/ to make it smaller."
msgstr ""

msgid "If you decide to use the default DMPRoadmap logo, please check this box to remove your current logo."
msgstr ""

msgid "If you didn't request this, please ignore this email."
msgstr ""

msgid "If you don't want to accept the invitation, please ignore this email."
msgstr ""

msgid "If you would like to change your password please complete the following fields."
msgstr "Si quiere cambiar su clave, por favor, rellene los siguientes campos."

msgid "Impossible sharing plan with %{email} since that email matches with the owner of the plan."
msgstr ""

msgid "Included Elements"
msgstr "Elementos incluídos"

msgid "Information was successfully created."
msgstr "La información se creó correctamente."

msgid "Information was successfully deleted."
msgstr "Information se destruyó correctamente"

msgid "Information was successfully updated."
msgstr "La información se actualizó correctamente."

msgid "Institution"
msgstr "Institución"

msgid "Invalid font face"
msgstr "Estilo de fuente inválido"

msgid "Invalid font size"
msgstr "Tamaño de fuente inválido"

msgid "Invalid maximum pages"
msgstr "Número de páginas inválido"

msgid "Invitation issued successfully."
msgstr ""

msgid "Language"
msgstr ""

msgid "Last logged in"
msgstr "Último acceso"

msgid "Last name"
msgstr "Apellidos"

msgid "Last updated"
msgstr "Última actualización"

msgid "Latest news"
msgstr ""

msgid "Left"
msgstr "Izquierdo"

msgid "Link your %{application_name} account to your institutional credentials (UK users only)"
msgstr "Vincule su cuenta de DMPonline con las credenciales de su institución (Sólo para usuarios del Reino Unido)"

msgid "List of users"
msgstr "Listado de usuarios"

msgid "Logo"
msgstr ""

msgid "Main organisation"
msgstr "Entidad principal"

msgid "Margin"
msgstr "Margen"

msgid "Margin cannot be negative"
msgstr "El margen no puede ser negativo"

msgid "Margin value is invalid"
msgstr "El valor del margen no es válido"

msgid "Me"
msgstr "Yo"

msgid "Multi select box"
msgstr "Multi select box"

msgid "My organisation isn't listed."
msgstr "No se muestra mi organización."

msgid "My plan"
msgstr "Mi proyecto"

msgid "My plans"
msgstr "Mis planes"

msgid "Name"
msgstr "Nombre"

msgid "Name (if different to above), telephone and email contact details"
msgstr "Nombre (si es diferente del de más arriba), teléfono y dirección de correo electrónico"

msgid "Name of Principal Investigator(s) or main researcher(s) on the project."
msgstr "Nombre del/de los Investigador/es Principal/es o investigador/es principal/es del proyecto."

msgid "Name of funder, if applicable."
msgstr "Nombre del financiador, si corresponde."

msgid "New guidance"
msgstr "Nueva orientación"

msgid "New password"
msgstr "Nueva clave"

msgid "New section title"
msgstr "Título de la nueva sección"

msgid "New template"
msgstr "Nueva plantilla"

msgid "New to %{application_name}? Sign up today."
msgstr "¿Nuevo en DMPonline? Regístrese ya."

msgid "No"
msgstr ""

msgid "No additional comment area will be displayed."
msgstr "No se mostrará un área adicional para comentarios."

msgid "No matches"
msgstr "Ningún plan coincide con '%{filter}'"

msgid "None"
msgstr "Ninguno/a"

msgid "Not answered yet"
msgstr "Aún no respondido/a"

msgid "Not applicable/not listed."
msgstr "No aplicable / no listado/a."

msgid "Note"
msgstr "Nota"

msgid "Note removed by"
msgstr "Nota borrada por"

msgid "Note removed by you"
msgstr "Nota borrada por usted"

msgid "Noted by:"
msgstr "Anotado por:"

msgid "Ok"
msgstr ""

msgid "On %{application_name}"
msgstr ""

msgid "On data management planning"
msgstr ""

msgid "Optional subset"
msgstr "Subconjunto opcional"

msgid "Or, sign in with your institutional credentials"
msgstr "O conectar con sus credenciales institucionales"

msgid "Order"
msgstr "Orden"

msgid "Order of display"
msgstr "Orden de presentación"

msgid "Organisation"
msgstr "Organización"

msgid "Organisation details"
msgstr "Detalles de la entidad"

msgid "Organisation name"
msgstr "Nombre de la entidad"

msgid "Organisation type"
msgstr "Tipo de entidad"

msgid "Organisation was successfully updated."
msgstr "Se ha actualizado correctamente la actualización."

msgid "Organisational"
msgstr "Organizativo"

msgid "Organisational (visibile to others within your organisation)"
msgstr "Con otros miembros de su organización"

msgid "Organization"
msgstr "Organización"

msgid "Otherwise leave blank."
msgstr "Si no, déjelo en blanco."

msgid "Own templates"
msgstr "Sus plantillas"

msgid "Owner"
msgstr "Propietario"

msgid "PDF Formatting"
msgstr "Dando formato al PDF"

msgid "Password"
msgstr "Clave"

#, fuzzy
msgid "Password and comfirmation must match"
msgstr "Clave"

msgid "Password confirmation"
msgstr "Confirmación de clave"

msgid "Permissions"
msgstr "Permisos"

msgid "Phase details"
msgstr "Detalles de la fase"

msgid "Plan Data Contact"
msgstr "Datos de contacto del proyecto"

msgid "Plan Description"
msgstr "Descripción"

msgid "Plan ID"
msgstr "Identificador del Proyecto"

msgid "Plan Name"
msgstr "Nombre del Proyecto"

msgid "Plan data contact"
msgstr "Datos de contacto del plan"

msgid "Plan details"
msgstr "Detalles"

msgid "Plan name"
msgstr "Nombre de proyecto"

msgid "Plan was successfully created."
msgstr "Plan creado con éxito"

#, fuzzy
msgid "Plan was successfully deleted."
msgstr "Plan creado con éxito"

msgid "Plan was successfully updated."
msgstr ""

msgid "Please enter a password confirmation"
msgstr ""

msgid "Please enter a title for your template."
msgstr "Por favor, introduzca un título para la plantilla."

msgid "Please enter a valid web address."
msgstr "Por favor, introduzca una dirección web válida."

msgid "Please enter an email address"
msgstr ""

msgid "Please enter the name of your organisation."
msgstr "Por favor, introduzca el nombre de su entidad."

msgid "Please enter your current password"
msgstr ""

msgid "Please enter your first name."
msgstr "Por favor, introduzca su nombre."

msgid "Please enter your organisation's name."
msgstr "Por favor, introduzca el nombre de su entidad."

msgid "Please enter your password to change email address."
msgstr ""

msgid "Please enter your surname or family name."
msgstr "Por favor, introduzca sus apellidos."

msgid "Please fill in the basic project details below and click 'Update' to save"
msgstr "Por favor, rellene los detalles básicos del proyecto y haga clic en 'Actualizar' para guardarlos"

msgid "Please follow the link above to login to "
msgstr ""

msgid "Please only enter up to 165 characters, you have used"
msgstr ""

msgid "Policy Expectations"
msgstr "Política esperada"

msgid "Preview"
msgstr "Previsualización"

msgid "Principal Investigator / Researcher"
msgstr "Principal Investigador / Científico"

msgid "Principal Investigator/Researcher"
msgstr "Investigador principal"

msgid "Principal Investigator/Researcher ID"
msgstr "ID del Investigador Principal"

msgid "Private"
msgstr "Privado"

msgid "Private (owners, co-owners, and administrators only) See our Terms of Use."
msgstr "Privado (propietarios, copropietarios y administradores solamente) Consulte nuestras Condiciones de uso."

msgid "Privileges"
msgstr ""

msgid "Public"
msgstr "Público"

msgid "Public (Your DMP will appear on the Public DMPs page of this site)"
msgstr "Publicamente en la web. Su DMP aparecerá en la página Public DMPs de este sitio."

msgid "Public DMPs"
msgstr "DMP Públicos"

msgid "Public DMPs are plans created using the DMPTool and shared publicly by their owners. They are not vetted for quality, completeness, or adherence to funder guidelines."
msgstr "DMP Públicos"

msgid "Publish"
msgstr ""

msgid "Published"
msgstr "Publicado"

msgid "Published templates cannot be edited."
msgstr ""

msgid "Question"
msgstr "Pregunta"

msgid "Question not answered"
msgstr "Pregunta no respondida."

msgid "Question not answered."
msgstr "Pregunta no respondida."

msgid "Question number"
msgstr "Número de la pregunta"

msgid "Question text"
msgstr "Texto de la pregunta"

msgid "Question text is empty, please enter your question."
msgstr ""

msgid "Questions"
msgstr "Preguntas"

msgid "Radio buttons"
msgstr "Radio buttons"

msgid "Read more on the "
msgstr ""

msgid "Read only"
msgstr "Sólo lectura"

msgid "Releases"
msgstr ""

msgid "Remember me"
msgstr "Recordarme"

msgid "Remove"
msgstr "Borrar"

msgid "Remove user access"
msgstr "Eliminar acceso de usuario"

msgid "Reset"
msgstr "Reiniciar"

msgid "Right"
msgstr "Derecho"

msgid "Save"
msgstr "Guardar"

msgid "Saving..."
msgstr "Guardando..."

msgid "Screencast on how to use %{application_name}"
msgstr "Video sobre cómo usar DMPonline"

msgid "Section"
msgstr "Sección"

msgid "Sections"
msgstr "Secciones"

msgid "Select Funder"
msgstr "Financiador"

msgid "Select Organisation"
msgstr "Organización"

msgid "Select an action"
msgstr "Seleccionar una acción"

msgid "Select which group this guidance relates to."
msgstr "Seleccione a que grupo pertenece esta guía."

msgid "Select which theme(s) this guidance relates to."
msgstr "Seleccione a el/los tema(s) relacionados con esta orientación."

msgid "Select your research funder or no funder, as appropariate."
msgstr ""

msgid "Selected option(s)"
msgstr ""

msgid "Settings - My plans"
msgstr "Preferencias - Mis planes"

msgid "Share"
msgstr "Compartir"

msgid "Share note"
msgstr "Compartir nota"

msgid "Share note with collaborators"
msgstr "Compartir nota con colaboradores"

msgid "Sharing details successfully updated."
msgstr ""

msgid "Should this guidance apply:"
msgstr "Esta guía se refiere a:"

msgid "Sign in"
msgstr "Conectar"

msgid "Sign out"
msgstr "Desconectar"

msgid "Sign up"
msgstr "Registrarse"

msgid "Signed in as "
msgstr "Registrado como "

msgid "Size"
msgstr "Tamaño"

msgid "Someone has requested a link to change your"
msgstr ""

msgid "Successfully unlinked your account from %{is}"
msgstr ""

msgid "Suggested answer"
msgstr "Respuesta sugerida"

msgid "Suggested answer/ Example"
msgstr "Respuesta sugerida / ejemplo"

msgid "Super admin area"
msgstr "Área de super administrador"

msgid "Template"
msgstr "Modelo"

msgid "Template History"
msgstr ""

msgid "Template details"
msgstr "Detalles de la plantilla"

msgid "Templates"
msgstr "Plantillas"

msgid "Terms of use"
msgstr ""

msgid "Test/Practice"
msgstr "Prueba/Práctica"

msgid "Test/Practice (your plan is not visible to other users) See our Terms of Use."
msgstr "Prueba / Práctica (su plan no es visible para otros usuarios) Vea nuestras Condiciones de uso."

msgid "Text"
msgstr "Texto"

msgid "Text area"
msgstr "Text area"

msgid "Text field"
msgstr "Text field"

msgid "Thank you for registering. Please confirm your email address"
msgstr ""

msgid "Thanks"
msgstr ""

msgid "That email address is already registered."
msgstr ""

msgid "The email address of an administrator at your organisation. Your users will use this address if they have questions."
msgstr ""

msgid "The items you select here will be displayed in the table below. You can sort the data by each of these headings or filter by entering a text string in the search box."
msgstr "Los items que seleccione se mostarán en la siguiente tabla. Puede ordenar los datos según sus encabezados o filtrar tecleando textos en la caja de búsqueda."

msgid "The table below lists the available columns that can be shown on the 'My plans' list. Choose which you would like to appear."
msgstr "La siguiente tabla muestra las columnas que pueden mostrarse en la lista 'Mis planes'. Elija cuales quiere que se muestren."

msgid "Themes"
msgstr "Temas"

msgid "There are a number of possible templates you could use. Please choose one."
msgstr "Hay varias plantillas que podría usar. Por favor, elija una."

msgid "There are no public DMPs."
msgstr ""

msgid "There seems to be a problem with your logo. Please upload it again."
msgstr ""

msgid "These are the basic details for your organisation."
msgstr "Estos son los detalles básicos de su entidad."

msgid "This account does not have access to that plan."
msgstr ""

msgid "This allows you to order questions within a section."
msgstr "Le permite ordenar las preguntas de una sección."

msgid "This allows you to order sections."
msgstr "Le permite ordenar las secciones."

msgid "This allows you to order the phases of your template."
msgstr "Esto le permite ordenar las fases de su plantilla."

msgid "This document was generated by %{application_name}"
msgstr "DMPonline"

msgid "This must be a valid email address - a message will be sent to it for confirmation."
msgstr ""

msgid "This must match what you entered in the previous field."
msgstr "Ha de coincidir con lo que introdujo en el campo anterior."

msgid "This page gives you an overview of your plan. It tells what your plan is based on and gives an overview of the questions that you will be asked."
msgstr "Esta página le proporciona una visión general de su plan. Le dice en qué está basado su plan y le da una visión general de las preguntas que se le harán."

msgid "This plan is based on:"
msgstr "Este plan está basado en:"

msgid "This section is locked for editing by "
msgstr "Esta sección está bloqueda para su edición por "

msgid "Tick to select any other sources of guidance you wish to see."
msgstr "Marque para seleccionar cualquier otra fuente de orientación que quiera ver."

msgid "Title"
msgstr "Título"

msgid "To see institutional questions and/or guidance, select your organisation."
msgstr "Para ver preguntas y/u orientación relativas a su institución, seleccione su entidad."

msgid "Top"
msgstr "Superior"

msgid "Top banner text"
msgstr "Texto del banner superior"

msgid "Unable to unlinked your account from %{is}"
msgstr ""

msgid "Unknown column name."
msgstr "Nombre de columna desconocido."

msgid "Unknown formatting setting"
msgstr "Valores de formato desconocidos"

msgid "Unknown margin. Can only be 'top', 'bottom', 'left' or 'right'"
msgstr "Margen desconocido. Sólo puede ser 'superior', 'inferior', 'izquierdo' or 'derecho'"

msgid "Unlink account"
msgstr "Desvincular cuenta"

msgid "Unlink institutional credentials alert"
msgstr "Desvincule las alertas relacionadas con las credenciales de su institución"

msgid "Unlink your institutional credentials"
msgstr "Desvincule las credenciales de su institución"

msgid "Unlock my account"
msgstr ""

msgid "Unsaved answers"
msgstr "Preguntas sin contestar"

msgid "Unsaved changes"
msgstr "Deshaciendo cambios"

msgid "Update Customisation"
msgstr ""

msgid "Upload a new logo file"
msgstr ""

msgid "User added to project"
msgstr ""

msgid "Users"
msgstr "Usuarios"

msgid "Version"
msgstr "Versión"

msgid "View"
msgstr "Ver"

msgid "View all guidance"
msgstr "Ver todas las orientaciones"

msgid "View all templates"
msgstr "Ver todas las plantillas"

msgid "View phase"
msgstr "Ver fase"

msgid "View plans"
msgstr "Ver planes"

msgid "Visibility"
msgstr "Visibilidad"

msgid "Website"
msgstr "Sitio web"

msgid "Welcome to %{application_name}"
msgstr ""

msgid "Welcome."
msgstr "Bienvenido/a."

msgid "When you create a new phase for your template, a version will automatically be created. Once you complete the form below you will be provided with options to create sections and questions."
msgstr "Cuando crea una fase nueva para su plantilla, se creará automáticamente una versión. Una vez complete el siguiente formulario se le darán las opciones para crear secciones y preguntas."

msgid "Would you like to save them now?"
msgstr "¿Quere grabar los cambios ahora?"

msgid "Yes"
msgstr ""

msgid "Yes [Original Template Has Changed]"
msgstr ""

msgid "You are about to delete '%{guidance_group_name}'. This will affect guidance. Are you sure?"
msgstr "Está a punto de borrar el grupo '%{guidance_group_name}'. Esto afectará a la orientación. ¿Está seguro?"

msgid "You are about to delete '%{guidance_summary}'. Are you sure?"
msgstr "Está a punto de borrar '%{guidance_summary}'. ¿Está seguro?"

msgid "You are about to delete '%{phase_title}'. This will affect versions, sections and questions linked to this phase. Are you sure?"
msgstr "Va a eliminar '%{phase_title}'. Esto afectará a versiones, secciones y preguntas enlazadas con esta fase. ¿Está seguro?"

msgid "You are about to delete '%{question_text}'. Are you sure?"
msgstr "Va a eliminar '%{question_text}'. ¿Está seguro?"

msgid "You are about to delete '%{section_title}'. This will affect questions linked to this section. Are you sure?"
msgstr "Va a borrar '%{section_title}'. Esta acción afectará las preguntas enlazadas con esta sección. ¿Está seguro?"

msgid "You are about to delete a suggested answer/ example for '%{question_text}'. Are you sure?"
msgstr "Va a eliminar una respuesta sugerida / ejemplo de '%{question_text}'. ¿Está seguro?"

msgid "You are not authorized to perform this action."
msgstr ""

msgid "You can add an example or suggested answer to help users respond. These will be presented above the answer box and can be copied/ pasted."
msgstr "Puede añadir un ejemplo o respuesta sugerida para ayudar a responder a sus usuarios. Se presentará bajo la caja de respuestas y pueden ser copiada y pegada."

msgid "You can choose from:<ul><li>- text area (large box for paragraphs);</li> <li>- text field (for a short answer);</li> <li>- checkboxes where options are presented in a list and multiple values can be selected;</li> <li>- radio buttons where options are presented in a list but only one can be selected;</li> <li>- dropdown like this box - only one option can be selected;</li> <li>- multiple select box allows users to select several options from a scrollable list, using the CTRL key;</li></ul>"
msgstr "Puede elegir entre:<ul><li>- área de texto (caja grande para párrafos);</li> <li>- campo de texto (para una respuesta corta);</li> <li>- checkboxes donde las opciones se presentan como una lista y pueden seleccionarse varios valores;</li> <li>- botones de radio, donde se presenta una lista de opciones para elegir sólo una de ellas;</li> <li>- lista despegable - sólo puede seleccionarse una opción;</li> <li>- lista de selección múltiple que permite a los usuarios seleccionar varias opciones de una lista desplazable usando la tecla CTRL;</li></ul>"

msgid "You can edit any of the details below."
msgstr "Puede editar cualquiera de los siguientes datos."

msgid "You have altered answers but have not saved them:"
msgstr "Ha modificado las respuestas, pero todavía no las ha grabado:"

msgid "You have been given "
msgstr ""

msgid "You have been given access to a Data Management Plan"
msgstr ""

msgid "You have been granted permission by your organisation to use our API."
msgstr ""

msgid "You have unsaved answers in the following sections:"
msgstr ""

msgid "You may leave blank or select a different organisation to your own."
msgstr "Puede dejar en blanco o seleccionar una entidad distinta a la suya."

msgid "You must accept the terms and conditions to register."
msgstr ""

msgid "You must enter a valid email address."
msgstr "Debe introducir una dirección de correo electrónico válida."

msgid "You need to sign in or sign up before continuing."
msgstr ""

msgid "Your"
msgstr ""

msgid "Your API token and instructions for using the API endpoints can be found here."
msgstr ""

msgid "Your ORCID"
msgstr ""

msgid "Your access to"
msgstr ""

msgid "Your account is linked to your institutional credentials."
msgstr "Su cuenta enstá vinculada con las credenciales de su institución."

msgid "Your account won't be created until you access the link above and set your password."
msgstr ""

msgid "Your browser does not support the video tag."
msgstr "El navegador no soporta la etiqueta video."

msgid "Your password must contain at least 8 characters."
msgstr "Su clave ha de tener al menos 8 caracteres."

msgid "Your password won't change until you access the link above and create a new one."
msgstr ""

msgid "Your permissions relating to"
msgstr ""

msgid "[Unpublished Changes]"
msgstr ""

msgid "a day"
msgstr ""

msgid "about %d hours"
msgstr ""

msgid "about a minute"
msgstr ""

msgid "about a month"
msgstr ""

msgid "about a year"
msgstr ""

msgid "about an hour"
msgstr ""

msgid "access."
msgstr ""

msgid "account has been locked due to an excessive number of unsuccessful sign in attempts."
msgstr ""

msgid "add guidance text"
msgstr ""

# Timeago - found in lib/assets/javascripts/jquery.timeago.js
# ---------------------
# suffix ago
msgid "ago"
msgstr ""

#, fuzzy
msgid "answered"
msgstr "Contestado "

#, fuzzy
msgid "approx. %{space_used} of available space used (max %{num_pages} pages)"
msgstr "aprox. %{space_used}% de disponibilidad del espacio usado (máx. %{num_pages} páginas)"

msgid "by"
msgstr ""

msgid "can't be blank"
msgstr ""

msgid "can't be larger than 500KB"
msgstr ""

msgid "can't be less than zero"
msgstr ""

msgid "e.g. School/ Department"
msgstr "ej: Escuela / Departmento"

msgid "format"
msgstr ""

msgid "from now"
msgstr ""

msgid "guidance"
msgstr ""

#, fuzzy
msgid "guidance group"
msgstr "Grupo de orientación"

msgid "guidance on"
msgstr ""

msgid "has been removed."
msgstr ""

msgid "have changed. You now have"
msgstr ""

msgid "height must be less than 100px"
msgstr ""

msgid "helpers.dropdown"
msgstr ""

msgid "helpers.is_test"
msgstr ""

msgid "helpers.links.cancel"
msgstr ""

msgid "helpers.project.is_test_help_text"
msgstr ""

msgid "into your browser"
msgstr ""

msgid "less than a minute"
msgstr ""

#, fuzzy
msgid "must be logged in"
msgstr "Último acceso"

msgid "must be one of the following formats: jpeg, jpg, png, gif, bmp"
msgstr ""

msgid "must be unique"
msgstr ""

#, fuzzy
msgid "must have access to guidances api"
msgstr "guidances"

#, fuzzy
msgid "note"
msgstr "Nota"

msgid "or copy"
msgstr ""

#, fuzzy
msgid "org_admin.templates.edit_phase_label"
msgstr "org_admin"

#, fuzzy
msgid "organisation"
msgstr "Organización"

msgid "password. You can do this through the link below."
msgstr ""

#, fuzzy
msgid "phase"
msgstr "Fase"

#, fuzzy
msgid "plan"
msgstr "plans"

msgid "profile"
msgstr ""

#, fuzzy
msgid "question"
msgstr "Pregunta"

#, fuzzy
msgid "questions"
msgstr "Preguntas"

msgid "questions answered"
msgstr "preguntas respondidas"

#, fuzzy
msgid "role"
msgstr "Función"

#, fuzzy
msgid "section"
msgstr "Sección"

msgid "select a guidance group"
msgstr ""

msgid "select at least one theme"
msgstr ""

#, fuzzy
msgid "suggested answer"
msgstr "Respuesta sugerida"

#, fuzzy
msgid "template"
msgstr "templates"

msgid "user"
msgstr "user"

msgid "{\"Error\":\"Organisation does not exist\"}"
msgstr "{\"Error\":\"Organization does not exist\"}"

msgid "{\"Error\":\"Organisation has more than one template and template name unspecified or invalid\"}"
msgstr "{\"Error\":\"Organization has more than one template and template name unspecified or invalid\"}"

msgid "{\"Error\":\"Organisation specified is not a funder\"}"
msgstr "{\"Error\":\"Organization specified is not a funder\"}"

<<<<<<< HEAD
msgid "{\"Error\":\"You do not have authorisation to view this endpoint\"}"
msgstr "{\"Error\":\"You do not have authorisation to view this endpoint\"}"
=======
# ActiveRecord model errors that we could not override in the model's validation definition
msgid "activerecord.errors.models.user.attributes.email.blank"
msgstr ""
msgid "activerecord.errors.models.user.attributes.password.blank"
msgstr ""
msgid "activerecord.errors.models.user.attributes.current_password.invalid"
msgstr ""
>>>>>>> c77ddfb0
<|MERGE_RESOLUTION|>--- conflicted
+++ resolved
@@ -1585,15 +1585,13 @@
 msgid "{\"Error\":\"Organisation specified is not a funder\"}"
 msgstr "{\"Error\":\"Organization specified is not a funder\"}"
 
-<<<<<<< HEAD
 msgid "{\"Error\":\"You do not have authorisation to view this endpoint\"}"
 msgstr "{\"Error\":\"You do not have authorisation to view this endpoint\"}"
-=======
+
 # ActiveRecord model errors that we could not override in the model's validation definition
 msgid "activerecord.errors.models.user.attributes.email.blank"
 msgstr ""
 msgid "activerecord.errors.models.user.attributes.password.blank"
 msgstr ""
 msgid "activerecord.errors.models.user.attributes.current_password.invalid"
-msgstr ""
->>>>>>> c77ddfb0
+msgstr ""