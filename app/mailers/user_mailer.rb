class UserMailer < ActionMailer::Base
	default from: Rails.configuration.branding[:organisation][:email]
	
	def sharing_notification(role, user)
    @role = role
<<<<<<< HEAD
    @user = user
		mail(to: @role.user.email, subject: I18n.t('helpers.main_email.access_given'))
=======
    FastGettext.with_locale FastGettext.default_locale do
  		mail(to: @role.user.email, 
           subject: _("You have been given access to a Data Management Plan"))
    end
>>>>>>> 5505bdb3
	end
	
	def permissions_change_notification(role)
		@role = role
		FastGettext.with_locale FastGettext.default_locale do
      mail(to: @role.user.email, 
           subject: _("DMP permissions changed"))
    end
	end
	
	def project_access_removed_notification(user, plan)
		@user = user
		@plan = plan
    FastGettext.with_locale FastGettext.default_locale do
  		mail(to: @user.email, 
           subject: _("DMP access removed"))
    end
	end

  def api_token_granted_notification(user)
      @user = user
      FastGettext.with_locale FastGettext.default_locale do
        mail(to: @user.email, 
             subject: _('API Permission Granted'))
      end
  end
end<|MERGE_RESOLUTION|>--- conflicted
+++ resolved
@@ -1,41 +1,36 @@
-class UserMailer < ActionMailer::Base
-	default from: Rails.configuration.branding[:organisation][:email]
-	
-	def sharing_notification(role, user)
-    @role = role
-<<<<<<< HEAD
-    @user = user
-		mail(to: @role.user.email, subject: I18n.t('helpers.main_email.access_given'))
-=======
-    FastGettext.with_locale FastGettext.default_locale do
-  		mail(to: @role.user.email, 
-           subject: _("You have been given access to a Data Management Plan"))
-    end
->>>>>>> 5505bdb3
-	end
-	
-	def permissions_change_notification(role)
-		@role = role
-		FastGettext.with_locale FastGettext.default_locale do
-      mail(to: @role.user.email, 
-           subject: _("DMP permissions changed"))
-    end
-	end
-	
-	def project_access_removed_notification(user, plan)
-		@user = user
-		@plan = plan
-    FastGettext.with_locale FastGettext.default_locale do
-  		mail(to: @user.email, 
-           subject: _("DMP access removed"))
-    end
-	end
-
-  def api_token_granted_notification(user)
-      @user = user
-      FastGettext.with_locale FastGettext.default_locale do
-        mail(to: @user.email, 
-             subject: _('API Permission Granted'))
-      end
-  end
+class UserMailer < ActionMailer::Base
+	default from: Rails.configuration.branding[:organisation][:email]
+	
+	def sharing_notification(role, user)
+    @role = role
+    FastGettext.with_locale FastGettext.default_locale do
+  		mail(to: @role.user.email, 
+           subject: _("You have been given access to a Data Management Plan"))
+    end
+	end
+	
+	def permissions_change_notification(role)
+		@role = role
+		FastGettext.with_locale FastGettext.default_locale do
+      mail(to: @role.user.email, 
+           subject: _("DMP permissions changed"))
+    end
+	end
+	
+	def project_access_removed_notification(user, plan)
+		@user = user
+		@plan = plan
+    FastGettext.with_locale FastGettext.default_locale do
+  		mail(to: @user.email, 
+           subject: _("DMP access removed"))
+    end
+	end
+
+  def api_token_granted_notification(user)
+      @user = user
+      FastGettext.with_locale FastGettext.default_locale do
+        mail(to: @user.email, 
+             subject: _('API Permission Granted'))
+      end
+  end
 end