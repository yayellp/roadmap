# Portuguese translations for app package.
# Copyright (C) 2018 THE PACKAGE'S COPYRIGHT HOLDER
# This file is distributed under the same license as the app package.
# FIRST AUTHOR <EMAIL@ADDRESS>, 2018.
#
#, fuzzy
msgid ""
msgstr ""
"Project-Id-Version: app 1.0.0\n"
"Report-Msgid-Bugs-To: \n"
"PO-Revision-Date: 2019-10-23 11:10:54-0700\n"
"Last-Translator: Hugo Ebert Carl hugoec@al.insper.edu.br\n"
"Language-Team: Portugues do Brasil\n"
"Language: pt_BR\n"
"MIME-Version: 1.0\n"
"Content-Type: text/plain; charset=UTF-8\n"
"Content-Transfer-Encoding: 8bit\n"
"Plural-Forms: nplurals=2; plural=n != 1;\n"
"\n"

msgid " (DCC-UK) and "
msgstr " (DCC-UK) e "

msgid " (e.g. School/ Department) "
msgstr " (e.g. Instituição/ Departamento) "

msgid " Customised By: "
msgstr " Customizado Por: "

msgid " Plan"
msgstr " Plano"

msgid " The above plan creator(s) have agreed that others may use as much of the text of this plan as they would like in their own plans, and customise it as necessary. You do not need to credit the creator(s) as the source of the language used, but using any of the plan's text does not imply that the creator(s) endorse, or have any relationship to, your project or proposal"
msgstr " Os criadores do plano acima aceitam que terceiros possam usar o texto deste plano em seus próprios planos como desejarem, customizando-o conforme necessário. Você não precisa creditar aos criadores a fonte da linguagem utilizada, mas o uso de qualquer texto do plano não implica que os criadores endossem ou tenham qualquer outra relação com seu projeto ou proposta"

msgid " by %{user_name}"
msgstr " por %{user_name}"

msgid " has been removed by "
msgstr " foi removido por "

msgid " in the project. You can also report bugs and request new features via "
msgstr " no projeto. Você também pode reportar bugs e solicitar novos recursos via "

msgid "#{text}"
msgstr "#{text}"

msgid "%{affiliation}"
msgstr "%{affiliation}"

msgid "%{application_name}"
msgstr "%{application_name}"

msgid "%{application_name} is provided by the %{organisation_name}.<br /> You can find out more about us on our <a href=\"%{organisation_url}\" target=\"_blank\">website <em class=\"sr-only\">(new window)</em></a>. If you would like to contact us about %{application_name}, please fill out the form below."
msgstr "%{application_name} é fornecido(a) por %{organisation_name}.<br /> Você pode descobrir mais sobre nós no nosso <a href=\"%{organisation_url}\" target=\"_blank\">website <em class=\"sr-only\">(new window)</em></a>. Caso você queira nos contatar %{application_name}, porfavor preencha o formulário abaixo."

msgid "%{application_name}: %{user_name} requested feedback on a plan"
msgstr "%{application_name}: %{user_name} solicitado feedback sobre um plano."

msgid "%{application_name}: Expert feedback has been provided for %{plan_title}"
msgstr "%{application_name}: Feedback especializado fornecido para %{plan_title}"

msgid "%{application_name}: Your plan has been submitted for feedback"
msgstr "%{application_name}: Seu plano foi submetido para feedback."

msgid "%{authors}"
msgstr "%{authors}"

msgid "%{click_here} to accept the invitation, (or copy %{link} into your browser). If you don't want to accept the invitation, please ignore this email."
msgstr "%{click_here} para aceitar o convite, (ou copie %{link} em seu navegador). Se não quiser aceitar o convite, por favor, ignore esta mensagem."

msgid "%{commenter_name} has commented on the plan %{plan_title}. To view the comments, please visit the My Dashboard page in %{tool_name} and open your plan."
msgstr "%{commenter_name} fez comentários sobre o plano %{plan_title}. Para ver os comentários, por favor, visite a página Meu Painel de Controle em %{tool_name} e abra seu plano."

msgid "%{date}"
msgstr "%{date}"

msgid "%{description}"
msgstr "%{description}"

msgid "%{funder}"
msgstr "%{funder}"

msgid "%{grant_number}"
msgstr "%{grant_number}"

msgid "%{org_name} Plans"
msgstr "%{org_name} Planos"

msgid "%{org_name} Templates"
msgstr "%{org_name} Modelos"

msgid "%{org_title} Plans"
msgstr "%{org_title} Planos"

msgid "%{org} Example Answer"
msgstr "%{org} Exemplo de Resposta"

msgid "%{phase_title} (%{sections_size} %{sections}, %{questions_size} %{questions})"
msgstr "%{phase_title} (%{sections_size} %{sections}, %{questions_size} %{questions})"

msgid "%{plan_owner} has been notified that you have finished providing feedback"
msgstr "%{plan_owner} foi avisado de que você terminou de dar feedback"

msgid "%{template}"
msgstr "%{template}"

msgid "%{tool_name} will help you to develop your Data Management Plan. If you have any queries or feedback as you use the tool, please contact us at %{helpdesk_email} or visit %{contact_us}"
msgstr "%{tool_name} vai ajudá-lo a desenvolver seu Plano de Gestão de Dados. Se você tiver dúvidas ou quiser enviar-nos algum feedback enquanto estiver usando a ferramenta, por favor, entre em contato conosco em %{helpdesk_email} ou visite %{contact_us}"

msgid "%{tool_name}: A new comment was added to %{plan_title}"
msgstr "%{tool_name}: Um novo comentário foi adicionado a %{plan_title}"

msgid "'Download' allows you to download your plan in various formats. This may be useful if you need to submit your plan as part of a grant application."
msgstr "'Download' permite que você baixe seu plano em vários formatos. Isso pode ser útil se você precisar enviar seu plano como parte de um pedido de subsídio."

msgid "'Plan Overview' tells you what template and guidance your plan is based on and gives you an overview to the questions that you will be asked."
msgstr "'Visão Geral do Plano' informa em que modelo e orientação seu plano se baseia e fornece uma visão geral das perguntas que serão feitas."

msgid "'Project Details' includes basic administrative details."
msgstr "'Detalhes do Projeto' inclui detalhes administrativos básicos."

msgid "'Share' allows you to invite others to read or contribute to your plan."
msgstr "'Compartilhar' permite que você convide outras pessoas a ler ou contribuir com seu plano."

msgid "(CDL) are consortia supported by the University of Edinburgh and the University of California, respectively. Our primary constituency is the research community. We provide services to the UK, US and international higher education sector. "
msgstr "(CDL) são consórcios apoiados pela University of Edinburgh e pela University of California, respectivamente. Nosso principal eleitorado é a comunidade de pesquisa. Nós fornecemos serviços para o UK, US e o setor de ensino superior internacional."

msgid "(CDL-US) are now established in our national contexts as the resource for researchers seeking guidance in creating DMPs. We have worked together from the outset to share experiences, but with the explosion of interest in both of our tools across the globe we formalized our partnership to co-develop and maintain a single open-source platform for DMPs. By working together we can extend our reach, keep costs down, and move best practices forward, allowing us to participate in a truly global open science ecosystem."
msgstr "(CDL-US) estão agora estabelecidos em nossos contextos nacionais como o recurso para pesquisadores que buscam orientação na criação de DMPs. Trabalhamos juntos desde o início para compartilhar experiências, mas com a explosão de interesse em ambas as nossas ferramentas em todo o mundo, formalizamos nossa parceria para co-desenvolver e manter uma única plataforma de código aberto para DMPs. Trabalhando juntos, podemos ampliar nosso alcance, manter os custos baixos e levar adiante as melhores práticas, permitindo que participemos de um ecossistema verdadeiramente global de ciência aberta."

msgid "(if available)"
msgstr "(se disponível)"

msgid "+ Add New Notification"
msgstr "+ Adicionar nova notificação"

msgid "+ Add New Theme"
msgstr "+ Adicionar Novo Tema"

msgid "+ Add an additional URL"
msgstr "+ Adicionar mais um URL"

msgid "-"
msgstr "-"

msgid "..."
msgstr "..."

msgid "... (continued)"
msgstr "... (continua)"

msgid "<p>%{application_name} has been developed by the <strong>%{organisation_name}</strong> to help you write data management plans.</p>"
msgstr "<p>%{application_name} foi desenvolvido por <strong>%{organisation_name}</strong> para ajudar você a escrever planos de gestão de dados.</p>"

msgid "<p>Hello %{user_name}.</p><p>Your plan \"%{plan_name}\" has been submitted for feedback from an administrator at your organisation. If you have questions pertaining to this action, please contact us at %{organisation_email}.</p>"
msgstr "<p>Olá %{user_name}.</p><p>Seu plano \"%{plan_name}\" foi enviado para comentários de um administrador da sua organização. Se você tiver dúvidas relacionadas a essa ação, entre em contato em %{organisation_email}.</p>"

msgid "<strong>Info:</strong> Simple information message, displayed in blue.<br/><strong>Warning:</strong> warning message, for signaling something unusual, displayed in orange.<br/><strong>Danger:</strong> error message, for anything critical, displayed in red"
msgstr "<strong>Informação:</strong> Mensagem informativa simples, exibida em azul.<br/><strong>Aviso:</strong> mensagem de aviso, para sinalizar algo incomum, exibido em laranja.<br/><strong>Perigo :</strong> mensagem de erro, para qualquer coisa crítica, exibida em vermelho"

msgid "A Data Management Plan created using "
msgstr "Um Plano de Gestão de Dados criado usando"

msgid "A Data Management Plan created using %{application_name}"
msgstr "Um Plano de Gestão de Dados criado usando %{application_name}"

msgid "A Data Management Plan in %{application_name} has been shared with you"
msgstr "Um Plano de Gestão de Dados em %{application_name} foi compartilhado com você"

<<<<<<< HEAD
#, fuzzy
=======
>>>>>>> fdbb7993
msgid "A Data Management Plan in %{tool_name} has been shared \"\
"
"                   \"with you"
msgstr "O Plano de Gerenciamento de Dados %{tool_name} foi compartilhado \"\
"
"                   \"com você"

msgid "A colleague has invited you to contribute to their Data Management Plan in %{tool_name}"
msgstr "Um colega convidou você para contribuir com seu Plano de Gestão de Dados em %{tool_name}"

msgid "A hash is expected for links"
msgstr "Espera-se uma 'jogo da velha' para os links"

msgid "A historical template cannot be retrieved for being modified"
msgstr "Um modelo histórico não pode ser recuperado para ser modificado"

msgid "A key %{key} is expected for links hash"
msgstr "Uma chave %{key} é esperada para 'jogos da velha' de links"

msgid "A key \"org\" is expected for links hash"
msgstr "Uma \"org\" chave é esperada para hash de links"

msgid "A new comment has been added to my DMP"
msgstr "Um novo comentário foi adicionado ao meu PGD"

msgid "A pertinent ID as determined by the funder and/or organisation."
msgstr "Uma ID pertinente, conforme determinado pelo órgão financiador e/ou pela organização."

msgid "A plan has been shared with me"
msgstr "Um plano foi compartilhado comigo"

msgid "A required setting has not been provided"
msgstr "Uma configuração obrigatória não foi fornecida"

msgid "API Information"
msgstr "Informação sobre a API"

msgid "API rights"
msgstr "Direitos sobre a API"

msgid "API token"
msgstr "Token da API"

msgid "About"
msgstr "Sobre"

msgid "About %{application_name}"
msgstr "Sobre o %{application_name}"

msgid "Access removed"
msgstr "Acesso retirado"

msgid "Actions"
msgstr "Ações"

msgid "Active"
msgstr "Ativo"

msgid "Add Comment"
msgstr "Adicionar Comentário"

msgid "Add Organisations"
msgstr "Adicionar Organizações"

msgid "Add Question"
msgstr "Adicionar Pergunta"

msgid "Add Standard"
msgstr "Adicione um Padrão"

msgid "Add a new section"
msgstr "Adicione uma nova seção"

msgid "Add an appropriate name for your guidance group. This name will be used to tell the end user where the guidance has come from. It will be appended to text identifying the theme e.g. \"[guidance group name]: guidance on data sharing\" so we suggest you just use the organisation or department name."
msgstr "Adicione um nome apropriado ao seu grupo de orientação. Esse nome será usado para informar ao usuário final de onde veio a orientação. Será anexado ao texto que identifica o tema, por ex. \"[nome do grupo de orientação]: orientação sobre compartilhamento de dados\", por isso sugerimos que você use apenas o nome da organização ou do departamento."

msgid "Add an appropriate name for your guidance group. This name will tell the end user where the guidance has come from. We suggest you use the organisation or department name e.g. \"OU\" or \"Maths & Stats\""
msgstr "Adicione um nome apropriado ao seu grupo de orientação. Esse nome dirá ao usuário final de onde veio a orientação. Sugerimos que você use a organização ou o nome do departamento, por exemplo \"OU\" ou \"Maths & Stats\""

msgid "Add comments to share with collaborators"
msgstr "Adicione comentários para compatilhar com colaboradores"

msgid "Add links to funder websites that provide additional information about the requirements for this template"
msgstr "Acrescente links para páginas do órgão financiador com informações sobre os requisitos para este modelo."

msgid "Add links to sample plans if provided by the funder."
msgstr "Acrescente links para os exemplos de planos, caso o órgão financiador os forneça."

msgid "Add new phase"
msgstr "Acrescente nova fase"

msgid "Add option"
msgstr "Acrescente opção"

msgid "Add organisations"
msgstr "Acrescente organizações"

msgid "Additional Information"
msgstr "Informação Adicional"

msgid "Additional comment area will be displayed."
msgstr "Uma nova área de comentários será exibida."

msgid "Admin"
msgstr "Administrador"

msgid "Admin privileges granted to me"
msgstr "Privilégios de administrador dados a mim"

msgid "Administrator Email"
msgstr "Email do Administrador"

msgid "Administrator contact"
msgstr "Contato com Administrador"

msgid "Administrator privileges granted in %{tool_name}"
msgstr "Privilégios de administrador atribuídos em %{tool_name}"

msgid "Affiliation: "
msgstr "Afiliação: "

msgid "All (%{count})"
msgstr "Tudo (%{count})"

msgid "All Templates"
msgstr "Todos os Modelos"

msgid "All the best"
msgstr "Atenciosamente"

msgid "Allows the user to amend the organisation details (name, URL etc) and add basic branding such as the logo"
msgstr "Permite ao usuário corrigir os dados da organização (nome, URL etc.) e acrescentar itens de identificação como o logo."

msgid "Allows the user to assign permissions to other users within the same organisation. Users can only assign permissions they own themselves"
msgstr "Permite ao usuário atribuir permissões a outros usuários dentro da mesma organização. Os usuários só podem atribuir permissões que eles próprios possuem."

msgid "Allows the user to create and edit guidance"
msgstr "Permite ao usuário criar e editar instruções"

msgid "Allows the user to create new organisational templates, edit existing ones and customise funder templates"
msgstr "Permite ao usuário criar novos modelos organizacionais, editar os já existentes e customizar modelos de órgãos financiadores"

msgid "Allows the user to create new organisations"
msgstr "Permite ao usuário criar novas organizações"

msgid "Allows the user to grant API access to organisations."
msgstr "Permite ao usuário autorizar organizações a acessar a API."

msgid "Allows the user to manage organisation affiliation"
msgstr "Permite ao usuário gerenciar a afiliação à organização"

msgid "An error has occurred while saving/resetting your export settings."
msgstr "Ocorreu um erro ao salvar/redefinir seus parâmetros de exportação."

msgid "An error occurred when requesting feedback for this plan."
msgstr "Um erro ocorreu ao solicitar avaliação sobre este plano"

msgid "Annotations"
msgstr "Anotações"

msgid "Answer"
msgstr "Resposta"

msgid "Answer format"
msgstr "Formato da resposta"

msgid "Answered"
msgstr "Respondido"

msgid "Answered at"
msgstr "Respondido em"

msgid "Answered by"
msgstr "Respondido por"

msgid "Anything you enter here will display in the answer box. If you want an answer in a certain format (e.g. tables), you can enter that style here."
msgstr "Tudo que você escrever aqui aparecerá na caixa de respostas. Se desejar uma resposta em um formato determinado (e.g. tabelas), pode entrar com esse estilo aqui."

msgid "Are you sure you want to change your organisational affiliation? Doing so will remove your administrative privileges."
msgstr "Tem certeza de que quer mudar sua afiliação organizacional? Fazê-lo vai retirar seus privilégios administrativos."

msgid "Are you sure you want to delete the notification \"%{title}\""
msgstr "Tem certeza de que deseja excluir a notificação \"%{title}\""

msgid "Are you sure you want to delete the theme \"%{title}\"?"
msgstr "Tem certeza de que deseja excluir o tema \"%{title}\"?"

msgid "Are you sure you want to disconnect your ORCID ID?"
msgstr "Tem certeza de que quer desconectar sua ID ORCID?"

msgid "Are you sure you want to remove \"%{template_title}\"? Any published versions will become unavailable to users."
msgstr "Tem certeza de que deseja remover \"%{template_title}\"? Qualquer versão publicada ficará indisponível para os usuários."

msgid "Are you sure you want to remove this comment?"
msgstr "Tem certeza de que quer remover esse comentário?"

msgid "Are you sure you want to remove your customization of \"%{template_title}\"? Any published versions will become unavailable to users."
msgstr "Tem certeza de que deseja remover sua customização de \"%{template_title}\"? Qualquer versão publicada ficará indisponível para os usuários."

msgid "Are you sure you want to unlink #{scheme.description} ID?"
msgstr "Tem certeza de que deseja desvincular #{scheme.description} ID?"

msgid "Are you sure you want to unlink your institutional credentials?"
msgstr "Tem certeza de que quer remover o link de suas credenciais institucionais?"

msgid "Are you sure you wish to remove this plan? Any collaborators will still be able to access it."
msgstr "Tem certeza de que deseja remover esse plano? Quaisquer outros colaboradores ainda conseguirão acessá-lo."

msgid "Are you sure you wish to remove this public plan? This will remove it from the Public DMPs page but any collaborators will still be able to access it."
msgstr "Tem certeza de que deseja remover esse plano público? Isso o removerá da página de PGDs Públicos, mas quaisquer outros colaboradores ainda conseguirão acessá-lo."

msgid "Are you sure?"
msgstr "Tem certeza?"

msgid "Back to customise phase"
msgstr "Voltar para a customização de fase"

msgid "Back to edit phase"
msgstr "Voltar à fase de edição"

msgid "Back to phase"
msgstr "Voltar à fase de edição"

msgid "Bad Credentials"
msgstr "Credenciais Inválidas"

msgid "Bad Parameters"
msgstr "Parâmetros Inválidos"

msgid "Before you get started, we need some information about your research project to set you up with the best DMP template for your needs."
msgstr "Antes de você começar, precisamos de algumas informações sobre seu projeto de pesquisa para escolher o modelo de PGD mais adequado a suas necessidades."

msgid "Begin typing to see a filtered list"
msgstr "Comece a digitar para ver uma lista filtrada"

msgid "Below is a list of users registered for your organisation. You can"
"        sort the data by each field."
msgstr "Abaixo está a lista de usuários registrados para sua organização. Você pode"
"        organizar os dados por cada campo."

msgid "Body"
msgstr "Corpo"

msgid "Bottom"
msgstr "Fim da página"

msgid "Briefly summarise your research project to help others understand the purposes for which the data are being collected or created."
msgstr "Faça um breve resumo de seu projeto de pesquisa, de forma que as pessoas possam ententer as razões pelas quais os dados estão sendo coletados ou criados."

msgid "Browse Standards"
msgstr "Navegar pelos Padrões"

msgid "By default all new and test plans will be set to ‘Private’ visibility. ‘Public’ and ‘Organisational’ visibility are intended for finished plans. You must answer at least 50% of the questions to enable these options."
msgstr "Por padrão, todos os planos novos e de teste serão definidos para a visibilidade ‘Particular’. Visibilidade ‘Pública’ e ‘Organizacional’ destinam-se a planos acabados. Você deve responder pelo menos 50% das perguntas para ativar essas opções."

msgid "Cancel"
msgstr "Cancelar"

msgid "Cannot share plan with %{email} since that email matches with the owner of the plan."
msgstr "Impossível compartilhar o plano com %{email}; email é o mesmo do proprietário do plano."

msgid "Captcha verification failed, please retry."
msgstr "A verificação do Captcha falhou. Tente novamente."

msgid "Change affiliation"
msgstr "Mudar afiliação"

msgid "Change my password"
msgstr "Mudar minha senha"

msgid "Change your password"
msgstr "Mudar sua senha"

msgid "Changed permissions on a Data Management Plan in %{tool_name}"
msgstr "Permissões modificadas em um Plano de Gestão de Dados em %{tool_name}"

msgid "Changing your organisation will result in the loss of your administrative privileges."
msgstr "Alterar sua organização resultará na perda de seus privilégios administrativos."

msgid "Check this box when you are ready for guidance associated with this group to appear on user's plans."
msgstr "Selecione esta caixa quando quiser que as orientações associadas a este grupo apareçam nos planos dos usuários."

msgid "Check this box when you are ready for this guidance to appear on user's plans."
msgstr "Marque esta caixa quando estiver pronto para que esta orientação apareça nos planos do usuário."

msgid "Checking this box prevents the template from appearing in the public list of templates."
msgstr "Selecionar esta caixa impede que o modelo apareça na lista pública de modelos"

msgid "Clear search results"
msgstr "Limpar resultados da busca"

msgid "Click below to give data management staff at your organisation access to read and comment on your plan."
msgstr "Clique abaixo para para permitir que a equipe de gestão de dados de sua organização possa ler e comentar seu plano."

msgid "Click here"
msgstr "Clique aqui"

msgid "Click here to confirm your account"
msgstr "Clique aqui para confirmar sua conta"

msgid "Click the 'Create plan' button below to begin."
msgstr "Para começar, clique no botão 'Criar plano' abaixo."

msgid "Click the link below to unlock your account"
msgstr "Clique no link abaixo para desbloquear sua conta"

msgid "Co-owner"
msgstr "Coproprietário"

msgid "Co-owner: can edit project details, change visibility, and add collaborators"
msgstr "Coproprietário: pode editar detalhes do projeto, modificar a visibilidade e adicionar colaboradores"

msgid "Comment"
msgstr "Comentar"

msgid "Comments"
msgstr "Comentários"

msgid "Complete"
msgstr "Completar"

msgid "Contact Us"
msgstr "Contate-nos"

msgid "Contact email"
msgstr "Email de contato"

msgid "Contact email was successfully sent."
msgstr "Email de contato foi enviado com sucesso."

msgid "Contact us"
msgstr "Contate-nos"

msgid "Copy"
msgstr "Copiar"

msgid "Copy of %{template}"
msgstr "Cópia do %{template}"

msgid "Copyright information:"
msgstr "Informação de copyright"

msgid "Create Organisation"
msgstr "Criar Organização"

msgid "Create a guidance group"
msgstr "Criar um grupo de orientações"

msgid "Create a new plan"
msgstr "Criar um novo plano"

msgid "Create a plan"
msgstr "Criar um plano"

msgid "Create a template"
msgstr "Criar um modelo"

msgid "Create account"
msgstr "Criar conta"

msgid "Create an account to view the plan"
msgstr "Criar uma conta para visualizar o plano"

msgid "Create an account with any email address"
msgstr "Crie uma conta com qualquer endereço de email"

msgid "Create guidance"
msgstr "Criar instrução"

msgid "Create or connect your ORCID iD"
msgstr "Criar ou conectar seu iD ORCID"

msgid "Create plan"
msgstr "Criar plano"

msgid "Create plans"
msgstr "Criar planos"

msgid "Created at"
msgstr "Criado em"

msgid "Created date"
msgstr "Data de criação"

msgid "Created using the %{application_name}. Last modified %{date}"
msgstr "Criado usando %{application_name}. Última modificação %{date}"

msgid "Creator:"
msgstr "Criador:"

msgid "Creators:"
msgstr "Ciadores:"

msgid "Creators: "
msgstr "Criadores:"

msgid "Current Privileges"
msgstr "Privilégios atuais"

msgid "Current password"
msgstr "Senha atual"

msgid "Customisable Templates"
msgstr "Modelos customizáveis"

msgid "Customisations are published"
msgstr "Customizações estão publicadas"

msgid "Customisations are unpublished"
msgstr "Customizações estão despublicadas"

msgid "Customise"
msgstr "Customizar"

msgid "Customise phase"
msgstr "Fase de customização"

msgid "Customising for your Organisation"
msgstr "Customizing para sua organização"

msgid "Customizable Templates"
msgstr "Modelos customizáveis"

msgid "DMP Background"
msgstr "fundo do PGD"

msgid "DMP Templates"
msgstr "Modelos de PGD"

msgid "DMP Visibility Changed: %{plan_title}"
msgstr "Visibilidade do PGD Modificada: %{plan_title}"

msgid "DMPRoadmap"
msgstr "DMPRoadmap"

msgid "DMPRoadmap ('the tool', 'the system"
msgstr "DMPRoadmap ('a ferramenta', 'o sistema"

msgid "DOCX <em class=\"sr-only\">(new window)</em>"
msgstr "DOCX <em class=\"sr-only\">(nova janela)</em>"

msgid "Data Contact Person"
msgstr "Pessoa a contatar sobre os dados"

msgid "Data contact person"
msgstr "Pessoa a contatar sobre os dados"

msgid "Default"
msgstr "Padrão"

msgid "Default answer"
msgstr "Resposta padrão"

msgid "Default value"
msgstr "Valor padrão"

msgid "Delete"
msgstr "Apagar"

msgid "Delete phase"
msgstr "Apagar fase"

msgid "Description"
msgstr "Descrição"

msgid "Deselect all"
msgstr "Desmarcar todos"

msgid "Details"
msgstr "Detalhes"

msgid "Didn't receive confirmation instructions?"
msgstr "Não recebeu instruções de confirmação"

msgid "Didn't receive unlock instructions?"
msgstr "Não recebeu instruções para desbloquear?"

msgid "Disconnect your account from ORCID. You can reconnect at any time."
msgstr "Desconecte sua conta do ORCID. Você pode reconectar a qualquer tempo."

msgid "Dismissable"
msgstr "Desprezível"

msgid "Display additional comment area."
msgstr "Mostrar área de comentário adicional."

msgid "Do you have a %{application_name} account?"
msgstr "Você tem uma conta %{application_name}?"

msgid "Don't forget to save your changes after making your selections."
msgstr "Não esqueça de salvar suas mudanças após fazer suas seleções."

msgid "Download"
msgstr "Baixar"

msgid "Download Plan <em class=\"sr-only\">(new window)</em>"
msgstr "Baixar Plano <em class=\"sr-only\">(nova janela)</em>"

msgid "Download global usage"
msgstr "Baixar uso global"

msgid "Download plans"
msgstr "Baixar planos"

msgid "Download plans <em class=\"sr-only\">(new window)</span>"
msgstr "Baixar planos <em class=\"sr-only\">(nova janela)</span>"

msgid "Download settings"
msgstr "Baixar parâmetros"

msgid "Download users"
msgstr "Baixar usuários"

msgid "Draft"
msgstr "Rascunho"

msgid "Drag arrows to rearrange sections."
msgstr "Arrastar setas para rearranjar seções"

msgid "Edit"
msgstr "Editar"

msgid "Edit Profile"
msgstr "Editar perfil"

msgid "Edit User Privileges"
msgstr "Editar Privilégios do Usuário"

msgid "Edit comment to share with collaborators"
msgstr "Editar comentário para compartilhar com colaboradores."

msgid "Edit customisation"
msgstr "Editar customização"

msgid "Edit customizations"
msgstr "Editar customização"

msgid "Edit phase"
msgstr "Editar fase"

msgid "Edit profile"
msgstr "Editar perfil"

msgid "Edited"
msgstr "Editado"

msgid "Edited Date"
msgstr "Data da Edição"

msgid "Editing Notification"
msgstr "Editando Notificação"

msgid "Editing privileges for %{username}"
msgstr "Editando o privilégios de %{username}"

msgid "Editing profile for %{username}"
msgstr "Editando o perfil de %{username}"

msgid "Editor"
msgstr "Editor"

msgid "Editor: can comment and make changes"
msgstr "Editor: pode comentar e fazer mudanças"

msgid "Email"
msgstr "Email"

msgid "Email address"
msgstr "Endereço de email"

msgid "End date"
msgstr "Data de término"

msgid "Enter a basic description. This could be a summary of what is covered in the section or instructions on how to answer. This text will be displayed in the coloured banner once a section is opened to edit."
msgstr "Insira uma descrição básica. Pode ser um resumo do que é tratado na seção ou instruções sobre como responder. Esse texto aparecerá no banner colorido quando uma seção for aberta para ser editada."

msgid "Enter a basic description. This will be presented to users on the 'Admin Plan' tab, above the summary of the sections and questions which they will be asked to answer."
msgstr "Insira uma descrição básica. Ela será apresentada aos usuários na aba 'Plano de Administração', acima do sumário das seções e perguntas que ele será solicitado a responder."

msgid "Enter a description that helps you to differentiate between templates e.g. if you have ones for different audiences"
msgstr "Insira uma descrição que ajude você a distinguir modelos, e.g. se você tiver modelos distintos para audiências diferentes."

msgid "Enter a title for the phase e.g. intial DMP, full DMP... This is what users will see in the tabs when completing a plan. If you only have one phase, call it something generic e.g. Glasgow DMP"
msgstr "Insira um título para a fase, e.g. PGD inicial, PGD completo... É isso que os usuários verão nas abas ao completar o plano. Se você tem apenas uma fase, dê a ela um nome genérico, e.g. PGD Unicamp."

msgid "Enter a title for the section"
msgstr "Insira um título para a seção"

msgid "Enter specific guidance to accompany this question. If you have guidance by themes too, this will be pulled in based on your selections below so it's best not to duplicate too much text."
msgstr "Insira instruções específicas para acompanhar esta pergunta. Se você também tem instruções por tema, elas serão incluídas com base na sua seleção abaixo; por isso, é melhor não duplicar muito texto."

msgid "Enter your guidance here. You can include links where needed."
msgstr "Insira suas instruções aqui. Você pode incluir links onde necessário."

msgid "Error parsing links for a %{template}"
msgstr "Erro analisando links para um %{template}"

msgid "Error:"
msgstr "Erro"

msgid "Example Answer"
msgstr "Exemplo de Resposta"

msgid "Example: my-org.org"
msgstr "Exemplo: minha-org.org"

msgid "Example: urn:mace:incommon:my-org.org"
msgstr "Exemplo: urn:mace.incommon:minha-org.org"

msgid "Expiration"
msgstr "Expiração"

msgid "Export settings updated successfully."
msgstr "Parâmetros de exportação atualizados com sucesso."

msgid "Face"
msgstr "Face"

msgid "Feedback has been provided for my DMP"
msgstr "Foi dado feedback para meu PGD"

msgid "Feedback has been requested for my DMP"
msgstr "Foi solicitado feedback para meu PGD"

msgid "Feedback has been requested."
msgstr "Foi solicitado feedback."

msgid "Feedback requested"
msgstr "Feedback solicitado"

msgid "Filter plans"
msgstr "Filtrar planos"

msgid "Find guidance from additional organisations below"
msgstr "Encontrar instruções das organizações adicionais abaixo"

msgid "Find your organisation to sign in"
msgstr "Encontre sua organização para entrar"

msgid "First"
msgstr "Primeiro"

msgid "First Name"
msgstr "Primeiro nome"

msgid "First create a guidance group. This could be organisation wide or a subset e.g. a particular College / School, Institute or department. When you create guidance you'll be asked to assign it to a guidance group."
msgstr "Crie primeiramente um grupo de instruções. Pode ser para toda a organização ou uma parte dela, e.g. uma faculdade, instituto ou departamento.  Quando você criar uma instrução, será pedido que você a atribua a um grupo de instruções."

msgid "First name"
msgstr "Primeiro nome"

msgid "Font"
msgstr "Fonte"

msgid "For network and information security purposes."
msgstr "Para fins de segurança de rede e informações."

msgid "Forgot password?"
msgstr "Esqueceu a senha?"

msgid "Forgot your password?"
msgstr "Esqueceu sua senha?"

msgid "Format"
msgstr "Formato"

msgid "From here you can download your plan in various formats. This may be useful if you need to submit your plan as part of a grant application. Choose what format you would like to view/download your plan in and click to download. You can also adjust the formatting (font type, size and margins) for PDF files, which may be helpful if working to page limits.</p>"
msgstr "A partir daqui, você pode fazer o download do seu plano em vários formatos. Isso pode ser útil se você precisar enviar seu plano como parte de um pedido de subsídio. Escolha o formato que você gostaria de ver / baixar o seu plano e clique para baixar. Você também pode ajustar a formatação (tipo de fonte, tamanho e margens) para arquivos PDF, o que pode ser útil se trabalhar com limites de página.</p>"

msgid "Funder"
msgstr "Órgão Financiador"

msgid "Funder Links"
msgstr "Links para Órgão Financiador"

msgid "Getting Started"
msgstr "Começando"

msgid "Getting started:"
msgstr "Começando"

msgid "GitHub Issues"
msgstr "GitHub Problemas"

msgid "Github"
msgstr "Github"

msgid "Go"
msgstr "Ir"

msgid "Grant API access"
msgstr "Autorizar acesso à API"

msgid "Grant API to organisations"
msgstr "Autorizar API para organizações"

msgid "Grant Number"
msgstr "Número da Concessão"

msgid "Grant number"
msgstr "Número da Concessão"

msgid "Grant number: "
msgstr "Número da Concessão"

msgid "Grant reference number if applicable [POST-AWARD DMPs ONLY]"
msgstr "Número de referência da Concessão quando aplicável (somente PGDs pós-concessão)"

msgid "Guidance"
msgstr "Instruções"

msgid "Guidance group"
msgstr "Grupo de Instruções"

msgid "Guidance group list"
msgstr "Lista de Grupos de Instruções"

msgid "Guidance is displayed in the right-hand panel. If you need more guidance or find there is too much, you can make adjustments on the ‘Project Details’ tab."
msgstr "A orientação é exibida no painel à direita. Se precisar de mais orientação ou descobrir que há muito, você pode fazer ajustes na guia ‘Detalhes do projeto’."

msgid "Guidance list"
msgstr "Lista de Instruções"

msgid "Hello"
msgstr "Olá"

msgid "Hello "
msgstr "Olá"

msgid "Hello %{recipient_name}"
msgstr "Olá %{recipient_name}"

msgid "Hello %{user_email}"
msgstr "Olá %{user_email}"

msgid "Hello %{user_name}"
msgstr "Olá %{user_name}"

msgid "Hello %{user_name},"
msgstr "Olá %{user_name},"

msgid "Hello %{username}"
msgstr "Olá %{username}"

msgid "Help"
msgstr "Ajuda"

msgid "Helpline"
msgstr "Linha de ajuda"

msgid "Here you can view previously published versions of your template.  These can no longer be modified."
msgstr "Aqui você pode ver versões de seu modelo publicadas anteriormente. Essas versões não podem mais ser modificadas."

msgid "Hide list."
msgstr "Esconder lista."

msgid "History"
msgstr "Histórico"

msgid "Home"
msgstr "Página Inicial"

msgid "How to use the API"
msgstr "Como usar a API"

msgid "I accept the"
msgstr "Eu aceito os"

msgid "ID"
msgstr "ID"

msgid "If applying for funding, state the name exactly as in the grant proposal."
msgstr "Se vai solicitar financiamento, insira o nome exatamente como aparece na proposta."

msgid "If applying for funding, state the project title exactly as in the proposal."
msgstr "Se vai solicitar financiamento, insira o título do projeto exatamente como aparece na proposta."

msgid "If the guidance is only meant for a subset of users e.g. those in a specific college or institute, check this box.  Users will be able to select to display this subset guidance when answering questions in the 'create plan' wizard."
msgstr "Se as instruções são dirigidas a um subconjunto de usuários, e.g. àqueles em uma faculdade ou instituto específicos, selecione esta caixa. Os usuários poderão escolher a exibição dessas instruções especiais quando estiverem respondendo as questões no wizard 'criar plano'."

msgid "If you didn't request this, please ignore this email."
msgstr "Se você não fez essa solicitação, por favor, ignore esta mensagem."

msgid "If you do have a need to provide guidance for specific funders that would not be useful to a wider audience (e.g. if you have specific instructions for applicants to BBSRC for example), you can do so by adding guidance to a specific question when you edit your template."
msgstr "Se você necessita criar instruções para órgãos financiadores específicos que não seriam úteis para uma audiência maior (e.g. se você tem instruções específicas para solicitações ao BBSRC), você pode fazer isso acrescentando instruções a uma questão específica, ao editar seu modelo."

msgid "If you do not have a %{application_name} account, click on"
msgstr "Se você não tiver uma conta %{application_name}, clique em"

msgid "If you have an account please sign in and start creating or editing your DMP."
msgstr "Se você tiver uma conta, entre e comece a criar ou editar seu PGD."

msgid "If you have any questions or need help, please contact us at %{helpdesk_email} or visit %{contact_us}"
msgstr "Caso tenha perguntas ou precise de ajuda, por favor, entre em contato conosco em %{helpdesk_email} ou visite %{contact_us}."

msgid "If you have any questions, please contact the %{application_name} team at: <a href='mailto:%{helpdesk_email}'>%{helpdesk_email}</a>"
msgstr "Se você tiver alguma dúvida, entre em contato com a equipe do %{application_name} em: <a href='mailto:%{helpdesk_email}'>%{helpdesk_email}</a>"

msgid "If you wish to add an organisational template for a Data Management Plan, use the 'create template' button. You can create more than one template if desired e.g. one for researchers and one for PhD students. Your template will be presented to users within your organisation when no funder templates apply. If you want to add questions to funder templates use the 'customise template' options below."
msgstr "Se você quer adicionar um modelo organizacional para um Plano de Gestão de Dados, use o botão 'criar modelo'. Você pode criar mais de um modelo, se desejar, e.g. um para pesquisadores e outro para alunos de doutorado. Seu modelo será mostrado aos usuários de dentro de sua organização quando não houver modelos de órgãos financiadores aplicáveis. Se você quiser acrescentar perguntas aos modelos de órgãos financiadores, use as opões 'customizar modelo' abaixo."

msgid "If you would like to change your password please complete the following fields."
msgstr "Se você deseja mudar sua senha, por favor, complete os campos a seguir."

msgid "If you would like to modify one of the templates below, you must first change your organisation affiliation."
msgstr "Se você deseja modificar um dos modelos abaixo, precisa primeiro trocar sua afiliação organizacional."

msgid "Information about you: how we use it and with whom we share it"
msgstr "Informações sobre você: como as usamos e com quem as compartilhamos"

msgid "Insert the email address of any collaborators you would like to invite to read or edit your plan. Set the level of permissions you would like to grant them via the radio buttons and click to 'Add collaborator.' Adjust permissions or remove collaborators at any time via the drop-down options."
msgstr "Insira o endereço de e-mail de todos os colaboradores que você gostaria de convidar para ler ou editar seu plano. Defina o nível de permissões que você deseja conceder por meio dos botões de opção e clique em 'Adicionar colaborador'. Ajuste as permissões ou remova os colaboradores a qualquer momento por meio das opções suspensas."

msgid "Institution"
msgstr "Instituição"

msgid "Institutional credentials"
msgstr "Credenciais institucionais"

msgid "Instructions"
msgstr "Instruções"

msgid "Invalid font face"
msgstr "Fonte inválida"

msgid "Invalid font size"
msgstr "Tamanho de fonte inválido"

msgid "Invalid maximum pages"
msgstr "Máximo de páginas inválido"

msgid "Invitation to %{email} issued successfully."
msgstr "Convite para %{email} enviado com sucesso."

msgid "Invite collaborators"
msgstr "Convidar colaboradores"

msgid "Invite specific people to read, edit, or administer your plan. Invitees will receive an email notification that they have access to this plan."
msgstr "Convidar pessoas específicas para ler, editar ou administrar seu plano. Os convidados receberão por email uma notificação de que eles têm acesso a este plano."

msgid "Language"
msgstr "Idioma"

msgid "Last"
msgstr "Último"

msgid "Last Name"
msgstr "Sobrenome"

msgid "Last Updated"
msgstr "Última Atualização"

msgid "Last activity"
msgstr "Última atividade"

msgid "Last modified: "
msgstr "Última modificação: "

msgid "Last name"
msgstr "Sobrenome"

msgid "Last updated"
msgstr "Última Atualização"

msgid "Left"
msgstr "Esquerda"

msgid "Level"
msgstr "Nível"

msgid "Link text"
msgstr "Linkar texto"

msgid "Link your institutional credentials"
msgstr "Linque suas credenciais institucionais"

msgid "Link your institutional credentials to access your account with them."
msgstr "Linque suas credenciais institucionais para acessar sua conta com elas."

msgid "Links"
msgstr "Links"

msgid "Links will be displayed next to your organisation's logo"
msgstr "Os links serão mostrados ao lado do logo de sua organização."

msgid "Loading ..."
msgstr "Carregando ..."

msgid "Logout"
msgstr "Sair"

msgid "Look up your organisation here"
msgstr "Procure sua organização aqui"

msgid "Make a copy"
msgstr "Fazer uma cópia"

msgid "Manage collaborators"
msgstr "Gerenciar colaboradores"

msgid "Manage guidance"
msgstr "Gerenciar instruções"

msgid "Manage organisation affiliation"
msgstr "Gerenciar afiliação a organizações"

msgid "Manage organisation details"
msgstr "Gerenciar detalhes da organização"

msgid "Manage templates"
msgstr "Gerenciar modelos"

msgid "Manage user privileges"
msgstr "Gerenciar privilégios de usuários"

msgid "Margin (mm)"
msgstr "Margem (mm)"

msgid "Margin cannot be negative"
msgstr "A margem não pode ser negativa."

msgid "Margin value is invalid"
msgstr "Valor da margem inválido"

msgid "Message"
msgstr "Mensagem"

msgid "Month"
msgstr "Mês"

msgid "More information about administering the %{tool_name} for users at your organisation is available at the %{help_url}."
msgstr "Mais informações sobre administrar %{tool_name} para usuários em sua organização estão disponíveis em %{help_url}."

msgid "My DMP's visibility has changed"
msgstr "A visibilidade do meu PGD mudou"

msgid "My Dashboard"
msgstr "Meu Painel de Controle"

msgid "My Plan"
msgstr "Meu Plano"

msgid "My organisation isn't listed"
msgstr "Minha organização não está listada"

msgid "My organisation isn't listed."
msgstr "Minha organização não está listada"

msgid "My privileges"
msgstr "Meus privilégios"

msgid "N/A"
msgstr "N/A"

msgid "Name"
msgstr "Nome"

msgid "New Notification"
msgstr "Nova notificação"

msgid "New Question"
msgstr "Novo Pergunta"

msgid "New Template"
msgstr "Novo modelo"

msgid "New notification"
msgstr "Novo Notificações"

msgid "New organisation"
msgstr "Nova organização"

msgid "New password"
msgstr "Nova senha"

msgid "New plans"
msgstr "Novos planos"

msgid "New question:"
msgstr "Novo perguntas"

msgid "New theme"
msgstr "Novo tema"

msgid "New users"
msgstr "Novos usuários"

msgid "Next"
msgstr "Próximo"

msgid "No"
msgstr "Não"

msgid "No %{application_name} account?"
msgstr "Nenhuma conta %{application_name}?"

msgid "No additional comment area will be displayed."
msgstr "Nenhuma área de comentário adicional será mostrada."

msgid "No funder associated with this plan or my funder is not listed"
msgstr "Nenhum financiador associado a este plano ou meu financiador não está listado"

msgid "No items available."
msgstr "Nenhum item disponível."

msgid "No organisations are currently registered."
msgstr "No momento não há nenhuma organização registrada."

msgid "No research organisation associated with this plan or my research organisation is not listed"
msgstr "Nenhuma organização de pesquisa associada a este plano ou a minha organização de pesquisa não está listada"

msgid "No themes have been defined. Please contact your administrator for assistance."
msgstr "Nenhum tema foi definido. Por favor, contate seu administrador para ajuda."

msgid "No themes selected"
msgstr "Nenhum tema selecionado"

msgid "No. Completed Plans"
msgstr "Núm. Planos Concluídos"

msgid "No. Plans"
msgstr "Núm. Planos"

msgid "No. Users joined"
msgstr "Núm. usuários ingressados"

msgid "No. plans during last year"
msgstr "Núm. de planos durante o último ano"

msgid "No. users joined during last year"
msgstr "Núm. de usuários adicionados no último ano"

msgid "None provided"
msgstr "Nenhum fornecido"

msgid "Not Answered"
msgstr "Não Respondido"

msgid "Not Applicable"
msgstr "Não Aplicável"

msgid "Not answered yet"
msgstr "Ainda não respondida"

msgid "Not customised (%{count})"
msgstr "Não customizado (%{count})"

msgid "Not customized"
msgstr "Não Customizado"

msgid "Notice:"
msgstr "Nota:"

msgid "Notification Preferences"
msgstr "Preferências de Notificação"

msgid "Notifications"
msgstr "Notificações"

msgid "Notify the plan owner that I have finished providing feedback"
msgstr "Notificar o proprietário do plano de que eu acabei de dar feedback"

msgid "ORCID iD"
msgstr "ORCID iD"

msgid "ORCID iD: "
msgstr "ORCID iD: "

msgid "ORCID logo"
msgstr "Logo ORCID"

msgid "ORCID provides a persistent digital identifier that distinguishes you from other researchers. Learn more at orcid.org"
msgstr "ORCID proporciona um identificador digital permanente capaz de distinguir você de outros pesquisadores. Saiba mais em orcid.org"

msgid "Off"
msgstr "Apague"

msgid "On"
msgstr "Acender"

msgid "Optional Subset"
msgstr "Subconjunto Opcional"

msgid "Optional Subset (e.g. School/Department)"
msgstr "Subconjunto opcional (e.g., Escola/Departamento)"

msgid "Optional plan components"
msgstr "Componentes opcionais do plano"

msgid "Optional subset"
msgstr "Subconjunto opcional"

msgid "Order"
msgstr "Ordem"

msgid "Order of display"
msgstr "Ordem de exibição"

msgid "Organisation"
msgstr "Organização"

msgid "Organisation Name"
msgstr "Nome da organização"

msgid "Organisation Type(s)"
msgstr "Tipo(s) de Organização"

msgid "Organisation Types"
msgstr "Tipos de Organização"

msgid "Organisation URLs"
msgstr "URLs da organização"

msgid "Organisation abbreviated name"
msgstr "Nome abrevidado da organização"

msgid "Organisation details"
msgstr "Detalhes da organização"

msgid "Organisation full name"
msgstr "Nome completo da organização"

msgid "Organisation not in the list?"
msgstr "A organização não está na lista?"

msgid "Organisation type(s)"
msgstr "Tipo(s) de organização"

msgid "Organisation: anyone at my organisation can view"
msgstr "Organização: qualquer pessoa em minha organização pode ver"

msgid "Organisation: anyone at my organisation can view."
msgstr "Organização: qualquer pessoa em minha organização pode ver."

msgid "Organisational Admin"
msgstr "Administrador Organizacional"

msgid "Organisational Configuration Information"
msgstr "Informação de Configuração Organizacional"

msgid "Organisational: anyone at your organisation can view your plan."
msgstr "Organizacional: qualquer pessoa na sua organização pode ver seu plano."

msgid "Organisations"
msgstr "Organizações"

msgid "Organisations can customise the tool to highlight local requirements, resources, and services. Organisational templates can be added to address local DMP requirements, and additional sections and questions can be included in funder templates. Users from participating organisations that configure the tool for single sign-on can log in with their own organisational accounts."
msgstr "As organizações podem personalizar a ferramenta para destacar requisitos, recursos e serviços locais. Modelos organizacionais podem ser adicionados para atender aos requisitos locais do DMP, e seções e perguntas adicionais podem ser incluídas nos modelos do financiador. Os usuários das organizações participantes que configuram a ferramenta para logon único podem fazer login com suas próprias contas organizacionais."

msgid "Organization logo"
msgstr "Logo da organização"

msgid "Original funder template has changed!"
msgstr "O modelo original do órgão financiador mudou"

msgid "Own Templates"
msgstr "Modelos Próprios"

msgid "Owner"
msgstr "Proprietário"

msgid "Owner email"
msgstr "Email do proprietário"

msgid "Owner name"
msgstr "Nome do proprietário"

msgid "PDF"
msgstr "PDF"

msgid "PDF <em class=\"sr-only\">(new window)</em>"
msgstr "PDF <em class=\"sr-only\">(nova janela)</em>"

msgid "PDF formatting"
msgstr "Formatação de PDF"

msgid "Password"
msgstr "Senha"

msgid "Password and comfirmation must match"
msgstr "A senha e a confirmação devem ser iguais"

msgid "Password confirmation"
msgstr "Confirmação de senha"

msgid "Permissions"
msgstr "Permissões"

msgid "Permissions removed on a DMP in %{tool_name}"
msgstr "Permissões removidas em um DMP em %{tool_name}"

msgid "Personal Details"
msgstr "Detalhes Pessoais"

msgid "Phase"
msgstr "Fase"

msgid "Phase details"
msgstr "Detalhes da Fase"

msgid "Phone"
msgstr "Telefone"

msgid "Plan"
msgstr "Plano"

msgid "Plan Data Contact"
msgstr "Contato para Dados do Plano"

msgid "Plan Description"
msgstr "Descrição do Plano"

msgid "Plan ID"
msgstr "ID do Plano"

msgid "Plan Name"
msgstr "Nome do Plano"

msgid "Plan is already shared with %{email}."
msgstr "O plano já está compartilhado com %{email}."

msgid "Plan overview"
msgstr "Visão geral do plano"

msgid "Plan removed"
msgstr "Plano removido"

msgid "Plan shared with %{email}."
msgstr "Plano compartilhado com %{email}."

msgid "Plans"
msgstr "Planos"

msgid "Please choose an organisation"
msgstr "Por favor, escolha uma organização."

msgid "Please do not reply to this email."
msgstr "Por favor, não responda esta mensagem."

msgid "Please enter a First name. "
msgstr "Por favor, insira o Primeiro nome"

msgid "Please enter a Last name. "
msgstr "Por favor, insira o Sobrenome"

msgid "Please enter a password confirmation"
msgstr "Por favor, insira a confirmação de senha."

msgid "Please enter an email address"
msgstr "Por favor, insira um endereço de email."

msgid "Please enter an email address. "
msgstr "Por favor, insira um endereço de email."

msgid "Please enter the name of your organisation"
msgstr "Por favor, insira o nome de sua organização."

msgid "Please enter your current password"
msgstr "Por favor, insira sua senha atual."

msgid "Please enter your email below and we will send you instructions on how to reset your password."
msgstr "Por favor, digite seu e-mail abaixo e nós lhe enviaremos instruções sobre como redefinir sua senha."

msgid "Please enter your password to change email address."
msgstr "Por favor, insira sua senha para mudar seu endereço de email."

msgid "Please make a choice below. After linking your details to a %{application_name} account, you will be able to sign in directly with your institutional credentials."
msgstr "Por favor, faça sua escolha abaixo. Após vincular seus detalhes a uma conta %{application_name} você poderá entrar diretamente com suas credenciais institucionais."

msgid "Please note that your email address is used as your username. If you change this, remember to use your new email address on sign in."
msgstr "Por favor, note que o seu endereço de email é usado como seu nome de usuário. Se você alterar isso, lembre-se de usar seu novo endereço de email ao fazer login."

msgid "Please select a research organisation and funder to continue."
msgstr "Por favor, selecione uma instituição de pesquisa e um órgão financiador para continuar."

msgid "Please select a sub-subject"
msgstr "Por favor, selecione um subassunto."

msgid "Please select a subject"
msgstr "Por favor, selecione um assunto."

msgid "Please select a template"
msgstr "Por favor, selecione um modelo"

msgid "Please select a valid funding organisation from the list."
msgstr "Por favor, selecione um órgão financiador válido na lista."

msgid "Please select a valid research organisation from the list."
msgstr "Por favor, selecione uma instituição de pesquisa válida na lista."

msgid "Please select an item from the list."
msgstr "Por favor, selecione um item na lista."

msgid "Please select an organisation from the list"
msgstr "Por favor, selecione uma organização na lista."

msgid "Please select an organisation from the list, or click the \"My organisation isn't listed\" link and enter your organisation's name."
msgstr "Selecione uma organização na lista ou clique no link \"Minha organização não está listada\" e insira o nome da sua organização."

msgid "Please select an organisation from the list, or enter your organisation's name."
msgstr "Por favor, selecione uma organização na lista, ou insira o nome de sua organização."

msgid "Please select one"
msgstr "Por favor, selecione um(a)"

msgid "Please visit the"
msgstr "Por favor, visite o"

msgid "Please wait, Standards are loading"
msgstr "Por favor, espere enquanto os Padrões são carregados."

msgid "Preview"
msgstr "Visualizar"

msgid "Previous"
msgstr "Anterior"

msgid "Principal Investigator"
msgstr "Investigador Principal"

msgid "Principal Investigator / Researcher"
msgstr "Investigador / Pesquisador Principal"

msgid "Privacy statement"
msgstr "Política de privacidade"

msgid "Private"
msgstr "Privado"

msgid "Private: restricted to me and my collaborators"
msgstr "Privado: restrito a mim e meus colaboradores"

msgid "Private: restricted to me and people I invite."
msgstr "Privado: restrito a mim e a meus convidados."

msgid "Private: restricted to you and your collaborators."
msgstr "Particular: restrito a você e seus colaboradores."

msgid "Private: visible to me, specified collaborators and administrators at my organisation"
msgstr "Privado: visível para mim, para os colaboradores especificados e os administradores de minha organização"

msgid "Privileges"
msgstr "Privilégios"

msgid "Profile information"
msgstr "Informação de perfil"

msgid "Project Abstract"
msgstr "Resumo do Projeto"

msgid "Project Details"
msgstr "Detalhes do Projeto"

msgid "Project Title"
msgstr "Título do Projeto"

msgid "Project abstract"
msgstr "Resumo do projeto"

msgid "Project abstract: "
msgstr "Resumo do projeto:"

msgid "Project title"
msgstr "Título do projeto"

msgid "Provides the user with an API token and grants rights to harvest information from the tool"
msgstr "Fornece ao usuário um token da API e dá a ele o direito de colher informações da ferramenta."

msgid "Public"
msgstr "Público"

msgid "Public DMPs"
msgstr "PGDs Públicos"

msgid "Public DMPs are plans created using the %{application_name} service and shared publicly by their owners. They are not vetted for quality, completeness, or adherence to funder guidelines."
msgstr "PGDs públicos são planos criados com o serviço DMPTool e compartilhados publicamente por seus proprietários. Eles não são examinados com relação a qualidade, completeza ou adequação a exigências de instituições de fomento."

msgid "Public or organisational visibility is intended for finished plans. You must answer at least %{percentage}%% of the questions to enable these options. Note: test plans are set to private visibility by default."
msgstr "Pretende-se atribuir visibilidade organizacional ou pública a planos finalizados. Você precisa responder pelo menos %{percentage}%% das questões para habilitar essas opções. Nota: por padrão, atribui-se visibilidade privada aos planos de teste."

msgid "Public: anyone can view"
msgstr "Público: qualquer pessoa pode ver"

msgid "Public: anyone can view on the web"
msgstr "Público: qualquer pessoa na web pode ver"

msgid "Public: anyone can view your plan in the Public DMPs list."
msgstr "Público: qualquer pessoa pode visualizar seu plano na lista Public PGDs."

msgid "Public: anyone can view."
msgstr "Público: qualquer pessoa pode ver."

msgid "Publish"
msgstr "Publicar"

msgid "Publish changes"
msgstr "Publicar mudanças"

msgid "Published"
msgstr "Publicado"

msgid "Published (%{count})"
msgstr "Publicado (%{count})"

msgid "Published?"
msgstr "Publicado?"

msgid "Query or feedback related to %{tool_name}"
msgstr "Pergunta ou feedback relacionado a %{tool_name}"

msgid "Question"
msgstr "Pergunta"

msgid "Question %{number}:"
msgstr "Pergunta %{number}:"

msgid "Question Number"
msgstr "Número da Pergunta"

msgid "Question not answered."
msgstr "Pergunta não respondida."

msgid "Question number"
msgstr "Número da Pergunta"

msgid "Question options"
msgstr "Opções de pergunta"

msgid "Question text"
msgstr "Texto da pergunta"

msgid "Questions"
msgstr "Perguntas"

msgid "Re-order sections"
msgstr "Reordenar seções"

msgid "Read only"
msgstr "Somente leitura"

msgid "Read only: can view and comment, but not make changes"
msgstr "Somente leitura: pode ver e comentar, mas não pode fazer mudanças"

msgid "Reference"
msgstr "Referência"

msgid "Remember email"
msgstr "Lembre-se de email"

msgid "Remove"
msgstr "Remover"

msgid "Remove logo"
msgstr "Remover logo"

msgid "Remove the filter"
msgstr "Remover o filtro"

msgid "Remove this link"
msgstr "Remover este link"

msgid "Request Expert Feedback - Message Displayed on Share Plan Tab:"
msgstr "Solicitar feedback de especialista - Mensagem Disponível na Aba de Compartilhar Plano"

msgid "Request Feedback"
msgstr "Solicitar feedback"

msgid "Request expert feedback"
msgstr "Solicitar feedback de especialista"

msgid "Request feedback"
msgstr "Solicitar feedback"

msgid "Requestor"
msgstr "Solicitante"

msgid "Restricted access to View All the records"
msgstr "Acesso restrito para visualizar todos os registros"

msgid "Right"
msgstr "Direito"

msgid "Role"
msgstr "Papel"

msgid "Run your own filter"
msgstr "Use seu próprio filtro"

msgid "SAMPLE MESSAGE: A data librarian from %{org_name} will respond to your request within 48"
"       hours. If you have questions pertaining to this action please contact us"
"       at %{organisation_email}."
msgstr "AMOSTRA DE MENSAGEM: Um(a) bibliotecário(o) de dados do(a) %{org_name} vai responder sua requesição em até 48"
"       horas. Caso você tenha perguntas pendentes sobre este assunto porfavor nos contate"
"       em %{organisation_email}."

msgid "Same as Principal Investigator"
msgstr "O mesmo que Investigador Principal"

msgid "Sample Plan Links"
msgstr "Links para Amostras de Planos"

msgid "Sample Plans"
msgstr "Amostras de Planos"

msgid "Sample plans are provided by a funder, an organisation or a trusted party."
msgstr "As amostras de planos são fornecidas por um órgão financiador, uma organização ou um terceiro encarregado disso. "

msgid "Save"
msgstr "Salvar"

msgid "Save Unsuccessful. "
msgstr "Não foi possível salvar."

msgid "Saving..."
msgstr "Salvando"

msgid "Scholarly researchers today are increasingly required to engage in a range of data management activities to comply with organisational policies, or as a precondition for publication or grant funding. To aid researchers in creating effective Data Management Plans (DMPs), we have worked closely with funders and universities to develop an online application: DMPRoadmap. The tool provides detailed guidance and links to general and organisational resources and walks a researcher through the process of generating a comprehensive plan tailored to specific DMP requirements."
msgstr "Atualmente, os pesquisadores acadêmicos são cada vez mais solicitados a se engajar em uma série de atividades de gerenciamento de dados para cumprir as políticas organizacionais, ou como uma pré-condição para publicação ou concessão de financiamento. Para ajudar os pesquisadores a criar Planos de Gerenciamento de Dados (PGDs) efetivos, trabalhamos de perto com financiadores e universidades para desenvolver um aplicativo on-line: o DMPRoadmap. A ferramenta fornece orientação detalhada e links para recursos gerais e organizacionais e orienta um pesquisador através do processo de geração de um plano abrangente adaptado aos requisitos específicos do PGD."

msgid "Search"
msgstr "Busca"

msgid "Section"
msgstr "Seção"

msgid "Section details"
msgstr "Detalhes da seção"

msgid "Sections"
msgstr "Seções"

msgid "Security check"
msgstr "Verificação de segurança"

msgid "See the full list"
msgstr "Veja a lista completa"

msgid "See the full list of participating institutions"
msgstr "Veja a lista completa das instituições participantes"

msgid "See the full list of partner institutions."
msgstr "Veja a lista completa de instituições parceiras"

msgid "Select 'Transfer customisation' in the Actions menu to review your customisation(s) and make any necessary changes. When you are done, you must return to the Actions menu and publish your customisation(s)."
msgstr "Selecione 'Transferir customização' no menu Ações para rever sua (s) customização(ões) e fazer as alterações necessárias. Quando estiver pronto, você deve retornar ao menu Ações e publicar suas Customização(oes)."

msgid "Select Guidance"
msgstr "Selecione a orientação"

msgid "Select all"
msgstr "Selecionar tudo"

msgid "Select an organisation from the list."
msgstr "Selecione uma organização da lista."

msgid "Select one or more themes that are relevant to this guidance. This will display your generic organisation-level guidance, or any Schools/Departments for which you create guidance groups, across all templates that have questions with the corresponding theme tags."
msgstr "Selecione um tema relevante para esta instruções. Isso exibirá sua instruções genérica em nível de organização ou quaisquer Escolas/Departamentos para os quais você criar grupos de instruções em todos os modelos que tiverem perguntas com as tags de tema correspondentes."

msgid "Select one or more themes that are relevant to this question. This will allow similarly themed organisation-level guidance to appear alongside your question."
msgstr "Selecione um ou mais temas relevantes para esta pergunta. Isso permitirá que sejam exibidas, junto com sua pergunta, instruções com temas similares no âmbito de sua organização."

msgid "Select phase to download"
msgstr "Selecione a fase a ser baixada"

msgid "Select the primary funding organisation"
msgstr "Selecione a organização financiadora principal"

msgid "Select the primary research organisation"
msgstr "Selecione a organização de pesquisa principal"

msgid "Select up to 6 organisations to see their guidance."
msgstr "Selecione até 6 organizações para ver suas instruções."

msgid "Select which group this guidance relates to."
msgstr "Selecione o grupo ao qual se relacionam estas instruções."

msgid "Selected option(s)"
msgstr "Opção(ões) selecionadas"

msgid "Send"
msgstr "Enviar"

msgid "Set plan visibility"
msgstr "Definir visibiliade do plano"

msgid "Share"
msgstr "Compartilhar"

msgid "Share plans"
msgstr "Compartilhe planos"

msgid "Shared"
msgstr "Compartilhado"

msgid "Shibboleth Domain"
msgstr "Domínio Shibboleth"

msgid "Shibboleth Entity Id"
msgstr "Id de Entidade Shibboleth"

msgid "Show password"
msgstr "Mostrar senha"

msgid "Show passwords"
msgstr "Mostrar senhas"

msgid "Show phase"
msgstr "Mostrar Fase"

msgid "Sign in"
msgstr "Entrar"

msgid "Sign in with your institutional credentials"
msgstr "Entrar com suas credenciais institucionais"

msgid "Sign up"
msgstr "Inscrever-se"

msgid "Size"
msgstr "Tamanho"

msgid "Skip to main content"
msgstr "Ir para o conteúdo principal"

msgid "Someone has requested a link to change your %{tool_name} password. You can do this through the link below."
msgstr "Alguém solicitou um link para mudar sua senha em %{tool_name} password. Você pode fazer isso usando o link abaixo."

msgid "Sort by %{sort_field}"
msgstr "Ordenar por %{sort_field}"

msgid "Start"
msgstr "Compartilhar"

msgid "Start date"
msgstr "Data de início"

msgid "Status"
msgstr "Status"

msgid "Subject"
msgstr "Assunto"

msgid "Submit"
msgstr "Submeter"

msgid "Successfully %{action} %{username}'s account."
msgstr "Successo ao %{action} conta do %{username}"

msgid "Successfully %{action} the %{object}."
msgstr "Sucesso ao %{action} o %{object}."

<<<<<<< HEAD
#, fuzzy
msgid "Successfully changed the permissions for %{email}. They have been notified via email."
msgstr "Alterou com sucesso as permissões para %{email}. Eles foram notificados por email."

#msgid "Successfully deleted your theme"
#msgstr "Seu tema foi apagado com sucesso"

#msgid "Successfully destroyed your notification"
#msgstr "Destruiu com sucesso sua notificação"
=======
msgid "Successfully changed the permissions for #{@role.user.email}. They have been notified via email."
msgstr "Sucesso ao mudar as permissões para #{@role.user.email}. Eles foram notificados por email."
>>>>>>> fdbb7993

msgid "Successfully signed in"
msgstr "Entrada bem sucedida"

msgid "Successfully unlinked your account from %{is}."
msgstr "Sua conta em %{is} foi desvinculada com sucesso."

msgid "Successfully unpublished your #{template_type(template)}"
msgstr "Seu modelo não publicado com sucesso"

msgid "Super Admin"
msgstr "Super Administrador"

msgid "Template"
msgstr "Modelo"

msgid "Template Customisation History"
msgstr "Histórico de customização de modelos"

msgid "Template History"
msgstr "Histórico do Model"

msgid "Template Name"
msgstr "Nome do Modelo"

msgid "Template Overview"
msgstr "Visão geral do modelo"

msgid "Template created using the %{application_name} service. Last modified %{date}"
msgstr "Modelo criado usando %{application_name}. Última modificação %{date}"

msgid "Template details"
msgstr "Detalhes do modelo"

msgid "Template: "
msgstr "Modelo: "

msgid "Templates"
msgstr "Modelos"

msgid "Templates are provided by a funder, an organisation, or a trusted party."
msgstr "Os modelos são fornecidos por um financiador, uma organização ou uma parte confiável."

msgid "Terms of use"
msgstr "Termos de uso"

msgid "Test"
msgstr "Teste"

msgid "Text"
msgstr "Texto"

msgid "Text area"
msgstr "Área de texto"

msgid "Text field"
msgstr "Campo de texto"

msgid "Thank you for registering. Please confirm your email address"
msgstr "Obrigado por registrar-se. Por favor, confirme seu email"

msgid "That email address is already registered."
msgstr "Esse email já está registrado."

msgid "That template is no longer customizable."
msgstr "Esse modelo não é mais customizáveis."

msgid "That template is not customizable."
msgstr "Esse modelo não é customizáveis."

msgid "The %{org_name} processes the personal data of %{application_name} users in order to deliver and improve the %{application_name} service in a customised manner and to ensure each user receives relevant information."
msgstr "O %{org_name} processa os dados pessoais de %{application_name} usuários para entregar e melhorar o serviço %{application_name} de maneira customizada e para garantir que cada usuário receba informações relevantes."

msgid "The %{tool_name} team"
msgstr "A equipe %{tool_name}"

msgid "The Digital Curation Centre and UC3 team at the California Digital Library have developed and delivered tools for data management planning since the advent of open data policies in 2011. "
msgstr "O Digital Curation Centre e a equipe de UC3 da California Digital Library desenvolveram e forneceram ferramentas para o planejamento de gerenciamento de dados desde o advento das políticas de dados abertos em 2011. "

msgid "The above plan creator(s) have agreed that others may use as"
"             much of the text of this plan as they would like in their own plans,"
"             and customise it as necessary. You do not need to credit the creator(s)"
"             as the source of the language used, but using any of the plan's text"
"             does not imply that the creator(s) endorse, or have any relationship to,"
"             your project or proposal"
msgstr "Os criadores do plano acima concordaram que outros podem usar o"
"             quanto quiser do texto deste plano em seus próprios planos,"
"             e customizar caso necessário. Você não precisa fornecer crédito aos criadores"
"             quanto a linguagem fonte utilizada, mas quando utilizada qualquer porção do texto contido no plano"
"             não implica que os criadores endossem, ou tenham alguma relação"
"             com a proposta do seu projeto"

msgid "The current #{scheme.description} iD has been already linked to a user with email #{identifier.user.email}"
msgstr "A iD do #{scheme.description} atual já foi vinculada a um usuário com email #{identifier.user.email}"

msgid "The email address you entered is not registered."
msgstr "O endereço de email que você digitou não está registrado."

msgid "The following answer cannot be saved"
msgstr "A resposta seguinte não pode ser salva"

msgid "The following tab(s) present the questions to answer. There may be more than one tab if your funder or university asks different sets of questions at different stages e.g. at grant application and post-award."
msgstr "As abas a seguir apresentam as perguntas para responder. Pode haver mais de um separador se o seu financiador ou universidade solicitar diferentes conjuntos de perguntas em diferentes fases, por ex. no pedido de subvenção e pós-adjudicação."

msgid "The information you provide will be used by the %{org_name} to offer you access to and personalisation of the %{application_name} service."
msgstr "As informações fornecidas serão usadas pelo %{org_name} para oferecer acesso e customização do serviço %{application_name}."

msgid "The key %{key} does not have a valid set of object links"
msgstr "A chave %{key} não possui um conjunto válido de links de objeto"

msgid "The new platform will be separate from the services each of our teams runs on top of it. Our shared goal: provide a combined DMPRoadmap platform as a core infrastructure for DMPs. Future enhancements will focus on making DMPs machine actionable so please continue sharing your use cases."
msgstr "A nova plataforma será separada dos serviços que cada uma de nossas equipes executa em cima dela. Nosso objetivo em comum: fornecer uma plataforma DMPRoadmap combinada como uma infraestrutura básica para DMPs. Futuros aprimoramentos se concentrarão em tornar a máquina DMPs acionável, portanto, continue compartilhando seus casos de uso."

msgid "The plan %{plan_title} had its visibility changed to %{plan_visibility}."
msgstr "O plano %{plan_title} teve sua visibilidade modificad para %{plan_visibility}."

msgid "The processing of your personal data by the %{org_name} is necessary for pursuing the following legitimate interests:"
msgstr "O processamento dos seus dados pessoais pelo %{org_name} é necessário para perseguir os seguintes interesses legítimos:"

msgid "The search space does not have elements associated"
msgstr "O espaço de pesquisa não possui elementos associados"

msgid "The search_space does not respond to each"
msgstr "O search_space não responde a cada"

msgid "The tabbed interface allows you to navigate through different functions when editing your plan."
msgstr "A interface com guias permite que você navegue por diferentes funções ao editar seu plano."

msgid "The table below lists the plans that users at your organisation have created and shared within your organisation. This allows you to download a PDF and view their plans as samples or to discover new research data."
msgstr "A tabela abaixo lista os planos que os usuários em sua organização criaram e compartilharam dentro dela. Com ela você pode baixar um PDF e visualizar seus planos como amostras ou descobrir novos dados de pesquisa."

msgid "The table below lists the plans that you have created, and that have been shared with you by others. You can edit, share, download, make a copy, or remove these plans at any time."
msgstr "A tabela abaixo lista os planos que você criou e os que foram compartilhados com  você por outras pessoas. Você pode editar, compartilhar, baixar, copiar ou remover esses planos a qualquer momento."

msgid "The ‘Share’ tab is also where you can set your plan visibility."
msgstr "A guia ‘Compartilhar’ também é onde você pode definir a visibilidade do seu plano."

msgid "Themes"
msgstr "Temas"

msgid "There are currently no public DMPs."
msgstr "No momento não há nenhum PGD público."

msgid "There are currently no public Templates."
msgstr "No momento não há nenhum Modelo público."

msgid "There are no records associated"
msgstr "Não há quaisquer registros associados"

msgid "There is no data available for plans yet."
msgstr "Ainda não há dados disponíveis para planos."

msgid "There is no data available for users joined yet."
msgstr "Ainda não há dados disponíveis para usuários associados."

msgid "There is no notification associated with id  %{id}"
msgstr "Não há nenhum plano associado à id %{id}"

msgid "There is no plan associated with id %{id}"
msgstr "Não há nenhum plano associado à id %{id}"

msgid "There is no plan with id %{id} for which to create or update an answer"
msgstr "Não há nenhum plano com id %{id} para o qual criar ou atualizar uma resposta"

msgid "There is no question with id %{question_id} associated to plan id %{plan_id} for which to create or update an answer"
msgstr "Não há dúvidas com o id %{question_id} associado ao id do plano %{plan_id} para o qual criar ou atualizar uma resposta"

msgid "There may also be an option to request feedback on your plan. This is available when research support staff at your organisation have enabled this service. Click to ‘Request feedback’ and your local administrators will be alerted to your request. Their comments will be visible in the ‘Comments’ field adjacent to each question. You will be notified by email when an administrator provides feedback."
msgstr "Também pode haver uma opção para solicitar feedback sobre seu plano. Isso está disponível quando a equipe de suporte de pesquisa da sua organização habilitou esse serviço. Clique para ‘Solicitar comentários’ e seus administradores locais serão alertados sobre sua solicitação. Seus comentários ficarão visíveis no campo ‘Comentários’ ao lado de cada pergunta. Você será notificado por e-mail quando um administrador fornecer feedback."

msgid "There seems to be a problem with your logo. Please upload it again."
msgstr "Parece haver um problema com seu logo. Por favor, suba-o novamente."

msgid "This allows you to order the phases of your template."
msgstr "Isto lhe permite ordenar as fases de seu modelo."

msgid "This field is required."
msgstr "Este campo é obrigatório."

msgid "This information can only be changed by a system administrator. Contact the Help Desk if you have questions or to request changes."
msgstr "Esta informação só pode ser modificada por um administrador do sistema. Entre em contato com a Help Desk se quiser fazer perguntas ou pedir mudanças."

msgid "This is a"
msgstr "Isto é um"

msgid "This plan is based on the"
msgstr "Este plano é baseado no"

msgid "This plan is based on the \"%{template_title}\" template provided by %{org_name}."
msgstr "Este plano é baseado no modelo \"%{template_title}\" fornecido por %{org_name}."

msgid "This plan is based on the default template."
msgstr "Este plano é baseado no modelo padrão."

msgid "This statement was last revised on %{revdate} and may be revised at any time with prior notice."
msgstr "Esta declaração foi revisada pela última vez em %{revdate} e pode ser revisada a qualquer momento com aviso prévio."

msgid "This template is new and does not yet have any publication history."
msgstr "Este modelo é novo e ainda não tem um histórico de publicações."

msgid "This template is published changes but has unpublished changes!"
msgstr "Este modelo é publicado, mas tem alterações não publicadas."

msgid "This will create an account and link it to your credentials."
msgstr "Isto irá criar uma conta e vinculá-lo às suas credenciais."

msgid "This will link your existing account to your credentials."
msgstr "Isso vinculará sua conta existente às suas credenciais."

msgid "This will remove your organisation's logo"
msgstr "Isso removerá o logo da sua organização"

msgid "Title"
msgstr "Título"

msgid "To create a plan, click the 'Create plan' button from the 'My Dashboard' page or the top menu. Select options from the menus and tickboxes to determine what questions and guidance you should be presented with. Confirm your selection by clicking 'Create plan.'"
msgstr "Para criar um plano, clique no botão 'Criar plano' na página 'Meu painel' ou no menu superior. Selecione opções nos menus e caixas de seleção para determinar quais perguntas e orientações você deve apresentar. Confirme sua seleção clicando em 'Criar plano''."

msgid "To help you write your plan, %{application_name} can show you guidance from a variety of organisations."
msgstr "Para ajudar você a escrever seu plano, %{application_name} pode mostrar-lhe instruções de várias organizações."

msgid "To help you write your plan, %{application_name} can show you guidance from a variety of organisations. Please choose up to 6 organisations of the following organisations who offer guidance relevant to your plan."
msgstr "Para ajudar você a escrever seu plano, %{application_name} pode mostrar-lhe instruções de várias organizações. Por favor, escolha até 6 dentre as seguintes organizaçõs que oferecem instruções relevantes para seu plano."

msgid "To keep you up to date with news about %{application_name} such as new features or improvements, or changes to our Privacy Policy."
msgstr "Para mantê-lo atualizado com notícias sobre %{application_name}, como novos recursos ou melhorias, ou alterações em nossa Política de Privacidade."

msgid "To provide access to the %{application_name} service and personalisation of your user experience e.g. provision of relevant templates and guidance for your organisation."
msgstr "Para fornecer acesso ao serviço %{application_name} e customização da sua experiência do usuário, por exemplo, Fornecimento de modelos e orientações relevantes para a sua organização."

msgid "Top"
msgstr "Alto"

msgid "Topic"
msgstr "Tópico"

msgid "Total"
msgstr "Total"

msgid "Total plans"
msgstr "Total de planos"

msgid "Total users"
msgstr "Total de usuários"

msgid "Transfer customisation"
msgstr "Customização da transferência"

msgid "Type"
msgstr "Tipo"

msgid "URL"
msgstr "URL"

msgid "Unable to %{action} %{username}"
msgstr "Incapaz de %{action} %{username}"

msgid "Unable to %{action} the %{object}.%{errors}"
msgstr "Incapaz de %{action} o %{object}.%{errors}"

msgid "Unable to change the plan's status since it is needed at least %{percentage} percentage responded"
msgstr "Não conseguimos mudar o status do plano. É preciso pelo menos %{percentage} de respostas."

msgid "Unable to change the plan's test status"
msgstr "Não conseguimos mudar o status de teste do plano"

msgid "Unable to change your organisation affiliation at this time."
msgstr "Não conseguimos mudar sua afiliação organizacional neste momento."

msgid "Unable to create a new section. The phase you specified does not exist."
msgstr "Não conseguimos criar uma nova seção. A fase especificada não existe."

msgid "Unable to create a new version of this template."
msgstr "Não conseguimos criar uma nova versão deste modelo."

msgid "Unable to create your account.#{errors_for_display(resource)}"
msgstr "Não conseguimos criar sua conta.#{errors_for_display(resource)}"

msgid "Unable to customize that template."
msgstr "Não customização esse modelo."

msgid "Unable to download the DMP Template at this time."
msgstr "Não conseguimos baixar o Modelo de PGD neste momento."

msgid "Unable to find a suitable template for the research organisation and funder you selected."
msgstr "Não conseguimos encontrar um modelo adequado para a instituição de pesquisa e o órgão financiador que você selecionou."

msgid "Unable to find plan id %{plan_id}"
msgstr "Não conseguimos encontrar o plano com id %{plan_id}"

msgid "Unable to identify a suitable template for your plan."
msgstr "Não conseguimos identificar um modelo adequado para seu plano."

msgid "Unable to link your account to %{scheme}."
msgstr "Não é possível vincular sua conta a% {scheme}."

msgid "Unable to load the question's content at this time."
msgstr "Não foi carregar o conteúdo da pergunta no momento."

msgid "Unable to load the section's content at this time."
msgstr "Não carregar o conteúdo da seção neste momento."

msgid "Unable to notify user that you have finished providing feedback."
msgstr "Não conseguimos notificar o usuário de que você acabou seu feedback."

msgid "Unable to publish your #{template_type(template)}."
msgstr "Não publicar seu #{template_type(template)}."

msgid "Unable to remove the plan"
msgstr "Não conseguimos remover o plano"

msgid "Unable to submit your request"
msgstr "Não é possível enviar sua solicitação"

msgid "Unable to submit your request for feedback at this time."
msgstr "Não conseguimos submeter seu pedido de feedback neste momento."

msgid "Unable to unlink your account from %{is}."
msgstr "Não conseguimos desvincular sua conta de %{is}."

msgid "Unable to unpublish your #{template_type(template)}."
msgstr "Não cancelar a publicação do seu #{template_type(template)}."

msgid "Unknown"
msgstr "Desconhecido"

msgid "Unknown column name."
msgstr "Nome de coluna desconhecido"

msgid "Unknown formatting setting"
msgstr "Parâmetro de formatação desconhecido"

msgid "Unknown margin. Can only be 'top', 'bottom', 'left' or 'right'"
msgstr "Margem desconhecida. Só pode haver 'superior', 'inferior', 'esquerda' ou 'direita'."

msgid "Unknown organisation."
msgstr "Organização desconhecida."

msgid "Unlink your account from #{scheme.description}. You can link again at any time."
msgstr "Desvincule sua conta do #{scheme.description}. Você poderá vinculá-la novamente a qualquer momento."

msgid "Unlink your account from your organisation. You can link again at any time."
msgstr "Desvincule sua conta de sua organização. Você pode vinculá-la novamente a qualquer momento."

msgid "Unlock my account"
msgstr "Desbloquear minha conta"

msgid "Unpublish"
msgstr "Despublicar"

msgid "Unpublished"
msgstr "Não publicado"

msgid "Unpublished (%{count})"
msgstr "Não publicado (%{count})"

msgid "Unpublished changes"
msgstr "Alterações não publicadas"

msgid "Up to "
msgstr "Até "

msgid "Update"
msgstr "Atualizar"

msgid "Updated"
msgstr "Atualizado"

msgid "Usage"
msgstr "Uso"

msgid "Usage statistics"
msgstr "Estatísticas de utilização"

msgid "Use API"
msgstr "Usar API"

msgid "Use the filters to generate organisational usage statistics for a custom date range. The graphs display new users and plans for your organisation over the past year. You can download a CSV report for each graph."
msgstr "Use os filtros para gerar estatísticas de uso organizacional para uma faixa de datas customizada. Os gráficos mostram novos usuários e planos para sua organização ao longo do último ano. Você pode baixar um relatório em formato CSV para cada gráfico."

msgid "User accounts"
msgstr "Contas de usuários"

msgid "Users"
msgstr "Usuários"

msgid "Version"
msgstr "Versão"

msgid "View"
msgstr "Ver"

msgid "View all"
msgstr "Ver tudo"

msgid "View all guidance"
msgstr "Ver toda a instrução"

msgid "View all notifications"
msgstr "Ver todas Notificações"

msgid "View all organisations"
msgstr "Ver todas as organizações"

msgid "View all search results"
msgstr "Ver todos os resultados da busca"

msgid "View all templates"
msgstr "Ver todos os modelos"

msgid "View all themes"
msgstr "Ver todos os temas"

msgid "View all users"
msgstr "Ver todos os usuários"

msgid "View customizations"
msgstr "Ver customização"

msgid "View less"
msgstr "Ver menos"

msgid "View less search results"
msgstr "Ver menos resultados da busca"

msgid "Visibility"
msgstr "Visibilidade"

msgid "Visibility definitions:"
msgstr "Definições de Visibilidade:"

msgid "We found multiple DMP templates corresponding to your funder."
msgstr "Encontramos muitos modelos de PGD correspondentes a seu órgão financiador."

msgid "We invite you to peruse the DMPRoadmap GitHub wiki to learn how to "
msgstr "Nós convidamos você a ler o wiki do DMPRoadmap GitHub para aprender como "

msgid "We will hold the personal data you provided us for as long as you continue using the %{application_name} service. Your personal data can be removed from this service upon request to the %{application_name} team within a period of 30 days."
msgstr "Nós manteremos os dados pessoais fornecidos por você enquanto você continuar usando o serviço %{application_name}. Seus dados pessoais podem ser removidos deste serviço mediante solicitação para a equipe %{application_name} dentro de um período de 30 dias."

msgid "Welcome"
msgstr "Bem-vindo"

msgid "Welcome to #{Rails.configuration.branding[:application][:name]}."
msgstr "Bem-vindo a #{Rails.configuration.branding[:application][:name]}."

msgid "Welcome to %{application_name}"
msgstr "Bem-vindo a  %{application_name}"

msgid "Welcome to %{tool_name}"
msgstr "Bem-vindo a %{tool_name}"

msgid "Welcome to %{tool_name}, %{username}"
msgstr "Bem-vindo a %{tool_name}, %{username}"

msgid "Welcome! You have signed up successfully with your institutional credentials. You will now be able to access your account with them."
msgstr "Bem vinda! Você se inscreveu com sucesso com suas credenciais institucionais. Agora você poderá acessar sua conta com eles."

msgid "What research project are you planning?"
msgstr "Que projeto de pesquisa você está planejando?"

msgid "When viewing any of the question tabs, you will see the different sections of your plan displayed. Click into these in turn to answer the questions. You can format your responses using the text editing buttons."
msgstr "Ao visualizar qualquer uma das guias de pergunta, você verá as diferentes seções do seu plano exibidas. Clique neles para responder às perguntas. Você pode formatar suas respostas usando os botões de edição de texto."

msgid "When you create a new phase for your template, a version will automatically be created. Once you complete the form below you will be provided with options to create sections and questions."
msgstr "Quando você criar uma nova fase para seu modelo, uma versão será criada automaticamente. Assim que você completar o formulário abaixo, aparecerão opções para criar seções e perguntas."

msgid "When you log in to DMPRoadmap you will be directed to the 'My Dashboard' page. From here you can edit, share, download, copy or remove any of your plans. You will also see plans that have been shared with you by others."
msgstr "Ao fazer login no DMPRoadmap, você será direcionado para a página 'Meu Painel'. A partir daqui você pode editar, compartilhar, baixar, copiar ou remover qualquer um dos seus planos. Você também verá planos que foram compartilhados com você por outras pessoas."

msgid "Which DMP template would you like to use?"
msgstr "Qual modelo de PGD você gostaria de usar?"

msgid "Write Plan"
msgstr "Escrever Plano"

msgid "Write plan"
msgstr "Escrever plano"

msgid "Write your plan"
msgstr "Escreva seu plano"

msgid "Yes"
msgstr "Sim"

msgid "Yes, I understand that I will lose my administrative privileges"
msgstr "Sim, sei que vou perder meus privilégios administrativos."

msgid "You are about to delete '%{guidance_group_name}'. This will affect guidance. Are you sure?"
msgstr "Você está prestes a apagar '%{guidance_group_name}'. Isso afetará a instrução. Tem certeza?"

msgid "You are about to delete '%{guidance_summary}'. Are you sure?"
msgstr "Você está prestes a apagar '%{guidance_summary}'. Tem certeza?"

msgid "You are about to delete '%{org_name}'. Are you sure?"
msgstr "Você está prestes a apagar '%{org_name}'. Tem certeza?"

msgid "You are about to delete '%{section_title}'. This will affect questions linked to this section. Are you sure?"
msgstr "Você está prestes a apagar '%{section_title}'. Isso afetará as perguntas ligadas a esta seção. Tem certeza?"

msgid "You are about to delete question #%{question_number}. Are you sure?"
msgstr "Você está prestes a apagar '%{question_text}'. Tem certeza?"

msgid "You are about to delete the '%{phase_title}' phase. This will remove all of the sections and questions listed below. Are you sure?"
msgstr "Você está prestes a apagar fase '%{phase_title}'. Isso removerá todas as seções e perguntas listadas abaixo. Tem certeza?"

msgid "You are already signed in as another user. Please log out to activate your invitation."
msgstr "Você já está logado como outro usuário. Por favor, saia para ativar seu convite."

msgid "You are not authorized to perform this action."
msgstr "Você não tem permissão para realizar essa ação."

msgid "You are now ready to create your first DMP."
msgstr "Agora você está prongo para criar seu primeiro PGD."

msgid "You are viewing a historical version of this template. You will not be able to make changes."
msgstr "Você está vendo uma versão histórica deste modelo. Você não conseguirá fazer mudanças."

msgid "You can add an example answer to help users respond. These will be presented above the answer box and can be copied/ pasted."
msgstr "Você pode adicionar uma resposta de exemplo para ajudar os usuários a responder. Estes serão apresentados acima da caixa de resposta e podem ser copiados/colados."

msgid "You can also grant rights to other collaborators."
msgstr "Você também pode dar direitos a outros colaboradores."

msgid "You can choose from:<ul><li>- text area (large box for paragraphs);</li> <li>- text field (for a short answer);</li> <li>- checkboxes where options are presented in a list and multiple values can be selected;</li> <li>- radio buttons where options are presented in a list but only one can be selected;</li> <li>- dropdown like this box - only one option can be selected;</li> <li>- multiple select box allows users to select several options from a scrollable list, using the CTRL key;</li></ul>"
msgstr "Você pode escolher entre:<ul><li>- área de texto (caixa grande para parágrafos);</li> <li>- campo de texto (para uma resposta curta);</li> <li>- caixas de seleção, em que as opções são apresentadas em uma lista e é possível escolher vários valores;</li> <li>- botões de rádio, em que as opções são apresentadasem uma lista mas apenas uma pode ser selecionada;</li> <li>- menus suspensos como esta caixa - somente uma opção pode ser selecionada;</li> <li>- caixas de seleção múltiplas que permitem ao usuário selecionar várias opções de uma lista rolável, usando a tecla CTRL;</li></ul>"

msgid "You can continue to edit and download the plan in the interim."
msgstr "Você pode continuar a editar e baixar o plano enquanto isso."

msgid "You can edit any of the details below."
msgstr "Você pode editar qualquer um dos detalhes abaixo."

msgid "You can not publish a historical version of this #{template_type(template)}."
msgstr "Você não pode publicar uma versão história desse #{template_type(template)}."

msgid "You can write pieces of guidance to be displayed by theme (e.g. generic guidance on storage and backup that should present across the board). Writing generic guidance by theme saves you time and effort as your advice will be automatically displayed across all templates rather than having to write guidance to accompany each."
msgstr "Você pode escrever pequenos blocos de instruções para serem exibidas por tema (e.g. orientações gerais sobre armazanagem e backup que devem ser observadas em todos os casos). Escrever instruções gerais por tema economiza seu tempo e esforço, pois suas recomendações serão automaticamente exibidas em todos os modelos, sem necessidade de escrevê-las para cada um deles."

msgid "You cannot be assigned to other organisation since that option does not exist in the system. Please contact your system administrators."
msgstr "Você não pode ser atribuído a outra organização, pois essa opção não existe no sistema. Por favor, entre em contato com os administradores do sistema."

msgid "You cannot delete a #{template_type(template)} that has been used to create plans."
msgstr "Você não pode apagar um #{template_type(template)} que tenha sido usado para criar planos."

msgid "You canot add a phase to a historical version of a template."
msgstr "Você não pode adicionar uma fase a uma versão histórica de um modelo."

msgid "You don't have access to use the API. An api token is needed to generate usage statistics."
msgstr "Você não tem acesso ao uso da API. É preciso um token da API para gerar estatísticas de uso."

msgid "You have been granted administrator privileges in %{tool_name}:"
msgstr "Você recebeu privilégios de administrador para %{tool_name}:"

msgid "You have been granted permission by your organisation to use our API. Your API token and instructions for using the API endpoints can be found at: %{link}"
msgstr "Você recebeu permissão de sua organização para usar nossa API. Seu token da API e as instruções para usar as telas metas de API podem ser encontrados em: %{link}"

msgid "You have been revoked administrator privileges in %{tool_name}."
msgstr "Seus privilégios de administrador de %{tool_name} foram revogados."

msgid "You have unpublished changes! Select \"Publish changes\" in the Actions menu when you are ready to make them available to users."
msgstr "Você tem alterações não publicadas! Selecione \"Publicar alterações\" no menu Ações quando estiver pronto para disponibilizá-las aos usuários."

msgid "You may change your notification preferences on your profile page."
msgstr "Você pode modificar suas preferências de notificação na página com seu perfil."

msgid "You may change your notification preferences on your profile page. "
msgstr "Você pode modificar suas preferências de notificação na sua página de perfil. "

msgid "You may place them before or after the main template sections."
msgstr "Você pode colocá-las antes ou depois da seção de modelos principais."

msgid "You must accept the terms and conditions to register."
msgstr "Você deve aceitar os termos e condições para registrar-se."

msgid "You must provide a valid email address and select a permission level."
msgstr "Você deve fornecer um email valido e selecionar um nível de permissão."

msgid "You must select a funder from the list or click the checkbox."
msgstr "Você deve selecionar um financiador na lista ou clicar na caixa de seleção."

msgid "You must select a funding organisation from the list."
msgstr "Você deve selecionar uma entidade financiadora na lista."

msgid "You must select a research organisation from the list or click the checkbox."
msgstr "Você deve selecionar uma organização de pesquisa na lista ou clicar na caixa de seleção."

msgid "You must select a research organisation from the list."
msgstr "Você deve selecionar uma instituição de pesquisa na lista."

msgid "You must select at least one organisation type"
msgstr "Você deve selecionar pelo menos um tipo de organização."

msgid "You need to sign in or sign up before continuing."
msgstr "Você precisa entrar ou registrar-se antes de continuar."

msgid "You will need to create an account in order to accept your invitation to view the data management plan (DMP)."
msgstr "Você precisará criar uma conta para poder aceitar seu convite para visualizar o plano de gestão de dados (PGD)."

msgid "Your"
msgstr "Seu(sua)"

msgid "Your #{template_type(template)} has been published and is now available to users."
msgstr "Seu #{template_type(template)} foi publicado e agora está disponível para os usuários."

msgid "Your ORCID"
msgstr "Seu ORCID"

msgid "Your Selected Standards:"
msgstr "Seus Padrões Selecionados:"

msgid "Your access to "
msgstr "Seu acesso ao plano "

msgid "Your account has been linked to #{scheme.description}."
msgstr "Sua conta foi vinculada ao #{scheme.description}."

msgid "Your account has been linked to your organisation. You can now login with that method."
msgstr "Sua conta foi vinculada a sua organização. Você agora pode entrar com ese método."

msgid "Your account has been successfully linked to %{scheme}."
msgstr "Sua conta foi vinculada a %{scheme}."

msgid "Your account has been successfully linked to your institutional credentials. You will now be able to sign in with them."
msgstr "Sua conta foi vinculada às suas credenciais institucionais. Agora você poderá entrar com eles."

<<<<<<< HEAD
#, fuzzy
=======
>>>>>>> fdbb7993
msgid "Your colleague %{inviter_name} has invited you to contribute to
"
"            their Data Management Plan in %{tool_name}"
msgstr "Seu colega %{inviter_name} convidou você para contribuir em
"
"            seu Plano de Gestão de Dados %{tool_name}"

msgid "Your email address is also your login id and therefore an important part of your account information. For your safety we require you to confirm your password to make this change."
msgstr "Seu email é também sua id para entrar no sistema. É portanto uma parte importante das informações de sua conta. Para sua segurança, solicitamos que confirme sua senha para realizar essa mudança."

msgid "Your guidance group has been published and is now available to users."
msgstr "Seu grupo de instruções foi publicado e agora está disponível para os usuários."

msgid "Your guidance group is no longer published and will not be available to users."
msgstr "Seu grupo de instruções não é mais publicado e não estará disponível para os usuários."

msgid "Your guidance has been published and is now available to users."
msgstr "Suas instruções foram publicadas e agora estão disponíveis para os usuários."

msgid "Your guidance is no longer published and will not be available to users."
msgstr "Suas instruções não são mais publicadas e não estarão disponíveis para os usuários."

msgid "Your organisation affiliation has been changed. You may now edit templates for %{org_name}."
msgstr "Sua afiliação organizacional foi modificada. Você agora pode editar modelos para %{org_name}."

msgid "Your organisation does not seem to be properly configured."
msgstr "Parece que sua organização não está configurada corretamente."

msgid "Your permissions relating to %{plan_title} have changed. You now have %{type} access. This means you can %{placeholder1} %{placeholder2}"
msgstr "Suas permissões com relação ao plano %{plan_title} foram modificadas. Você agora tem acesso %{type}. Isso significa que você pode %{placeholder1} %{placeholder2}"

msgid "Your project is no longer a test."
msgstr "Seu projeto não é mais um teste."

msgid "Your project is now a test."
msgstr "Seu projeto agora é um teste."

msgid "account has been locked due to an excessive number of unsuccessful sign in attempts."
msgstr "conta foi bloqueada devido a um número execessivos de tentativas de entrar fracassadas."

msgid "activate"
msgstr "Ativo"

msgid "activated"
msgstr "ativado"

msgid "activerecord.errors.messages.record_invalid"
msgstr "activerecord.errors.messages.record_invalid"

msgid "activerecord.errors.models.user.attributes.current_password.invalid"
msgstr "activerecord.errors.models.user.attributes.current_password.invalid"

msgid "activerecord.errors.models.user.attributes.email.blank"
msgstr "activerecord.errors.models.user.attributes.email.blank"

msgid "activerecord.errors.models.user.attributes.password.blank"
msgstr "activerecord.errors.models.user.attributes.password.blank"

msgid "activerecord.errors.models.user.attributes.password_confirmation.confirmation"
msgstr "activerecord.errors.models.user.attributes.password_confirmation.confirmation"

msgid "answered"
msgstr "respondidas"

msgid "are not authorized to view that plan"
msgstr "não autorizado a  visualizar esse plano"

msgid "available to the public"
msgstr "disponível para o público"

msgid "can't be blank"
msgstr "não pode estar em branco"

msgid "can't be larger than 500KB"
msgstr "não pode ser maior que 500KB"

msgid "can't be less than zero"
msgstr "não pode ser menor que zero"

msgid "co-owner"
msgstr "coproprietário"

msgid "collapse all"
msgstr "colapsar todos"

msgid "comment"
msgstr "commentário"

msgid "completed_plans"
msgstr "completed_plans"

msgid "copied"
msgstr "copiado"

msgid "copy"
msgstr "copiar"

msgid "create"
msgstr "criar"

msgid "created"
msgstr "criado"

msgid "customisation"
msgstr "customização"

msgid "customize! requires a template from a funder"
msgstr "customizar! requer um modelo de um financiador"

msgid "customize! requires an organisation target"
msgstr "customizar! requer uma meta de organização"

msgid "deactivate"
msgstr "desativar"

msgid "deactivated"
msgstr "desativado"

msgid "delete"
msgstr "apagar"

msgid "deleted"
msgstr "apagado"

msgid "editor"
msgstr "editor"

msgid "example answer"
msgstr "exemplo de resposta"

msgid "expand all"
msgstr "expandir todos"

msgid "for internal %{org_name} use only"
msgstr "para %{org_name} interno use somente"

msgid "generate_copy! requires an organisation target"
msgstr "generate_copy! requer uma meta de organização"

msgid "generate_version! requires a published template"
msgstr "generate_version! requer um modelo publicado"

msgid "get involved<em class=\"sr-only\"> (new window)</em>"
msgstr "se envolver<em class=\"sr-only\"> (nova janela)</em>"

msgid "guidance group"
msgstr "grupo de instruções"

msgid "guidance on"
msgstr "instruções sobre"

msgid "into your browser"
msgstr "em seu navegador"

msgid "isn't a valid value"
msgstr "Não é um valor válido"

msgid "locals should be a Hash object"
msgstr "locals deve ser um objeto Hash"

msgid "logo"
msgstr "logo"

msgid "mock project for testing, practice, or educational purposes"
msgstr "projeto simulado para testes, prática ou propósitos educacionais"

msgid "must be after %{date}"
msgstr "necessita ser depois de %{date}"

msgid "must be logged in"
msgstr "deve estar logado"

msgid "must be one of the following formats: jpeg, jpg, png, gif, bmp"
msgstr "deve ser um dos seguintes formatos: jpeg, jpg, png, gif, bmp"

msgid "must be unique"
msgstr "deve ser único"

msgid "must have access to guidances api"
msgstr "deve ter acesso à api de instruções"

msgid "must have access to plans api"
msgstr "deve ter acesso à api de planos"

msgid "obj should be a Phase, Section, Question, or Annotation"
msgstr "obj deve ser uma fase, seção, pergunta ou anotação"

msgid "obj should be a Template, Phase, Section, Question, or Annotation"
msgstr "obj deve ser um modelo, fase, seção, pergunta ou anotação"

msgid "on the homepage."
msgstr "na página inicial."

msgid "or"
msgstr "ou"

msgid "or copy"
msgstr "ou copiar"

msgid "organisation"
msgstr "organização"

msgid "organisational"
msgstr "organizacional"

msgid "page for guidance."
msgstr "página para orientação."

msgid "path_params should be a Hash object"
msgstr "path_params deve ser um objeto hash"

msgid "permission"
msgstr "permissão"

msgid "plan"
msgstr "plano"

msgid "plans"
msgstr "planos"

msgid "preferences"
msgstr "preferências"

msgid "private"
msgstr "privado"

msgid "profile"
msgstr "perfil"

msgid "profile for %{username}"
msgstr "perfil de %{username}"

msgid "project details coversheet"
msgstr "capa com detalhes do projeto"

msgid "public"
msgstr "público"

msgid "publish"
msgstr "publicar"

msgid "query_params should be a Hash object"
msgstr "query_params deve ser um objeto hash"

msgid "question"
msgstr "questões"

msgid "question text and section headings"
msgstr "texto das questões e cabeçalhos das seções"

msgid "questions"
msgstr "questões"

msgid "read the plan and leave comments."
msgstr "ler o plano e deixar comentários."

msgid "read the plan and provide feedback."
msgstr "ler o plano e dar feedback."

msgid "read-only"
msgstr "somente leitura"

msgid "remove"
msgstr "remover"

msgid "removed"
msgstr "removido"

msgid "reviewer"
msgstr "revisor"

msgid "save"
msgstr "salvar"

msgid "saved"
msgstr "salvo"

msgid "scope should be an ActiveRecord::Relation object"
msgstr "escopo deve ser um objeto ActiveRecord::Relation"

msgid "section"
msgstr "seção"

msgid "sections"
msgstr "seções"

msgid "since %{name} saved the answer below while you were editing. Please, combine your changes and then save the answer again."
msgstr "visto que %{name} salvou a resposta abaixo enquanto você estava editando. Por favor, combine suas mudanção e depois salve a resposta novamente."

msgid "supplementary section(s) not requested by funding organisation"
msgstr "seção(ões) suplementar(es) não solicitada(s) pela organização financiadora"

msgid "template"
msgstr "modelo"

msgid "template with customisations by the"
msgstr "modelo com customizões pela"

msgid "terms and conditions"
msgstr "termos e condições"

msgid "test"
msgstr "teste"

msgid "test plan"
msgstr "plano de teste"

msgid "unanswered questions"
msgstr "questões não respondida"

msgid "unpublish"
msgstr "despublicar"

msgid "update"
msgstr "atualizar"

msgid "updated"
msgstr "Atualizado"

msgid "upgrade cannot be carried out since there is no published template of its current funder"
msgstr "atualização não pode ser realizada porque não existe um modelo publicado do seu financiador atual"

msgid "upgrade_customization! requires a customised template"
msgstr "upgrade_customization! requer um modelo customizado"

msgid "user"
msgstr "usuário"

msgid "user must be in your organisation"
msgstr "usário deve estar em sua organização"

msgid "users_joined"
msgstr "users_joined"

msgid "write and edit the plan in a collaborative manner."
msgstr "escrever e editar o plano de maneira colaborativa"<|MERGE_RESOLUTION|>--- conflicted
+++ resolved
@@ -168,10 +168,6 @@
 msgid "A Data Management Plan in %{application_name} has been shared with you"
 msgstr "Um Plano de Gestão de Dados em %{application_name} foi compartilhado com você"
 
-<<<<<<< HEAD
-#, fuzzy
-=======
->>>>>>> fdbb7993
 msgid "A Data Management Plan in %{tool_name} has been shared \"\
 "
 "                   \"with you"
@@ -1823,20 +1819,8 @@
 msgid "Successfully %{action} the %{object}."
 msgstr "Sucesso ao %{action} o %{object}."
 
-<<<<<<< HEAD
-#, fuzzy
-msgid "Successfully changed the permissions for %{email}. They have been notified via email."
-msgstr "Alterou com sucesso as permissões para %{email}. Eles foram notificados por email."
-
-#msgid "Successfully deleted your theme"
-#msgstr "Seu tema foi apagado com sucesso"
-
-#msgid "Successfully destroyed your notification"
-#msgstr "Destruiu com sucesso sua notificação"
-=======
 msgid "Successfully changed the permissions for #{@role.user.email}. They have been notified via email."
 msgstr "Sucesso ao mudar as permissões para #{@role.user.email}. Eles foram notificados por email."
->>>>>>> fdbb7993
 
 msgid "Successfully signed in"
 msgstr "Entrada bem sucedida"
@@ -2463,10 +2447,6 @@
 msgid "Your account has been successfully linked to your institutional credentials. You will now be able to sign in with them."
 msgstr "Sua conta foi vinculada às suas credenciais institucionais. Agora você poderá entrar com eles."
 
-<<<<<<< HEAD
-#, fuzzy
-=======
->>>>>>> fdbb7993
 msgid "Your colleague %{inviter_name} has invited you to contribute to
 "
 "            their Data Management Plan in %{tool_name}"
