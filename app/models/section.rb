class Section < ActiveRecord::Base

  ##
  # Associations
  belongs_to :phase
  belongs_to :organisation
  has_many :questions, :dependent => :destroy

  #Link the data
  accepts_nested_attributes_for :questions, :reject_if => lambda {|a| a[:text].blank? },  :allow_destroy => true
#  accepts_nested_attributes_for :version

<<<<<<< HEAD
  attr_accessible :organisation_id, :description, :number, :title, :version_id, :questions, :version, 
                  :published, :questions_attributes, :organisation, :as => [:default, :admin]
=======
  attr_accessible :organisation_id, :description, :number, :title, :published, :questions_attributes, :as => [:default, :admin]
>>>>>>> 14f019c8

  ##
  # return the title of the section
  #
  # @return [String] the title of the section
  def to_s
    "#{title}"
  end

  amoeba do
    include_association :questions
  end

end<|MERGE_RESOLUTION|>--- conflicted
+++ resolved
@@ -10,12 +10,8 @@
   accepts_nested_attributes_for :questions, :reject_if => lambda {|a| a[:text].blank? },  :allow_destroy => true
 #  accepts_nested_attributes_for :version
 
-<<<<<<< HEAD
-  attr_accessible :organisation_id, :description, :number, :title, :version_id, :questions, :version, 
-                  :published, :questions_attributes, :organisation, :as => [:default, :admin]
-=======
-  attr_accessible :organisation_id, :description, :number, :title, :published, :questions_attributes, :as => [:default, :admin]
->>>>>>> 14f019c8
+  attr_accessible :organisation_id, :description, :number, :title, :published, :questions_attributes, 
+                  :organisation, :as => [:default, :admin]
 
   ##
   # return the title of the section
