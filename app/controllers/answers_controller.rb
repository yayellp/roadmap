class AnswersController < ApplicationController
  after_action :verify_authorized
  respond_to :html

  ##
	# POST /answers
  # current implimentation creates a new answer each time one is submitted
  #
  # Probably should rename from from create to update
  #   Maybe better to just update the existing answer rather than generate a new
  #   one.  Especiall since comments connect to answers
	def create
    # create a new answer based off the passed params
		@answer = Answer.new(params[:answer])
    authorize @answer
    # find the prevous answer to this question for this plan (created_at: "DESC").first
		old_answer = @answer.plan.answer(@answer.question_id, false)
		proceed = false
<<<<<<< HEAD

puts "NEW ANSWER"
puts @answer.inspect
puts "OLD ANSWER"
puts old_answer.inspect

=======
    # confused why we are passing the text through like this if we have clearly passed the answer's other attr through plainly
    # We can re-name it as it's defined in app/views/plans/_answer_form.html.erb
		@answer.text = params["answer-text-#{@answer.question_id}".to_sym]
>>>>>>> 14f019c8
		if (old_answer.nil? && @answer.text != "") || ((!old_answer.nil?) && (old_answer.text != @answer.text)) then
			proceed = true
		end
    # Is this validation necissary?
		if (@answer.question.question_format.title == I18n.t("helpers.checkbox") ||
        @answer.question.question_format.title == I18n.t("helpers.multi_select_box") ||
        @answer.question.question_format.title == I18n.t("helpers.radio_buttons") ||
        @answer.question.question_format.title == I18n.t("helpers.dropdown")) then
			if (old_answer.nil? && @answer.option_ids.count > 0) || ((!old_answer.nil?) && (old_answer.option_ids - @answer.option_ids).count != 0 && (@answer.option_ids - old_answer.option_ids).count != 0) then
				proceed = true
			end
		end

		if proceed
			if @answer.save
				redirect_to :back, status: :found, notice: I18n.t('helpers.project.answer_recorded')
			else
				redirect_to :back, notice: I18n.t('helpers.project.answer_error')
			end
		else
			redirect_to :back, notice: I18n.t('helpers.project.answer_no_change')
		end
  end
end<|MERGE_RESOLUTION|>--- conflicted
+++ resolved
@@ -16,18 +16,9 @@
     # find the prevous answer to this question for this plan (created_at: "DESC").first
 		old_answer = @answer.plan.answer(@answer.question_id, false)
 		proceed = false
-<<<<<<< HEAD
-
-puts "NEW ANSWER"
-puts @answer.inspect
-puts "OLD ANSWER"
-puts old_answer.inspect
-
-=======
     # confused why we are passing the text through like this if we have clearly passed the answer's other attr through plainly
     # We can re-name it as it's defined in app/views/plans/_answer_form.html.erb
 		@answer.text = params["answer-text-#{@answer.question_id}".to_sym]
->>>>>>> 14f019c8
 		if (old_answer.nil? && @answer.text != "") || ((!old_answer.nil?) && (old_answer.text != @answer.text)) then
 			proceed = true
 		end
