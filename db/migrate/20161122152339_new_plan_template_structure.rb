--- conflicted
+++ resolved
@@ -182,14 +182,11 @@
         unless temp_match     # no matches found, init template & phase & sections & questions & themes & options
           puts "creating new template for #{dmptemplate.title}" unless project.organisation.present?
           puts "creating new template for #{dmptemplate.title} customised by #{project.organisation.name}" unless project.organisation.nil?
-          modifiable = project.organisation.nil?
+          modifiable = project.organisation.nil? || project.organisation_id == dmptemplate.organisation_id
           template = initTemplate(dmptemplate, modifiable, project.organisation_id)      # needs to select next version of temp based on old_temp_id
           # some differences between a customised and un-customised template
           # customised templates need a different organisation_id
-<<<<<<< HEAD
-=======
           template.organisation_id = project.organisation_id unless project.organisation_id.nil?  # updated to not overwrite with nil
->>>>>>> f233745e
           # customised templates follow different version rules
           template.save!
           # since template was not a match, need to gen/copy all data below the template level
@@ -259,7 +256,7 @@
         end
       end
     end
-    
+
     # indexes on join tables at the end
     change_table :new_answers_question_options do |t|
       t.index [:new_answer_id, :question_option_id], name: 'answer_question_option_index'
