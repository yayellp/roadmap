--- conflicted
+++ resolved
@@ -81,24 +81,6 @@
   const asterisk = '<span class="red" title="This field is required.">* </span>';
   const type = getValidationTypeForElement(el);
   if (isObject(el)) {
-<<<<<<< HEAD
-    switch (getValidationTypeForElement(el)) {
-      case 'checkbox': {
-        el.after(asterisk);
-        break;
-      }
-      case 'radio': {
-        const legend = el.closest('fieldset').find('legend');
-        legend.html(`${asterisk}${legend.text()}`);
-        break;
-      }
-      default: {
-        const label = el.closest('.form-group').find('label');
-        if (isObject(label)) {
-          $(label[0]).before(asterisk);
-        }
-        break;
-=======
     if (el.closest('fieldset').length > 0 && el.closest('fieldset').find('legend').length > 0) {
       const legend = el.closest('fieldset').find('legend');
       legend.html(`${asterisk} ${legend.html()}`);
@@ -108,7 +90,6 @@
       const label = el.closest('.form-group').find('label');
       if (isObject(label)) {
         $(label[0]).before(asterisk);
->>>>>>> 431fad04
       }
     }
   }
@@ -224,20 +205,10 @@
       const help = blockHelp(`help-${id}`, getValidationMessage(el));
 
       target.attr('validation-help-block', `help-${id}`);
-<<<<<<< HEAD
-      const help = blockHelp(`help-${id}`, getValidationMessage(el));
-      // If its a radio then the 'required' status should apply to the group
-      if (typ === 'radio') {
-        target.closest('.form-group').before(help);
-      // If its a checkbox, add the help block below the checkbox container
-      } else if (typ === 'checkbox') {
-        target.closest('.checkbox').after(help);
-=======
       if (target.closest('fieldset').length > 0 && target.closest('fieldset').find('legend').length > 0) {
         target.closest('fieldset').find('legend').after(help);
       } else if (typ === 'radio' || typ === 'checkbox') {
         target.closest('.form-group').after(help);
->>>>>>> 431fad04
       } else {
         target.after(help);
       }
