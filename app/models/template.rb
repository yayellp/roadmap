# == Schema Information
#
# Table name: templates
#
#  id               :integer          not null, primary key
#  archived         :boolean
#  customization_of :integer
#  description      :text
#  is_default       :boolean
#  links            :text             default({"funder"=>[], "sample_plan"=>[]})
#  locale           :string
#  published        :boolean
#  title            :string
#  version          :integer
#  visibility       :integer
#  created_at       :datetime
#  updated_at       :datetime
#  family_id        :integer
#  org_id           :integer
#
# Indexes
#
#  index_templates_on_customization_of_and_version_and_org_id  (customization_of,version,org_id) UNIQUE
#  index_templates_on_family_id                                (family_id)
#  index_templates_on_family_id_and_version                    (family_id,version) UNIQUE
#  index_templates_on_org_id                                   (org_id)
#  template_organisation_dmptemplate_index                     (org_id,family_id)
#
# Foreign Keys
#
#  fk_rails_...  (org_id => orgs.id)
#

class Template < ActiveRecord::Base
  include GlobalHelpers
  include ActiveModel::Validations

  validates_with TemplateLinksValidator

  before_validation :set_defaults
  after_update :reconcile_published, if: Proc.new { |template| template.published? }

  # Stores links as an JSON object: { funder: [{"link":"www.example.com","text":"foo"}, ...], sample_plan: [{"link":"www.example.com","text":"foo"}, ...]}
  # The links is validated against custom validator allocated at validators/template_links_validator.rb
  serialize :links, JSON

  ##
  # Associations
  belongs_to :org
  has_many :plans
  has_many :phases, dependent: :destroy
  has_many :sections, through: :phases
  has_many :questions, through: :sections
  has_many :annotations, through: :questions

<<<<<<< HEAD

  # ==========
  # = Scopes =
  # ==========

  scope :archived, -> { where(archived: true) }

  scope :unarchived, -> { where(archived: false) }

  scope :default, -> { where(is_default: true, published: true).last }

  scope :published, -> (family_id = nil) {
    if family_id.present?
      unarchived.where(published: true, family_id: family_id)
    else
      unarchived.where(published: true)
    end
  }

  # Retrieves the latest templates, i.e. those with maximum version associated.
  # It can be filtered down if family_id is passed. NOTE, the template objects
  # instantiated only contain version and family attributes populated. See
  # Template::latest_version scope method for an adequate instantiation of
  # template instances.
  scope :latest_version_per_family, -> (family_id = nil) {
    chained_scope = unarchived.select("MAX(version) AS version", :family_id)
    if family_id.present?
      chained_scope = chained_scope.where(family_id: family_id)
    end
    chained_scope.group(:family_id)
  }

  scope :latest_customized_version_per_customised_of, -> (customization_of=nil,
                                                          org_id = nil) {
    chained_scope = select("MAX(version) AS version", :customization_of)
    chained_scope = chained_scope.where(customization_of: customization_of)
    if org_id.present?
      chained_scope = chained_scope.where(org_id: org_id)
    end
    chained_scope.group(:customization_of)
  }

=======
  # ==========
  # = Scopes =
  # ==========

  scope :archived, -> { where(archived: true) }

  scope :unarchived, -> { where(archived: false) }

  scope :default, -> { where(is_default: true, published: true).last }

  scope :published, -> (family_id = nil) {
    if family_id.present?
      unarchived.where(published: true, family_id: family_id)
    else
      unarchived.where(published: true)
    end
  }

  # Retrieves the latest templates, i.e. those with maximum version associated.
  # It can be filtered down if family_id is passed. NOTE, the template objects
  # instantiated only contain version and family attributes populated. See
  # Template::latest_version scope method for an adequate instantiation of
  # template instances.
  scope :latest_version_per_family, -> (family_id = nil) {
    chained_scope = unarchived.select("MAX(version) AS version", :family_id)
    if family_id.present?
      chained_scope = chained_scope.where(family_id: family_id)
    end
    chained_scope.group(:family_id)
  }

  scope :latest_customized_version_per_customised_of, -> (customization_of=nil,
                                                          org_id = nil) {
    chained_scope = select("MAX(version) AS version", :customization_of)
    chained_scope = chained_scope.where(customization_of: customization_of)
    if org_id.present?
      chained_scope = chained_scope.where(org_id: org_id)
    end
    chained_scope.group(:customization_of)
  }

>>>>>>> 431fad04
  # Retrieves the latest templates, i.e. those with maximum version associated.
  # It can be filtered down if family_id is passed
  scope :latest_version, -> (family_id = nil) {
    unarchived.from(latest_version_per_family(family_id), :current)
      .joins(<<~SQL)
        INNER JOIN templates ON current.version = templates.version
          AND current.family_id = templates.family_id
        INNER JOIN orgs ON orgs.id = templates.org_id
      SQL
  }

  # Retrieves the latest customized versions, i.e. those with maximum version
  # associated for a set of family_id and an org
  scope :latest_customized_version, -> (family_id = nil, org_id = nil) {
    unarchived
      .from(latest_customized_version_per_customised_of(family_id, org_id),
            :current)
      .joins(<<~SQL)
        INNER JOIN templates ON current.version = templates.version
          AND current.customization_of = templates.customization_of
        INNER JOIN orgs ON orgs.id = templates.org_id
      SQL
      .where(templates: { org_id: org_id })
  }

  # Retrieves the latest templates, i.e. those with maximum version associated
  # for a set of org_id passed
  scope :latest_version_per_org, -> (org_id = nil) {
    if org_id.respond_to?(:each)
      family_ids = families(org_id).pluck(:family_id)
    else
      family_ids = families([org_id]).pluck(:family_id)
    end
    latest_version(family_ids)
  }

  # Retrieve all of the latest customizations for the specified org
  scope :latest_customized_version_per_org, -> (org_id=nil) {
    family_ids = families(org_id).pluck(:family_id)
    latest_customized_version(family_ids, org_id)
  }

  # Retrieves templates with distinct family_id. It can be filtered down if
  # org_id is passed
  scope :families, -> (org_id=nil) {
    if org_id.respond_to?(:each)
      unarchived.where(org_id: org_id, customization_of: nil).distinct
    else
      unarchived.where(customization_of: nil).distinct
    end
  }

  # Retrieves the latest version of each customizable funder template (and the
  # default template)
  scope :latest_customizable, -> {
    family_ids = families(Org.funder.collect(&:id)).distinct.pluck(:family_id) << default.family_id
    published(family_ids.flatten).where('visibility = ? OR is_default = ?', visibilities[:publicly_visible], true)
  }

  # Retrieves unarchived templates with public visibility
  scope :publicly_visible, -> {
    unarchived.where(visibility: visibilities[:publicly_visible])
  }

  # Retrieves unarchived templates with organisational visibility
  scope :organisationally_visible, -> {
    unarchived.where(visibility: visibilities[:organisationally_visible])
  }

  # Retrieves unarchived templates whose title or org.name includes the term
  # passed
  scope :search, -> (term) {
    unarchived.where("templates.title LIKE :term OR orgs.name LIKE :term",
                       { term: "%#{term}%" })
  }

  # A standard template should be organisationally visible. Funder templates that are
  # meant for external use will be publicly visible. This allows a funder to create 'funder' as
  # well as organisational templates. The default template should also always be publicly_visible
  enum visibility: [:organisationally_visible, :publicly_visible]

  # defines the export setting for a template object
  has_settings :export, class_name: 'Settings::Template' do |s|
    s.key :export, defaults: Settings::Template::DEFAULT_SETTINGS
  end

  validates :org, :title, presence: {message: _("can't be blank")}

  # Class methods gets defined within this
  class << self

    def current(family_id)
      unarchived.where(family_id: family_id).order(version: :desc).first
    end

    def live(family_id)
      if family_id.respond_to?(:each)
        unarchived.where(family_id: family_id, published: true)
      else
        unarchived.where(family_id: family_id, published: true).first
      end
    end

    def find_or_generate_version!(template)
      if template.latest? && template.generate_version?
        template.generate_version!
      elsif template.latest? && !template.generate_version?
        template
      else
        raise _('A historical template cannot be retrieved for being modified')
      end
    end
  end

  # Creates a copy of the current template
  # raises ActiveRecord::RecordInvalid when save option is true and validations fails
  def deep_copy(attributes: {}, **options)
    copy = self.dup
    if attributes.respond_to?(:each_pair)
      attributes.each_pair{ |attribute, value| copy.send("#{attribute}=".to_sym, value) if copy.respond_to?("#{attribute}=".to_sym) }
    end
    copy.save! if options.fetch(:save, false)
    options[:template_id] = copy.id
    self.phases.each{ |phase| copy.phases << phase.deep_copy(options) }
    return copy
  end

  # Retrieves the template's org or the org of the template this one is derived
  # from of it is a customization
  def base_org
    if self.customization_of.present?
      return Template.where(family_id: self.customization_of).first.org
    else
      return self.org
    end
  end

  # Returns whether or not this is the latest version of the current template's family
  def latest?
    return (self.id == Template.latest_version(self.family_id).pluck(:id).first)
  end
  # Determines whether or not a new version should be generated
  def generate_version?
    return self.published
  end
  # Determines whether or not a customization for the customizing_org passed should be generated
  def customize?(customizing_org)
    if customizing_org.is_a?(Org) && (self.org.funder_only? || self.is_default)
      return !Template.unarchived.where(customization_of: self.family_id, org: customizing_org).exists?
    end
    return false
  end
  # Determines whether or not a customized template should be upgraded
  def upgrade_customization?
    if self.customization_of.present?
      funder_template = Template.published(self.customization_of).select(:created_at).first
      if funder_template.present?
        return funder_template.created_at > self.created_at
      end
    end
    return false
  end

  # Checks to see if the template family has a published version and if its not the current template
  def draft?
    return !self.published && Template.published(self.family_id).length > 0
  end

  def removable?
    versions = Template.includes(:plans).where(family_id: self.family_id)
    return versions.select{|version| version.plans.length > 0 }.empty?
  end

  # Returns a new unpublished copy of self with a new family_id, version = zero for the specified org
  def generate_copy!(org)
    raise _('generate_copy! requires an organisation target') unless org.is_a?(Org) # Assume customizing_org is persisted
    template = deep_copy(
      attributes: {
        version: 0,
        published: false,
        family_id: new_family_id,
        org: org,
        is_default: false,
        title: _('Copy of %{template}') % { template: self.title }
      }, modifiable: true, save: true)
    return template
  end

  # Generates a new copy of self with an incremented version number
  def generate_version!
    raise _('generate_version! requires a published template') unless published
    template = deep_copy(
      attributes: {
        version: self.version+1,
        published: false,
        org: self.org
      }, save: true)
    return template
  end

  # Generates a new copy of self for the specified customizing_org
  def customize!(customizing_org)
    raise _('customize! requires an organisation target') unless customizing_org.is_a?(Org) # Assume customizing_org is persisted
    raise _('customize! requires a template from a funder') if !self.org.funder_only? && !self.is_default # Assume self has org associated
    customization = deep_copy(
      attributes: {
        version: 0,
        published: false,
        family_id: new_family_id,
        customization_of: self.family_id,
        org: customizing_org,
        visibility: Template.visibilities[:organisationally_visible],
        is_default: false
      }, modifiable: false, save: true)
    return customization
  end

  # Generates a new copy of self including latest changes from the funder this template is customized_of
  def upgrade_customization!
    raise _('upgrade_customization! requires a customised template') unless customization_of.present?
    funder_template = Template.published(self.customization_of).first
    raise _('upgrade_customization! cannot be carried out since there is no published template of its current funder') unless funder_template.present?
    source = deep_copy(attributes: { version: self.version+1, published: false }) # preserves modifiable flags from the self template copied
    # Creates a new customisation for the published template whose family_id is self.customization_of
    customization = funder_template.deep_copy(
      attributes: {
        version: source.version,
        published: source.published,
        family_id: source.family_id,
        customization_of: source.customization_of,
        org: source.org,
        visibility: Template.visibilities[:organisationally_visible],
        is_default: false
      }, modifiable: false, save: true)
    # Sorts the phases from the source template, i.e. self
    sorted_phases = source.phases.sort{ |phase1,phase2| phase1.number <=> phase2.number }
    # Merges modifiable sections or questions from source into customization template object
    customization.phases.each do |customization_phase|
      # Search for the phase in the source template whose number matches the customization_phase
      candidate_phase = sorted_phases.bsearch{ |phase| customization_phase.number <=> phase.number }
      if candidate_phase.present? # The funder could have added this new phase after the customisation took place
        # Selects modifiable sections from the candidate_phase
        modifiable_sections = candidate_phase.sections.select{ |section| section.modifiable }
        # Attaches modifiable sections into the customization_phase
        modifiable_sections.each{ |modifiable_section| customization_phase.sections << modifiable_section }
        # Sorts the sections for the customization_phase
        sorted_sections = customization_phase.sections.sort{ |section1, section2| section1.number <=> section2.number }
        # Selects unmodifiable sections from the candidate_phase
        unmodifiable_sections = candidate_phase.sections.select{ |section| !section.modifiable }
        unmodifiable_sections.each do |unmodifiable_section|
          # Search for modifiable questions within the unmodifiable_section from candidate_phase
          modifiable_questions = unmodifiable_section.questions.select{ |question| question.modifiable }
          customization_section = sorted_sections.bsearch{ |section| unmodifiable_section.number <=> section.number }
          if customization_section.present? # The funder could have deleted the section
            modifiable_questions.each{ |modifiable_question| customization_section.questions << modifiable_question; }
          end
          # Search for unmodifiable questions within the unmodifiable_section in case source template added annotations
          unmodifiable_questions = unmodifiable_section.questions.select{ |question| !question.modifiable }
          sorted_questions = customization_section.questions.sort{ |question1, question2| question1.number <=> question2.number }
          unmodifiable_questions.each do |unmodifiable_question|
            customization_question = sorted_questions.bsearch{ |question| unmodifiable_question.number <=> question.number }
            if customization_question.present?  # The funder could have deleted the question
              annotations_added_by_customiser = unmodifiable_question.annotations.select{ |annotation| annotation.org_id == source.org_id }
              annotations_added_by_customiser.each{ |annotation| customization_question.annotations << annotation }
            end
          end
        end
      end
    end
    # Appends the modifiable phases from source
    source.phases.select{ |phase| phase.modifiable }.each{ |modifiable_phase| customization.phases << modifiable_phase }
    return customization
  end

  private
    # Generate a new random family identifier
    def new_family_id
      family_id = loop do
        random = rand 2147483647
        break random unless Template.exists?(family_id: random)
      end
      family_id
    end

    # Default values to set before running any validation
    def set_defaults
      self.published ||= false
      self.archived ||= false
      self.is_default ||= false
      self.version ||= 0
      self.visibility = ((self.org.present? && self.org.funder_only?) || self.is_default?) ? Template.visibilities[:publicly_visible] : Template.visibilities[:organisationally_visible] unless self.id.present?
      self.customization_of ||= nil
      self.family_id ||= new_family_id
      self.archived ||= false
      self.links ||= { funder: [], sample_plan: [] }
    end

    # Only one version of a template should be published at a time, so if this one was published make sure other versions are not
    def reconcile_published
      # Unpublish all other versions of this template family
      Template.where('family_id = ? AND published = ? AND id != ?', self.family_id, true, self.id).update_all(published: false)
    end
end<|MERGE_RESOLUTION|>--- conflicted
+++ resolved
@@ -53,8 +53,6 @@
   has_many :questions, through: :sections
   has_many :annotations, through: :questions
 
-<<<<<<< HEAD
-
   # ==========
   # = Scopes =
   # ==========
@@ -96,49 +94,6 @@
     chained_scope.group(:customization_of)
   }
 
-=======
-  # ==========
-  # = Scopes =
-  # ==========
-
-  scope :archived, -> { where(archived: true) }
-
-  scope :unarchived, -> { where(archived: false) }
-
-  scope :default, -> { where(is_default: true, published: true).last }
-
-  scope :published, -> (family_id = nil) {
-    if family_id.present?
-      unarchived.where(published: true, family_id: family_id)
-    else
-      unarchived.where(published: true)
-    end
-  }
-
-  # Retrieves the latest templates, i.e. those with maximum version associated.
-  # It can be filtered down if family_id is passed. NOTE, the template objects
-  # instantiated only contain version and family attributes populated. See
-  # Template::latest_version scope method for an adequate instantiation of
-  # template instances.
-  scope :latest_version_per_family, -> (family_id = nil) {
-    chained_scope = unarchived.select("MAX(version) AS version", :family_id)
-    if family_id.present?
-      chained_scope = chained_scope.where(family_id: family_id)
-    end
-    chained_scope.group(:family_id)
-  }
-
-  scope :latest_customized_version_per_customised_of, -> (customization_of=nil,
-                                                          org_id = nil) {
-    chained_scope = select("MAX(version) AS version", :customization_of)
-    chained_scope = chained_scope.where(customization_of: customization_of)
-    if org_id.present?
-      chained_scope = chained_scope.where(org_id: org_id)
-    end
-    chained_scope.group(:customization_of)
-  }
-
->>>>>>> 431fad04
   # Retrieves the latest templates, i.e. those with maximum version associated.
   # It can be filtered down if family_id is passed
   scope :latest_version, -> (family_id = nil) {
