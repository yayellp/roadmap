class StaticPagesController < ApplicationController

  def about_us
		dcc_news_feed_url = "http://www.dcc.ac.uk/news/dmponline-0/feed"
		@dcc_news_feed = Feedjira::Feed.fetch_and_parse dcc_news_feed_url
		respond_to do |format|
			format.rss { redirect_to dcc_news_feed_url }
			format.html
		end
  end

  def contact_us
  end

  def roadmap
  end
  
  # GET /projects/publicly_available
  # -----------------------------------------------------------
  def public_plans
    @projects = Project.publicly_visible.order(title: :asc)
  end
<<<<<<< HEAD
  
=======

>>>>>>> 14f019c8
  # GET /projects/[:project_slug]/public_export
  # -------------------------------------------------------------
  def public_export
    @project = Project.find(params[:id])
<<<<<<< HEAD
    
    # Force PDF response 
    request.format = :pdf
    
    # if the project is designated as public
    if @project.visibility == :publicly_visible
      @plan = @project.plans.first
      
=======
  
    # Force PDF response 
    request.format = :pdf
  
    # if the project is designated as public
    if @project.visibility == :publicly_visible
      @plan = @project.plans.first
    
>>>>>>> 14f019c8
      if !@plan.nil?
        @exported_plan = ExportedPlan.new.tap do |ep|
          ep.plan = @plan
          ep.user = current_user ||= nil
          #ep.format = request.format.try(:symbol)
          ep.format = request.format.to_sym
          plan_settings = @plan.settings(:export)

          Settings::Dmptemplate::DEFAULT_SETTINGS.each do |key, value|
            ep.settings(:export).send("#{key}=", plan_settings.send(key))
          end
        end

        @exported_plan.save! # FIXME: handle invalid request types without erroring?
        file_name = @exported_plan.project_name

        respond_to do |format|
          format.pdf do
            @formatting = @plan.settings(:export).formatting
            render pdf: file_name,
                   margin: @formatting[:margin],
                   footer: {
                     center: t('helpers.plan.export.pdf.generated_by'),
                     font_size: 8,
                     spacing: (@formatting[:margin][:bottom] / 2) - 4,
                     right: '[page] of [topage]'
                   }
          end
        end
<<<<<<< HEAD
      
=======
    
>>>>>>> 14f019c8
      else
        # the project has no plans for some reason
        redirect_to public_plans_path, notice: I18n.t('helpers.settings.projects.errors.no_plan')
      end
<<<<<<< HEAD
      
=======
    
>>>>>>> 14f019c8
    else
      # Otherwise redirect to the home page with an unauthorized message
      redirect_to public_plans_path, notice: I18n.t('helpers.settings.plans.errors.no_access_account')
    end
  end
<<<<<<< HEAD
=======
  
>>>>>>> 14f019c8
end<|MERGE_RESOLUTION|>--- conflicted
+++ resolved
@@ -20,25 +20,11 @@
   def public_plans
     @projects = Project.publicly_visible.order(title: :asc)
   end
-<<<<<<< HEAD
-  
-=======
 
->>>>>>> 14f019c8
   # GET /projects/[:project_slug]/public_export
   # -------------------------------------------------------------
   def public_export
     @project = Project.find(params[:id])
-<<<<<<< HEAD
-    
-    # Force PDF response 
-    request.format = :pdf
-    
-    # if the project is designated as public
-    if @project.visibility == :publicly_visible
-      @plan = @project.plans.first
-      
-=======
   
     # Force PDF response 
     request.format = :pdf
@@ -47,7 +33,6 @@
     if @project.visibility == :publicly_visible
       @plan = @project.plans.first
     
->>>>>>> 14f019c8
       if !@plan.nil?
         @exported_plan = ExportedPlan.new.tap do |ep|
           ep.plan = @plan
@@ -77,27 +62,14 @@
                    }
           end
         end
-<<<<<<< HEAD
-      
-=======
-    
->>>>>>> 14f019c8
+
       else
         # the project has no plans for some reason
         redirect_to public_plans_path, notice: I18n.t('helpers.settings.projects.errors.no_plan')
       end
-<<<<<<< HEAD
-      
-=======
-    
->>>>>>> 14f019c8
     else
       # Otherwise redirect to the home page with an unauthorized message
       redirect_to public_plans_path, notice: I18n.t('helpers.settings.plans.errors.no_access_account')
     end
   end
-<<<<<<< HEAD
-=======
-  
->>>>>>> 14f019c8
 end