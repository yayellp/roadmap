class GuidanceGroup < ActiveRecord::Base
  include GlobalHelpers

    #associations between tables
    belongs_to :organisation

    has_and_belongs_to_many :guidances, join_table: "guidance_in_group"

    has_and_belongs_to_many :projects, join_table: "project_guidance"
    has_and_belongs_to_many :dmptemplates, join_table: "dmptemplates_guidance_groups"

    accepts_nested_attributes_for :dmptemplates

    attr_accessible :organisation_id, :name, :optional_subset, :published, :as => [:default, :admin]
    attr_accessible :dmptemplate_ids, :as => [:default, :admin]

  ##
  # Converts a guidance group to a string containing the display name
  #
  # @return [String] the name of the organisation, with or without the name of the guidance group
	def to_s
		"#{display_name}"
	end

  ##
  # Converts the current guidance group to a string containing the display name.
  # If it's organisation has no other guidance groups, then the name is simply
  # the name of the parent organisation, otherwise it returns the name of the
  # organisation followed by the name of the guidance group.
  #
  # @return [String] the display name for the guidance group
	def display_name
		if organisation.guidance_groups.count > 1
			return "#{organisation.name}: #{name}"
		else
			return organisation.name
		end
	end

  ##
  # Returns the list of all guidance groups not coming from the given organisations
  #
<<<<<<< HEAD
  # @params excluded_orgs [Array<Organisation>] a list of organisations to exclude in the result
=======
  # @param excluded_orgs [Array<Organisation>] a list of organisations to exclude in the result
>>>>>>> bea115fa
  # @return [Array<GuidanceGroup>] a list of guidance groups
	def self.guidance_groups_excluding(excluded_orgs)
		excluded_org_ids = Array.new
		excluded_orgs.each do |org|
			excluded_org_ids << org.id
		end
		return_orgs =  GuidanceGroup.where("organisation_id NOT IN (?)", excluded_org_ids)
		return return_orgs
	end

  ##
  # Returns whether or not a given user can view a given guidance group
  # we define guidances viewable to a user by those owned by:
  #   the managing curation center
  #   a funder organisation
  #   an organisation, of which the user is a member
  #
  # @param id [Integer] the integer id for a guidance group
  # @param user [User] a user object
  # @return [Boolean] true if the specified user can view the specified guidance group, false otherwise
  def self.can_view?(user, id)
    guidance_group = GuidanceGroup.find_by(id: id)
    viewable = false

    # groups are viewable if they are owned by any of the user's organisations
    user.organisations.each do |organisation|
      if guidance_group.organisation.id == organisation.id
        viewable = true
      end
    end
    # groups are viewable if they are owned by the managing curation center
    Organisation.where( name: GlobalHelpers.constant("organisation_types.managing_organisation")).find_each do |managing_group|
      if guidance_group.organisation.id == managing_group.id
        viewable = true
      end
    end
    # groups are viewable if they are owned by a funder
    if guidance_group.organisation.organisation_type == OrganisationType.find_by( name: GlobalHelpers.constant("organisation_types.funder"))
      viewable = true
    end

    return viewable
  end

    ##
    # Returns a list of all guidance groups which a specified user can view
    # we define guidance groups viewable to a user by those owned by:
    #   the Managing Curation Center
    #   a funder organisation
    #   an organisation, of which the user is a member
    #
    # @param user [User] a user object
    # @return [Array<GuidanceGroup>] a list of all "viewable" guidance groups to a user
  def self.all_viewable(user)
    # first find all groups owned by the Managing Curation Center
    managing_org_groups = []
    Organisation.where( name: GlobalHelpers.constant("organisation_types.managing_organisation")).find_each do |managing_org|
      managing_org_groups = managing_org_groups + managing_org.guidance_groups
    end

    # find all groups owned by  a Funder organisation
    funder_groups = []
    funders = OrganisationType.find_by( name: GlobalHelpers.constant("organisation_types.funder"))
    funders.organisations.each do |funder|
      funder_groups = funder_groups + funder.guidance_groups
    end
    # find all groups owned by any of the user's organisations
    organisation_groups = []
    user.organisations.each do |organisation|
      organisation_groups = organisation_groups + organisation.guidance_groups
    end
    # pass this list to the view with respond_with @all_viewable_groups
    all_viewable_groups = managing_org_groups + funder_groups + organisation_groups
    all_viewable_groups = all_viewable_groups.uniq{|x| x.id}
    return all_viewable_groups
  end
end<|MERGE_RESOLUTION|>--- conflicted
+++ resolved
@@ -40,11 +40,7 @@
   ##
   # Returns the list of all guidance groups not coming from the given organisations
   #
-<<<<<<< HEAD
-  # @params excluded_orgs [Array<Organisation>] a list of organisations to exclude in the result
-=======
   # @param excluded_orgs [Array<Organisation>] a list of organisations to exclude in the result
->>>>>>> bea115fa
   # @return [Array<GuidanceGroup>] a list of guidance groups
 	def self.guidance_groups_excluding(excluded_orgs)
 		excluded_org_ids = Array.new
