--- conflicted
+++ resolved
@@ -38,15 +38,9 @@
   validates :title, presence: { message: PRESENCE_MESSAGE }
 
   validates :level, presence: { message: PRESENCE_MESSAGE }
-<<<<<<< HEAD
 
   validates :body, presence: { message: PRESENCE_MESSAGE }
 
-=======
-
-  validates :body, presence: { message: PRESENCE_MESSAGE }
-
->>>>>>> 43a6ce23
   validates :dismissable, inclusion: { in: BOOLEAN_VALUES }
 
   validates :starts_at, presence: { message: PRESENCE_MESSAGE },
@@ -77,23 +71,6 @@
   # If no user is given, currently logged in user (if any) is the default
   # @return [Boolean] is the Notification acknowledged ?
   def acknowledged?(user)
-<<<<<<< HEAD
-    users.include?(user) if user.present? && dismissable?
-  end
-
-  private
-
-  # Validate Notification dates
-  def valid_dates
-    return false if starts_at.blank? || expires_at.blank?
-    errors.add(:starts_at, _('Should be today or later')) if starts_at < Date.today
-    errors.add(:expires_at, _('Should be tomorrow or later')) if expires_at < Date.tomorrow
-    if starts_at > expires_at
-      errors.add(:starts_at, _('Should be before expiration date'))
-      errors.add(:expires_at, _('Should be after start date'))
-    end
-=======
     dismissable? && user.present? && users.include?(user)
->>>>>>> 43a6ce23
   end
 end