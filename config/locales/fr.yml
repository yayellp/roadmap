# [+Project:+] DMPonline v4
# [+Description:+] This file contains all the text present on DMPonline that is not being retrieve from the database.
# [+Copyright:+] Digital Curation Centre 

fr:
  date:

    formats:

      # Use the strftime parameters for formats.
      # When no format has been given, it uses default.
      # You can provide other formats here if you like!
      default: "%d-%m-%Y"
      short: "%d/%m/%Y"

      long: "%d %B, %Y"


    day_names: [dimanche, lundi, mardi, mercredi, jeudi, vendredi, samedi]
    abbr_day_names: [DIM, LUN, MAR, MER, JEU, VEN, SAM]

    # Dont forget the nil at the beginning; theres no such thing as a 0th month
    month_names:  [~, janvier, février, mars, avril, mai, juin, juillet, août, septembre, octobre, novembre, décembre]
    abbr_month_names:  [~, JAN, FEV, MAR, AVR, MAI, JUN, JUL, AOU, SEP, OCT, NOV, DEC]
    # Used in date_select and datetime_select.
    order:
      - jour
      - mois
      - année

  time:
    formats:
      default: "%a, %d %b %Y %H:%M:%S %z"
      short: "%d %b %H:%M"
      custom: "%d/%m/%Y %H:%M"
      long: "%B %d, %Y %H:%M"
# TRANSLATION: In French commun usage, the difference between AM and PM is expressed numerically, eg. 10:00 am is 10:00 and  10:00 pm is 22:00, otherwise keeping am and pm with hours from 01 to 12 as in English is the best option. 
    am: "am"
    pm: "pm"

  tool_title: "DMPonline"
  dmponline3_text: "Version précédente de DMPonline"
  dcc_name: "Digital Curation Centre"
  welcome_title: "Bienvenue !"
  welcome_text: "<p>DMPonline est un développement du <a href=http://dcc.ac.uk target=_blank>Digital Curation Centre</a> (Centre de curation numérique britannique - DCC) pour vous aider dans la rédaction de plans de gestion de données, ou DMP.</p>"
  screencast_text: "Vidéo en ligne sur lutilisation de DMPonline"
  screencast_error_text: "La balise <video> nest pas reconnue par votre navigateur."

  admin:
    org_title: "Nom de lorganisme"
    org: "Organisme"
    orgs: "Organismes"
    org_type: "Type de lorganisme"
    org_parent: "Organisme de tutelle"
    org_created_message: "Création de lorganisme effectuée."
    org_updated_message: "Mise à jour de lorganisme effectuée."
    plans: "Plans"
    title: "Titre"
    desc: "Description"
    guidance_group: "Groupe dassistance"
    no_guidance_group: "Pas de groupe dassistance"
    guidance: "Assitance"
    name: "Nom"
    abbrev: "Abréviation"
    question: "Question"
    question_format: "Format de question"
    questions: "Questions"
    template_title: "Titre du modèle"
    section_title: "Titre de section"
    phase_title: "Titre de la phase"
    version_title: "Titre de la version"
    user_name: "Nom dutilisateur"
    firstname: "Prénom"
    surname: "Nom"
    user: "Utilisateur"
    user_org_role: "Rôle de lutilisateur dans lorganisme"
    user_role_type: "Type de rôle de lutilsateur"
    user_role: "Rôle de lutilisateur"
    role: "Rôle"
    user_status: "Statut de lutilisateur"
    user_type: "Type dutilisateur"
    last_logged_in: "Dernière connexion"
    version_numb: "Numéro de version"
    details: "Détails"
    phases: "Phases"
    phase: "Phase"
    version: "Version"
    versions: "Versions"
    sections: "Sections"
    section: "Section"
    multi_options: "Options à questions multiples"
    templates: "Modèles"
    template: "Modèle"
    themes: "Thèmes"
    theme: "Thème"
    sug_answer: "Réponse proposée"
    sug_answers: "Réponses proposées"
    old_temp_field: "ancien champ de modèle"
    old_theme_field: "ancien champ de thème"


  org_admin:
    admin_area: "Administration"
    template_label: "Modèles"
    user_list_label: "Utilisateurs"
    org_details_label:  "Détails sur lorganisme"
    org_text: "Voici/il sagit des informations de base sur votre organisme."
    org_abbr_help_text_html: "Ceci correspond à létiquette qui saffiche avec vos conseils, par ex. : Conseils de Glasgow sur les métadonnées. Le mieux est dutiliser une abréviation ou un raccorci du nom."
    users_list: "Liste des utilisateurs"
    user_full_name: "Nom"
    user_name: "Courriel"
    last_logged_in: "Dernière connexion"
    how_many_plans: "Nombre de plans?"
    user_text_html: "La liste ci-dessous indique les utilisateurs de votre organisme. Ces informations peuvent être triées par champ."
    org_name: "Nom"
    org_abbr: "Abréviation"
    org_desc: "Description"
    org_banner_text: "Texte de la bannière en haut décran"
    org_target_url: "Site web"
    org_type: "Type dorganisme"
    parent_org: "Organisme principal"
    last_updated: "Dernière mise à jour"
    desc_help_text_html: "<div class=tooltip_box>Entrez les informations décrivant votre organisme, svp.</div>"
    top_banner_help_text_html: "<div class=tooltip_box>Entrez ici les informations que vous souhaitez faire voir à vos utilisateurs quand ils se connecteront. Ne pas dépasser 165 caractères.</div>"
    template_desc_help_text_html: "<div class=tooltip_box>Entrez une description qui permet de distinguer différents modèles, par ex. : pour des publics différents.</div>"
    abbre_help_text: "Merci dentrer une abréviation du nom de votre organisme."
    target_url_help_text: "Formation à la rédaction de documents scientifiques en anglais une adresse web valide."
    name_help_text: "Entrez le nom de votre organisme."
    guidance_label: "Conseils"
    templates_label: "Modèles"
    add_option_label: "Ajoutez une option"
    add_question_label: "Ajoutez une question"
    add_section_label: "Ajoutez une section"
    remove_option_label: "Retirez"
    option_order_label: "Ordre"
    option_text_label: "Texte"
    option_default_label: "Par défaut"
    guidance:
      guidance_list: "Liste de conseils"
      text_label: "Texte"
      themes_label: "Thèmes"
      question_label: "Question"
      by_theme_or_by_question: "Si ces conseils sappliquent :"
      by_themes_label: "par thèmes"
      by_question_label: "par question"
      template: "Modèle"
      templates: "Modèles"
      guidance_group_label: "Groupe de conseils"
      created: "Créé"
      last_updated: "Dernière m. à j."
      actions: "Actions"
      add_guidance: "Ajoutez des conseils"
      created_message: "Création de conseils effectuée."
      updated_message: "Mise à jour de conseils effectuée."
      help_text_html: "<div class=tooltip_box>Entrez le texte des conseils pour ce thème.</div>"
      new_label: "Nouveaux conseils"
      view_all_guidance: "Voir tous les conseils"
      text_help_text_html: "Entrez ici vos conseils. Vous pouvez ajouter des liens là où il faut."
      apply_to_help_text_html: "Décidez si vos conseils saffichent par thèmes (situation par défaut) ou sils ne sappliquent quà une question spécifique dans un des modèles de bailleur de subventions."
      by_themes_help_text_html: "Sélectionnez le ou les thèmes liés à ces conseils."
      by_question_help_text_html: "Sélectionnez le modèle, la phase, la version ou la section qui sapplique parmi les options de cette liste déroulante pour définir la question qui doit afficher ces conseils."
      guidance_group_select_help_text_html: "Sélectionnez le groupe auxquel ces conseils sont liés."
      guidance_text_html: "<p>Vous pouvez rédiger différents conseils devant safficher en fonction dun thème (par ex. : des conseils généraux sur lenregistrement et le stockage devant apparaître systématiquement) ou dautres pour des questions spécifiques. Vous gagnerez à écrire des conseils généraux par thème, car ceux-ci safficheront automatiquement dans tous les modèles plutôt quen rédiger pour accompagner chaque thème.</p>
      <p>Habituellement, vous souhaitez afficher des conseils dans tous les modèles, mais dans certains cas ils peut être souhaitable den afficher que concernant des bailleurs de subvention précis, par ex. :en cas dinstructions propres à une soumission au BBSRC. Cette situation peut être paramétrée au besoin.</p>"
      delete_message_html: "Vous allez effacer %{guidance_summary}. En êtes-vous sûr?"
    guidance_group:
      add_guidance_group: "Ajoutez un groupe de conseils"
      guidance_group_list: "Liste des groupes de conseils"
      name_label: "Nom"
      subset: "Sous-ensemble facultatif"
      subset_eg: "par ex. : Faculté/Département"
      all_temp: "Toues les modèles"
      help_text_add: "Veuillez entrer le titre du groupe"
      subset_option_help_text: "Si les conseils ne sont destinés quà un sous-ensemble dutilisateurs (par ex. : faisant partie dune faculté ou dun institut), cochez cette case.  Les utilisateurs pourront sélectionner ce sous-groupe de conseils 
 lorquils répondront aux questions dans lassistant de création de plan."
      template_help_text_html: "Sélectionnez le modèle dans lequel vous voulez que saffichent vos conseils. Habituellement, il sagit de tous les modèles."
      title_help_text_html: "Ajoutez un nom adéquat à votre groupe de conseils, par ex. : Conseils de Glasgow. Ce nom sera utilié pour indiquer à lutilisateur final lorigine des conseils, par ex. : Glasgow Guidance on Metadata"
      delete_message: "You are about to delete %{guidance_group_name}. This will affect guidance. Are you sure?"
      guidance_group_text_html: "<p>Commencez par créer un groupe de conseils. Celui-ci peut désigner un établissement dans son ensemble, ou un sous-ensemble : une faculté, un institut, un département. Quand vous créerez des conseils, on vous demandera de les affecter à un groupe de conseils.</p>"
      created_message: "Création du groupe de conseils effectuée."
      updated_message: "Mise à jour du groupe de conseils effectuée."
      destroyed_message: "Suppression du groupe de conseils effectuée."
    templates:
      create_template: "Créer un modèle"
      new_label: "Nouveau modèle"
      template_details: "Détails du modèle"
      edit_details: "Modifier les détails du modèle"
      view_all_templates: "Voir tous les modèles"
      funders_temp: "Modèles des bailleurs de subventions"
      title_help_text: "Merci de saisir un titre pour votre modèle."
      section_title_help_text: "Merci dentrer un titre de section"
      help_text_html: "<div class=tooltip_box>Merci de saisir une description pour ce thème.</div>"
      create_own_template_text_html: "<p>Si vous souhaitez ajouter un modèle institutionnel propre à un plan de gestion de données, utilisez le bouton créer un modèle. Vous pouvez au besoin créer plusieurs modèles, par ex. : un pour des chercheurs et un pour des thésards.</p>
              <p>Votre modèle apparaîtra aux utilisateurs de votre établissement quand aucun modèle propre à un bailleur de subvention ne sapplique. Si vous souhaitez ajouter des questions dans un modèle de bailleur de subventions, utilisez les options de personalisation de modèle ci-après.</p>"
      create_new_template_text_html: "<p>Pour créer un nouveau modèle, commencez par saisir un titre et une description. Un fois ces éléments enregistrés, le programme vous propose dajouter une phase ou plus. </p>"
      desc_help_text_html: "Saisissez une description qui vous permet de distinguer un modèle de lautre, par ex. : si vous visez différents"
      own_temp: "Modèles propres"
      add_phase_label: "Ajouter une nouvelle phase +"
      view_phase_label: "Voir la phase"
      edit_phase_label: "Modifier la phase"
      back_to_edit_phase_label: "Retour à la vue à modifier"
      #Vérifier quil sagit bien de cela ci-dessus...
      edit_phase_details_label: "Modifiez les détails de la phase"
      phase_details_label: "Détails de la phase"
      phase_order_label: "Ordre daffichage"
      phase_details_text_html: "<p>Vous définissez ici le titre que verrons les utilisateurs. Si vous souhaitez que votre DMP comporte plusieurs phases, cela doit apparaître clairement dans le titre et la description.<p/>"
      phase_title_help_text: "Saisissez une titre pour cette phase, par ex. : DMP initial, DMP complet... Ce sont ces mentions que verrons les utilisateurs dans les onglets pendant la rédaction dun plan. Si le vôtre ne comporte quune phase, donnez-lui un nom général, par ex. : DMP de Glasgow"
      phase_number_help_text: "Cette fonction vous permet de classer les phases de votre modèle."
      phase_desc_help_text_html: "Entrez une courte description. Les utilisateurs la verront au-dessus du récapitulaif des parties et des questions auxquels ils devront répondre."
      phase_delete_message: "Vous allez supprimer %{phase_title}. Cette opération affectera les versions, sections et questions liées à cette phase. En êtes-vous sûr?"
      phase_new_text_html: "Quand vous créez une nouvelle phase dans votre modèle, une version sera créée automatiquement. Quand vous remplirez la grille ci-dessous, le système affichera des options pour créer des sections et des questions."
      versions_label: "Versions"
      version_details_label: "Détails de la version"
      add_section: "Ajouter une section"
      new_section: "Nouveau titre de section"
      section_title_placeholder: "Le nouveau titre de section"
      section_desc_help_text_html: "<div class=tooltip_box>Saisissez une courte description. Celle-ci peut résumer lobjet de la section ou donner des indications sur comment y répondre. Ce texte saffichera dans la bannière de couleur quand une section sera ouverte pour modification.</div>"
      section_number_help_text: "Cette fonction vous permet de classer des sections."
      add_question: "Ajouter une question"
      created: "Créée à"
      last_updated: "Dernière m.à j."
      published_label: "Publiée"
      cannot_publish: "Veuillez vérifier que vous avez créé une phase au moins dans une version publiée."
      title_label: "Titee"
      desc_label: "Description"
      actions: "Actions"
      customise: "Personnaliser"
      edit_customisation: "Modifier la personnalisation"
      created_message: "Création des informations effectuée."
      updated_message: "Mise à jour des informations effectuée."
      destroyed_message: "Suppression des informations effectuée."
      section_delete_message: "Vous allez supprimer %{section_title}. Cette opération affectera les questions liées à cette phase. En êtes-vous sûr?"
    versions:
      clone_versions_label: "Effectuer des changements importants"
      edit_versions_label: "Effectuer des changements mineurs"
      edit_label: "Modifier"
      versions_text_html: "Une première version est créée automatiquement. Si vous devez opérer des changements importants dans des versions publiées par la suite (par ex. : ajouter une section, des questions) veuillez créer une nouvelle version. Si vous ne devez faire que des corrections ou de petits changements sans modifier le sens, modifiez la version en cours."
      desc_help_text_html: "Saisissez une courte description."
      delete_message: "Vous allez supprimer %{version_title}. Cette opération affectera les sections et les questions liées à cette version. En êtes-vous sûr?"
      edit_alert_label: "Modifiez lalerte"
      edit_alert_text: "Veuillez revoir les types de changements que vous vous apprêtez à faire : ce plan est déjà publié et pourrait être en cours dutilisation"
    questions:
      question_text_label: "Texte de la question"
      question_number_label: "Numéro de la question"
      question_edit_button: "Modifier la question"
      question_delete_button: "Supprimer la question"
      answer_format_label: "Format de réponse"
      example_answer_label: "Exemple de réponse"
      suggested_answer_label: "Suggestion de réponse"
      suggested_answer_help_text_html: "Vous pouvez ajouter un exemple ou une suggestion de réponse pour aider les utilisateurs. Ils safficheront au-dessus de la grille de réponse et on peut les copier/coller."
      suggested_or_example_answer_label: "Suggestion/exemple de réponse"
      suggested_or_example_answer_button: "Ajouter une suggestion/un exemple de réponse"
      edit_suggested_answer_button: "Modifier la suggestion/lexemple de réponse"
      delete_suggested_answer_message: "Vous allez supprimer la suggestion/lexemple de réponse à la questioo : %{question_text}. En êtes-vous sûr ?"
      default_value_label: "Valeur par défaut"
      number_help_text: "Cette fonction vous permet de classer les questions dans une section."
      question_format_help_text_html: "Vos choix possibles :<ul><li>- une zone de texte (un grand cadre pour les paragraphes);</li> <li>- un champ de texte (pour une réponse courte);</li>
      <li>- les cases à cocher se présentent en une liste où plusieurs choix peuvent être sélectionnés;</li>
      <li>- les boutons radio buttons se présentent en une liste où un seul choix est possible;</li>
      <li>- la liste déroulante comme cet encadré, où une seule sélection est possible;</li>
      <li>- un cadre à choix multiples permet à lutilisateur de faire plusieurs sélections dans une liste, avec la touche CTRL;</li></ul>"
      default_answer_help_text_html: "Tout ce que vous écrivez saffiche dans la boîte de réponse. Si vous souhaitez une réponse ayant une certaine forme (par ex. : des tableaux), cest ici que vous pouvez entrer ce style."
      themes_label: "Thèmes"
      question_themes_help_text_html: "<p>Sélectionnez les thèmes relatifs à cette question.</p>
      <p>Cette fonction permet dintégrer une documentation générale dassistance de votre établissement, comme encore issue dautres sources comme le DCC et des facultés ou départements auxquels vous fournissez des conseils. </p>
      <p>Vous pouvez sélectionner plusieurs thèmes avec la touche CTRL.</p>"
      default_answer_label: "Réponse par défaut"
      guidance_label: "Conseils"
      question_guidance_help_text_html: "Saisissez des instructions spécifiques pour accompagner cette question. Si vous avez des conseils par thèmes aussi : ceux-ci vont être aiguillés ici selon ce que sélectionnez ci-dessous, aussi mieux vaut éviter de dupliquer trop dextraits."
      delete_message: "Vous allez supprimer la question : %{question_text}. En êtes-vous sûr?"
      question_options_help_text_html: "Saisissez toutes les options que vous voulez afficher. Si vous voulez paramétrer la sélection par défaut dun élément, cochez la case correspondante."

  helpers:
    home: "Accueil"
    return_home: "Revenir à laccueil"
    admin_area: "Espace Super admin"
    edit_profile: "Modifier le profil"
    view_plans_label: "Voir les plans"
    create_plan_label: "Créer un plan"
    about_us_label: "À propos..."
    roadmap_label: "Feuille de route"
    help_label: "Aide"
    contact_label: "Contact"
    public_plans_label: "DMP Publics"
    jisc: "Le DCC est financé par"

    sign_in: "Connexion"
    sign_out: "Déconnexion"
    sign_up: "Sinscrire"
    sign_up_text: "Nouveau sur DMPonline ? Inscrivez-vous..."
    signed_in: "Connecté en tant que "
    institution_sign_in_link: "ou, connectez-vous avec votre authentifiant détablissement"
    #Voir dans la doc shibboleth : authentifiant détablissement ?
    institution_sign_in: " (réservé aux utilisateurs britanniques)"

    user_name: "Adresse courriel"
    email: "Courriel"
    valid_email: "Vous devez entrer un courriel valide."
    user_details_text_html: "<p>À noter que votre courriel est à utiliser comme nom dutilisateur. Si vous modifiez ces informations, rappelez-vous dutiliser votre courriel en vous connectant.</p>"
    user_details_paragraph_html: "Vous pouvez modifiez les informations ci-dessous."
    remember_me: "Se souvenir de moi"
    org_not_listed: "Mon établissement nest pas listé."

    mot de passe: "Mot de passe"
    current_mot de passe: "Mot de passe actuel"
    new_mot de passe: "Nouveau mot de passe"
    mot de passe_conf: "Confirmez le mot de passe"
    change_mot de passe: "Changez votre mot de passe"
    forgot_mot de passe: "Mot de passe oublié?"
    mot de passe_too_small: "Votre mot de passe doit contenir 8 caractères minimum."
    mot de passe_no_match: "Ce que vous avez saisi doit être identique à ce que vous avez entré dans le champ précédent."
    no_pass_instructions: "Instructions de confirmation non reçues ?"
    no_unlock_instructions: "Instructions de déverrouillage non reçues ?"
    send_mot de passe_info: "Instructions pour réinitialiser le mot de passe"
<<<<<<< HEAD
    accept_terms_html: " Jaccepte les <a href=\"/%{current_locale}/terms\">Conditions générales dutilisation.</a> *"
=======
    accept_terms_html: " Jaccepte les <a href=\"/terms\" target=\"_blank\">Conditions générales dutilisation.</a> *"
>>>>>>> a1dc48fa
    edit_mot de passe_info: "Si vous voulez changer de mot de passe, remplissez les champs suivants."

    text_area: "Zone de texte"
    text_field: "Champ textuel"
    radio_buttons: "Boutons radio"
    checkbox: "Case à cocher"
    dropdown: "Liste déroulante"
    multi_select_box: "Boîte de sélections multiples"

    error: "Erreur!"
    comment: "Commentaire"
    send: "Envoi"
    'yes': "Oui"
    'no': "Non"
    none: "Aucun"
    false_lowercase: "faux"
    title: "Titre"
    note: "Note"
    me: "Moi"
    view: "Voir"
    desc: "Description"
    save: "Enregistrer"
    preview: "Aperçu"
    saving: "Enregistrement en cours..."
    loading: "Chargement en cours..."
    removing: "Retrait en cours..."
    unsaved: "Modification non enregistrée"
    unlink_account: "Délier le compte"
    submit:
      edit: "Modifier"
      create: "Créer"
      update: "Mettre à jour"
      cancel: "Annuler"
      save: "Enregistrer"
      delete: "Effacer"
      back: "Retour"
      discard: "Rejeter"
      #Discard ?

    name: "Nom"
    first_name: "Prénom"
    last_name: "Nom"
    first_name_help_text: "Entrez votre prénom, svp."
    surname_help_text: "Entrez votre nom dusage ou de famille, svp."
    owner: "Propriétaire"
    orcid_id: "Numéro ORCID"
    orcid_html: "Le numéro ORCID est un identifiant numérique permanent qui distingue chaque chercheur de tous les autres, <a href=http://orcid.org/content/initiative target=_blank rel=external class=a_orange>en savoir plus...</a>."
    sign_up_shibboleth_alert_text_html: "DMPonline ne reconnaît pas votre authentifiant détablissement : soit vous navez pas créé de compte chez nous, soit vous navez pas lié ces renseignements à votre compte. </br>
     --> Si vous <strong>navez pas</strong> de compte sur DMPonline, veuillez compléter le formulaire qui suit.</br>
     --> Si vous <strong>avez</strong> un compte sur DMPonline, <a href=#header-login-form data-toggle=modal class=a_orange>Connectez-vous</a> pour lier votre compte et votre authentifiant détablissement.</br>
    Une fois que vous avez créé votre compte ou lavez lié, vous pourrez vous connecter directement avec votre authentifiant détablissement."
    shibboleth_linked_text: "Votre compte est lié à votre authentifiant détablissement."
    shibboleth_to_link_text: "Reliez votre compte DMPonline à votre authentifiant détablissement"
    shibboleth_unlink_label: "Détachez votre authentifiant détablissement"
    shibboleth_unlink_alert: "Alerte de détachement dauthentifiant détablissement"
    shibboleth_unlink_dialog_text: "<p>Vous allez détacher DMPonline de votre authentfiant détablissement, voulez-vous continuer ?</p>"


    section_label: "Section"
    sections_label: "Sections"
    questions_label: "Questions"
    answers_label: "Réponses"
    answer_questions: "Répondez aux questions"
    last_edit: "Dernière modification"
    select_action: "Sélectionnez une action"
    answered_by: "Réponse "
    answered_by_part2: " par "
    suggested_answer: "Suggestion de réponse"
    suggested_example: "Exemple de réponse"
    notanswered: "Pas encore de réponse"
    noquestionanswered: "Aucune question na reçu de réponse"
    guidance: "Conseils"
    policy_expectations: "Résultats attendus du plan"
    #est-ce bien cela ?
    export: "Exporter"
    guidance_accordion_label: "Conseils"
    add_comment_accordion_label: "Partager la note"
    comment_accordion_label: "Notes"

    answer: 
      only_one_per_question: "Une question ne peut avoir qu'une seule réponse."
      question_must_belong_to_correct_template: "La question doit appartenir au modèle correct."

    comments:
      add_comment_label: "Ajouter une note"
      add_comment_text: "Partager la note avec des collaborateurs"
      comment_label: "Note"
      comments_label: "Notes"
      view_label: "Visualiser"
      edit_label: "Modifier"
      retract_label: "Retirer"
      clear_label: "Retirer"
      commented_by: "Note par :"
      archive_own_comment_question: "Voulez-vous vraiment retirer cette note ?"
      archive_own_comment_button_label: "Retirer"
      archive_comment_question: "Êtes-vous sûr de vouloir retirer cette note?"
      archive_comment_button_label: "Retirer"
      clear_by: "Note retirée par"
      retracted: "Note retirée par vous"
      
    
    org_type:
      funder: "Organisme financeur"
      institution: "Établissement"
      project: "Projet"
      organisation: "Organisme"
      org_name: "Nom de lorganisme"
      school: "Faculté"
      publisher: "Émetteur"
      #Publisher ? Sagit-il de la personne à avoir mis linformation en ligne ? Valideur ?
      other_guidance: "Autres conseils"
      template: "Modèles"
      templates: "Modèles"
      child: "Unité"
      other_org_help_text: "Veuillez saisir le nom de votre organisme.."


    project:
      create: "Créer un plan"
      edit: "Modifier des détails du plan"
      grant_title: "N° de subvention"
      grant_help_text: "N° de réféence de la subvention, le cas échéant (UNIQUEMENT POUR LES DMP CRÉÉS APRÈS OCTROI DUNE SUBVENTION)"
      not_applicable: "Non pertinent/non répertorié."
      multi_templates: "Un certain nombre de modèle vous sont proposés. Choisissez."
      project_name: "Nom du plan"
      my_project_name: "Mon plan"
      success: "Création du plan effectuée."
      principal_investigator: "Directeur de recherche/Chercheur"
      principal_investigator_help_text: "Nom du ou des directeurs de recherche ou du ou des principaux chercheurs du projet."
      principal_investigator_id: "Identifiant du directeur de recherche/chercheur"
      principal_investigator_id_help_text: "par ex. : ORCID http://orcid.org/."
      funder_help_text: "Financeur du projet, le cas échéant"
      funder_name: "Nom de lorganisme financeur"
      project_question_desc_label: "Résumé des questions"
      tab_plan: "Détails du plan"
      tab_export: "Exporter"
      export_text_html: "<p>À ce niveau, vous pouvez décharger votre plan sous différents formats. Cela peut vous être utile pour soumettre votre plan dans une demande de subvention.</br>
Sélectionnez votre format et cliquez sur Exporter.</p>"
      questions_answered: "questions avec réponses"
      not_saved_answers_text_alert: "Vous avez changé des réponses sans les sauvegarder:"
      not_saved_answers_confirmation_alert: "Voulez-vous faire la sauvegarde maintenant?"
      not_saved_answers_header: "réponses non sauvegardées"
      project_data_contact: "Interlocuteur pour les données du Plan"
      project_data_contact_help_text: "Nom (sil diffère du précédent), coordonnées courriel et téléphone"
      project_name_help_text: "En cas de demande de financement, indiquer le nom exactement comme dans la demande de subvention."
      project_desc_help_text_html: "<div class=tooltip_box><h4>Questions auxquelles réfléchir :</h4><ul><li>- Quelle est la nature de votre projet de recherche ?</li><li>- Quelles ont les problématiques de recherche que vous traitez ? </li><li>- Dans quel but est effectuée la collecte ou la création des données ? </li></ul><h4>Conseils :</h4><p>Résumez brièvement le type détude(s) pour permettre à dautres de comprendre dans quel but les données sont collectées ou créées.</p></div>"
      project_identifier: "Identifiant"
      project_identifier_help_text: "Un identifiant approprié conforme aux prescriptions de lorganisme financeur ou de létablissement."
      project_static_info: "Ce plan sinspire de :"
      projects_title: "Mes plans"
<<<<<<< HEAD
      project_settings_text: "Les éléments que vous sélectionnez ici safficherontt dans le tableaiu ci-après. Vous pouvez trier les données à partir de chacune de ces en-tête ou les filtrer en tapant une chaîne de caractères dans la zone de recherche."
      project_text_when_no_project: "<p><strong>Bienvenue.</strong></br> Vous voilà prêt à créer votre premier DMP.</br>Cliquez sur le bouton Créer un plan ci-dessous pour commencer.</p>"
      project_text_when_project: "<p>Dans le tableau ci-dessous figurent les plans que vous avez créés, ainsi que ceux que vous partagez avec dautres.</br>Vous pouvez à tout moment les modifier, les partager, les exporter, les effacer...</p>"
      project_details_text_html: "Cette page vous donne un aperçu de votre plan. Elle indique de quoi il sinspire et donne une idée générale des questions auxquelles vous devrez répondre."
      project_details_editing_text_html: "Veuillez renseigner les premiers détails ci-après et cliquez sur Mettre à jour pour enregistrer"
      confirm_delete_text: "Voulez-vous vraiment effacer ce plan ? Sil est partagé avec dautres utilisateurs, le fait de leffacer de votre liste, leffacera aussi de leur liste de plans."
=======

      visibility: "Visibilité"
      visibilities:
        labels:
          privately_visible: "Privé"
          organisationally_visible: "Organisationnel"
          publicly_visible: "Public"
          is_test: "Test/Pratique"
        help_texts:
          privately_visible: "Privé (propriétaires, copropriétaires et administrateurs uniquement) Consultez nos Conditions d'utilisation."
          organisationally_visible: "Avec d'autres membres de votre organisation"
          publicly_visible: "Publiquement sur le web. Votre DMP apparaîtra sur la page Public DMPs de ce site."
          is_test: "Test / Practice (votre plan n'est pas visible aux autres utilisateurs) Voir nos Conditions d'utilisation."
          not_set: "Non spécifié (sera visible par d'autres personnes au sein de votre organisation par défaut)"

      project_settings_text: "Les éléments que vous sélectionnez ici s'afficherontt dans le tableaiu ci-après. Vous pouvez trier les données à partir de chacune de ces en-tête ou les filtrer en tapant une chaîne de caractères dans la zone de recherche."
      project_text_when_no_project: "<p><strong>Bienvenue.</strong></br> Vous voilà prêt à créer votre premier DMP.</br>Cliquez sur le bouton 'Créer un plan' ci-dessous pour commencer.</p>"
      project_text_when_project: "<p>Dans le tableau ci-dessous figurent les plans que vous avez créés, ainsi que ceux que vous partagez avec d'autres.</br>Vous pouvez à tout moment les modifier, les partager, les exporter, les effacer...</p>"
      project_details_text_html: "Cette page vous donne un aperçu de votre plan. Elle indique de quoi il s'inspire et donne une idée générale des questions auxquelles vous devrez répondre."
      project_details_editing_text_html: "Veuillez renseigner les premiers détails ci-après et cliquez sur 'Mettre à jour' pour enregistrer"
      confirm_delete_text: "Voulez-vous vraiment effacer ce plan ? S'il est partagé avec d'autres utilisateurs, le fait de l'effacer de votre liste, l'effacera aussi de leur liste de plans."

>>>>>>> a1dc48fa
      confirmation_text: "Confirmer les détails du plan"
      confirmation_text_desc: "Si votre agence de financement ou votre établissement német pas de prescriptions (ou si vous navez pas rempli ces options), la checklist du DCC saffichera. Celle-ci propose un ensemble de questions générales et de conseils pour un DMP. Pour en savoir plus : <a href=http://www.dcc.ac.uk/sites/default/files/documents/resource/DMP_Checklist_2013.pdf target=_blank>DMP checklist 2013</a>."
      confirmation_button_text: "Oui, créer un plan"
      default_confirmation_text_desc: "Vous avez choisi le DMP par défaut, qui repose sur la checklist du DCC. Celle-ci propose un ensemble de questions générales et de conseils pour un DMP. Pour en savoir plus : <a href=http://www.dcc.ac.uk/sites/default/files/documents/resource/DMP_Checklist_2013.pdf target=_blank>DMP checklist 2013</a>."
      default_confirmation_button_text: "Create plan"
      alert_default_template_text_html: "Attention : Votre organisme (%{org_name}) fournit un modèle de DMP. Si vous voulez lutiliser, sélectionnez Annuler, sinon cliquez sur Créer un plan"
      share:
        tab_share: "Partager"
        shared_label: "Partagé ?"
        share_text_html: "<p>À ce niveau, vous pouvez donner accès à votre plan à dautres personnes. Trois niveaux dautorisation sont possibles.<ul><li>Les utilisateurs avec un droit en \"lecture seule\" ne pourront que consulter le plan.</li><li>Les utilisateurs avec un droit de mofification pourront y contribuer.</li><li>Les copropriétaires le peuvent aussi, mais peuvent aussi en modifier les détails et en contrôler laccès.</li></ul></p><p>Ajoutez chacun des collaborateurs en saisissant leurs courriels lun après lautre, en choisissant un niveau dautorisation et en cliquant sur  \"Ajouter le collaborateur\".</p><p>Ceux qui sont invités recevront un avis par courriel leur indiquant quils ont accès à ce plan, invitant ceux qui nont pas de compte dans DMPonline à senregistrer. Lutilisateur reçoit aussi un avis quand ces droits sont changés.</p>"
        collaborators: "Collaborateurs"
        add_collaborator: "Ajouter le collaborateur"
        add: "Ajouter"
        permissions: "Permissions"
        permissions_desc: "Les collaborateurs avec des droits de modification peuvent contribuer aux plans. Les copropriétaires ont en plus le droit de modifier les détails du plan et en contrôler laccès. "
        remove: "Retirer laccès utilisateur"
        confirmation_question: "Êtes-vous sûr ?"
        owner: "Propriétaire"
        co_owner: "Copropriétaire"
        edit: "Modifier"
        read_only: "Lecture seule"
        locked_section_text: "La modification de cette section a été verrouillée par "
      create_page:
        title: "Créer un nouveau plan"
        desc_html: "<p>Veuillez sélectionner des éléments dans les menus déroulants ci-après pour pouvoir identifier les questions et conseils à afficher dans votre plan.</p>
        <p>Si votre soumission doit répondre à des prescriptions propres à un organisme financeur ou un établissement, <a id=create-default-plan-button data-toggle=modal href=#default-template-confirmation-dialog>sélectionnez ici la rédaction dun DMP</a> à partir des thèmes les plus courants.</p>"
        default_template: "DMP par défaut"
        funders_question: "Si vous soumettez une demande de subvention, sélectionnez lorganisme financeur."
        funders_question_description: "Sinon laissez ce champ vide."
        other_funder_name_label: "Nom de lorganisme financeur, le cas échéant."
        institution_question: "Sélectionnez votre organisme pour voir les questions et conseils de votre établissement."
        institution_question_description: "Ce champ peut rester vide, ou vous pouvez sélectionner un autre organisme que le vôtre."
        other_guidance_question: "Cochez une ou plusieurs des sources de conseils que vous voulez voir."
      configure: "Configuration"
      columns:
        name: "Nom"
        owner: "Propriétaire"
        shared: "Partagé ?"
        template_owner: "Proppriétaire du modèle"
        last_edited: "Dernière modification"
        identifier: "Identifiant"
        grant_number: "N° de subvention"
        principal_investigator: "Directeur de recherche / chercheur"
        data_contact: "Interlocuteur pour les données du plan"
        description: "Description"
        visibility: "Visibilité"
        name: 'Prénom'
        template: 'Modèle'
        organisation: 'Organisation'
      filter:
        placeholder: "Filtrer les plans"
        submit: "Filtrer"
        cancel: "Annuler"
        no_matches: "Pas de plans pour %{filter}"

    plan:
      export:
        pdf:
          question_not_answered: Question sans réponse.
          generated_by: Ce document a été créé par DMPonline (http://dmponline.dcc.ac.uk)
        space_used: "env. %{space_used}% despace disponible utilisé (%{num_pages} pages maxi)"
        space_used_without_max: "env. %{space_used}% despace disponible utilisé"
        project_name: "Nom du projet"
        project_identifier: "Identifiant du projet"
        grant_title: "Titre de la subvention"
        principal_investigator: "Directeur de recherche / chercheur"
        project_data_contact: "Interlocuteur pour les données du plan"
        project_description: "Description"
        funder: "Bailleur de fonds"
        institution: "Établissement"
        orcid: "Votre ORCID"
        section: "Section"
        question: "Question"
        answer: "Réponse"
        selected_options: "Option(s) choisie(s)"
        answered_by: "Réponse faite par"
        answered_at: "Réponse faite à"

    settings:
      title: "Réglages"
      unknown: "Inconnu"
      projects:
        title: "Réglages - Mes plans"
        desc: "Le tableau suivant donne la liste des colonnes que lon peut faire apparaître dans la liste Mes Plans. Choisissez celles que vous voulez voir."
        errors:
          no_name: "name doit figurer dans la liste des colonnes."
          duplicate: "Nom de colonne en doublon. Merci de najouter quune seule colonne."
          unknown: "Nom de colonne inconnu."
          no_plan: "Le plan est incomplet."
      plans:
        title: Titre du plan
        reset: "Réinitialiser"
        custom_formatting: "(Utilisation de valeurs de mise en forme PDF personnalisées)"
        template_formatting: "(Utilisation des valeurs de mise en forme PDF du modèle)"
        default_formatting: "(Utilisation des valeurs de mise en forme PDF par défaut)"
        included_elements: "Éléments inclus"
        pdf_formatting: "Mise en forme PDF"
        font_face: "Police"
        font_size: "Taille"
        margin: "Marge"
        margins:
          top: "Haut"
          bottom: "Bas"
          left: "Gauche"
          right: "Droite"
        max_pages: "Nombre de pages maxi"
        errors:
          missing_key: "Vous navez pas précisé un réglage obligatoire"
          invalid_margin: "Valeur de marge non valide"
          negative_margin: "Une marge ne peut être négative"
          unknown_margin: "Marge inconnue. Seules marges possibles : Haut, Bas, Gauche et Droite"
          invalid_font_size: "Taille de police non valide"
          invalid_font_face: "Police non valide"
          unknown_key: "Réglage de mise en forme"
          invalid_max_pages: "Nombre de pages maxi non valide"

  about_page:
    title: "À propos de DMPonline"
    tab_1: "Contexte"
    tab_2: "Dernières nouvelles"
    
    body_text_tab_1_html: "<p>De plus en plus, les agences de financement exigent que leurs bénéficiaires proposent des DMP (des plans de gestion de données), tant pendant la préparation de leur soumission qu’après l’attribution de la subvention. Le Digital Curation Centre (Centre de curation numérique britannique - DCC) a élaboré DMPonline pour satisfaire cette exigence, ainsi que leur établissement ou tout autre acteur.</p>
    <p>Le DCC <a href=http://www.dcc.ac.uk/ target=_blank>DCC</a> a coopéré étroitement avec des agences de financement de la recherche et des universités pour réaliser au profit des chercheurs un outil les assistant dans l’élaboration dun DMP (un plan de gestion de données) efficace qui couvre le cycle de vie complet d’un projet de recherche, de l’étape de préparation de sa soumission jusqu’à son achèvement.</p>
    </br>
    <h3>Fonctionnement de loutil</h3>
    <p>Loutil comprend un certain nombre de modèles qui sont représentatifs des prescriptions de différents organismes financeurs et établissements. Au départ, les utilisateurs doivent répondre à trois questions pour que nous puissions déterminer le modèle quil convient dafficher(par ex. : le modèle ESRC pour une soumission dans le cadre dun appel à projet de lESRC). Des conseils vous sont fournis pour vous permettre dinterpréter les questions posées et y répondre. Ces conseils sont fournis selon les agences de financement, universités et disciplines.</p>
    </br>
    <h3>Pour commencer...</h3>
    <p>Si vous possédez un compte, veuillez vous connecter, puis commencez à créer ou modifier votre DMP.</p>
    <p>En labsence de compte DMPonline , cliquez sur <a href=\"/\">Senregistrer</a> en page daccueil.</p>
    <p>Visitez la page d<a href=\"/%{current_locale}/help\">Aide</a> pour quelques conseils.</p>
    </br>
    <h3>Autres informations</h3>
    <p>NOus améliorons constamment linterface utilisateur de DMPonline et ses fonctionnalités.
    Si vous souhaitez apporter une contribution par un retour ou des suggestions, veuillez nous contacter par courriel :    <a href=mailto:dmponline@dcc.ac.uk?Subject=DMPonline%20inquiry target=_top>dmponline@dcc.ac.uk</a>. Vous pouvez aussi signaler des dysfonctionnements ou demander dautres fonctionnalités directement sur <a href=https://github.com/DigitalCurationCentre/DMPonline_v4 target=_top>GitHub</a></p>
    <p>Si vous voulez consulter des DMP issus dune version antérieure de cette outil, visitez <a href=https://dmponline3.dcc.ac.uk target=_top>DMPonline v3</a>.</p>"

    body_text_tab_2_html: "<p>Témoignages sur DMPonline depuis le site web du DCC</p></br>"

  help_page:
    title: "Aide"
    tab_1: "À propos de DMPonline"
    tab_2: "À propos de la réalisation dun plan de gestion de données (DMP)"
    body_text_tab_2_html: "<h3>Ressources utiles pour programmer un DMP</h3>
      <ul class=help_ul>
        <li>
          <a target=_blank href=http://www.dcc.ac.uk/resources/data-management-plans/funders-requirements>Prescriptions des agences de financement britanniques pour les DMP</a> [webpage]<br />
 Un récapitulatif des prescriptions des Conseils de recherche, des sociétés philanthropiques ou des organismes financeurs dans le secteur de la santé au Royaume-Uni.
        </li>
        <li>
          <a target=_blank href=https://dmp.cdlib.org/pages/funder_requirement>Prescriptions des agences de financements américaines pour les DMP</a> [webpage]<br />
  Un récapitulatif des prescriptions de la NSF, des NIH et dautres baillaurs de fonds importants aux États-Unis.
        </li>
        <li>
          <a target=_blank href=http://www.dcc.ac.uk/sites/default/files/documents/resource/DMP_Checklist_2013.pdf>Checklist du DCC pour les DMP</a> [PDF, 3 pages]<br />
 Une liste de 13 questions et de conseils associés, qui représentent les principales problématiques qui se présentent dans la gestion et le partage de DMP. Cette liste sert de modèle générique pour DMPOnline, cette liste est proposée quand aucune prescription financière ou organisationnelle ne simpose à lutilisateur.
        </li>
        <li>
          <a target=_blank href=http://www.dcc.ac.uk/sites/default/files/documents/publications/reports/guides/How%20to%20Develop.pdf>Comment élaborer un plan de gestion et de partage de données</a> [PDF, 8 pages]<br />Un Guide du DCC (Digital Curation Centre) qui brosse un tableau général des prescriptions des organismes financeurs pour les DMP et le type de réflexions à entreprendre quand lon projette de présenter un projet<data.bris.ac.uk/research/planning/files/2013/08/data.bris-AHRC-example-Technical-Plan-v2.pdf>Technical plan submitted to the AHRC</a> [PDF, 7 pages]<br />
  Un DMP présenté par un chercheur de lUniversité de Bristol, avec les commentaires des auditeurs.
      </li>
      <li>
        <a target=_blank href=http://www.dcc.ac.uk/sites/default/files/documents/adocs/Leeds-RoaDMaP-DMPs.pdf>Deux DMP en Sciences sociales</a> [PDF, 7 pages]<br />
  Exemples de  plans réalisés par des chercheurs de lUniversité de Leeds, partagés dans le cadre des supports de formation Leeds RoaDMaP
      </li>
      <li>
        <a target=_blank href=http://relu.data-archive.ac.uk/data-sharing/planning/examples>Examples en Economie rurale et aménagement du territoire (Rural Economy & Land Use - RELU)</a> [webpage]<br />
  Exemples provenant dun programme conjoint ESRC, BBSRC et NERC
      </li>
      <li>
        <a target=_blank href=http://www.northumbria.ac.uk/static/5007/ceispdf/dmpfull.pdf>DMP en Scanté et médecine</a> [PDF, 11 pages]<br />
  Exemple de DMP par le projet de formation à la gestion de données en Santé DATUM
      </li>
      <li>
        <a target=_blank href=http://www.dcc.ac.uk/sites/default/files/documents/adocs/DMTpsych-example-DMP.pdf>Psychology DMP</a> [PDF, 11 pages]<br />
  Un DMP fictif très détaillé en psychologie élaboré par le projet pédagogique DMTpsych RDM, à partir de travaux expérimentaux précurseurs
      </li>
      <li>
        <a target=_blank href=http://rci.ucsd.edu/data-curation/examples.html>Exemples de DMP de lUniversité de San Diego</a> [webpage]<br />
  Un vingtaine dexemple de DMP proposé à la <i>National Science Foundation</i> (NSF) aux États-Unis par des enseignants chercheurs de lUniversité de Californie à San Diego
      </li>
      <li>
        <a target=_blank href=http://inside.mines.edu/RDS-example-plans>Exemples de LÉcole des Mines du Colorado (<i>Colorado School of Mines examples</i>)</a> [webpage]<br />
  Plusieurs exemples de DMP américain de cette École et dautres établissements
      </li>
      <li>
        <a target=_blank href=https://www.dataone.org/data-management-planning>DMP de la NSF</a> [webpage]<br />
  5 DMP soumis à la NSF, partagés par la <i>DataOne initiative</i>
      </li>
      <li>
        <a target=_blank href=http://library.umassmed.edu/necdmc/dmp>DMP en biologie et en chimie</a> [webpage]<br />
  Trois exemples de DMP américains partagés par NECDMC, un outil pédagogique pour la formation à la gestion de données de recherche détudiants de niveaux L, M et en recherche en sciences, technologies et médecine.
      </li>
    </ul>
    <h3>Guides utiles sur la gestion des données de la recherche en général</h3>
    <ul class=help_ul>
      <li>
        <a target=_blank href=http://www.data-archive.ac.uk/media/2894/managingsharing.pdf>Managing and Sharing Data: best practice for researchers</a> [PDF, 36 pages]<br />
  Un guide édité par le <i>UK Data Service</i> abordant une série de sujets, dont les formats et description de données, les questions déthique, de droit dauteur et de partage des données.
      </li>
      <li>
        <a target=_blank href=http://www.dcc.ac.uk/sites/default/files/documents/publications/reports/guides/How_to_Cite_Link.pdf>How to Cite Datasets and Link to Publications</a> [PDF, 12 pages]<br />
  Un guide édité par le <i>Digital Curation Centre</i> (Centre de curation numérique britannique - DCC) contenant des recommandations pratiques sur la manière de citer des données et signalant les différents outils et infrastructures de référencement de données.
      </li>
      <li>
        <a target=_blank href=http://www.dcc.ac.uk/sites/default/files/documents/publications/reports/guides/How_To_License_Research_Data.pdf>How to License Research Data</a> [PDF, 16 pages]<br />
  Un guide édité par le <i>Digital Curation Centre</i> (Centre de curation numérique britannique - DCC) qui rend compte des différents types de licences, des points positifs et négatifs de chacune et comment les mettre en place.
      </li>
      <li>
        <a target=_blank href=http://www.dcc.ac.uk/sites/default/files/documents/How%20to%20Appraise%20and%20Select%20Research%20Data.pdf>How to Appraise and Select Research Data for Curation</a> [PDF, 8 pages]<br />
  Un guide diffusé par lANDS et le DCC sur les méthodes de sélection des données à retenir pour leur conservation à long terme, leur partageet leur réutilisation. Plusieurs critères sont proposés pour faciliter la prise de décision.
      </li>
      <li>
        <a target=_blank href=http://datalib.edina.ac.uk/mantra>Research Data MANTRA</a> [online resource]<br />
  Un cours en ligne destiné aux chercheurs ou dautres acteurs désireux de gérer des données dans le cadre de leurs opérations de recherche. Ce cours comporte un certain nombre de considérations dordre pratique dans le domaine logiciel, sur lutilisation de SPSS, R, ArcGIS et NVivo.
      </li>
    </ul>"
<<<<<<< HEAD
=======

>>>>>>> a1dc48fa
    body_text_tab_1_html: "<p>Quand vous vous connectez à DMPonline, vous êtes redirigé vers la page intitulées Mes plans. À partir de là, vous pouvez éditer, partager, exporter ou supprimer lun de vos plans. Vous verrez à cet endroit aussi les plans que dautres ont partagé avec vous.</p>
    <h3>Créer un plan</h3>
    <p>Pour créer un plan, cliquez sur le bouton Créer un plan depuis votre page Mes plans ou depuis le menu du haut. Sélectionnez les options des menus déroulants et parmi les cases à cocher pour définir les questions et les conseils qui devront vous être proposés. Confirmez vos choix en cliquant sur Oui, créer un plan.</p>
    <h3>Rédigez votre plan</h3>
    <p>Linterface sous forme donglets vous permet de naviguer dune fonction à lautre quand vous écrivez et mettez à jour votre plan.</p>
    <ul>
      <li>- Longlet Détails du plan donne quelques informations administratives élémentaires, indique sur quel ensemble de questions et de conseils il sappuie et des indications générales sur les questions qui vous seront posées.</li>
      <li>- Le ou les onglets suivants affiche les questions auxquelles il faudra répondre. Cet écran peut afficher plusieurs onglets si votre agence de financement ou votre université vous demande plusieurs séries de questions selon différentes étapes, par ex. :au moment dune demande de subvention ou après son attribution.</li>
      <li>- Longlet Partager vous sert à inviter dautres personnes à lire ou contribuer à votre plan.</li>
      <li>- Longlet Exporter vous permet de décharger votre plan sous différents formats. Cela peut vous être utile pour présenter votre plan dans le cadre dune demande de subvention.</li>
    </ul>
    <p>Quand les différents onglets saffichent, ils montrent les différentes parties de votre plan à lécran. Cliquez pour répondre aux différentes questions. Vous pouvez mettre en forme vos réponses en utilisant les boutons de mise à jour.</p>
    <p>Des conseils peuvent safficher dans le panneau de droite. Cliquez sur le symbole + pour quils apparaissent.</p>
    <p>Pensez à enregistrer vos réponses avant de poursuivre.</p>
    <h3>Partager des plans</h3>
    <p>Insérez les courriels des collaborateurs que vous souhaitez inviter à lire ou modifier votre plan. Utilisez les options du menu déroulant pour leur attribuer les droits souhaités et cliquez sur Ajouter le collaborateur</p>
    <h3>Exporter des plans</h3>
    <p>À cet endroit vous pouvez décharger votre plans dans différents formats. Cela peut vous servir pour présenter votre plan dans le cadre dune demande de subvention. Choisissez le format de visualisation ou de déchargement souhaité puis cliquer pour lancer lexport. Quand vous vous connecterez à DMPonline, celui-ci vous dirigera vers votre page Mes plans. Vous pourrez modifier, partager, exporter ou supprimer lun ou lautre de vos plans. Vous verrez aussi les plans que dautres ont partagé avec vous.</p>
    <h3>Données dhéritage</h3>
    <p>Sil vous faut accéder à des plans provenant de la version antérieure de cet outil, veuillez aller sur <a href=https://dmponline3.dcc.ac.uk target=_top>DMPonline v3</a>.</p>"

  contact_page:
    title: "Contatez-nous"
    intro_text_html: "<p>DMPonline est fourni par le <i>Digital Curation Centre</i> (Centre de curation numérique britannique - DCC). Pour plus de renseignements, consultez notre <a href=http://www.dcc.ac.uk/ target=_blank>site web</a>. Pour nous contacter, veuillez remplir le formulaire ci-après ou envoyez un courriel à <a href=mailto:dmponline@dcc.ac.uk?Subject=DMPonline%20inquiry target=_top>dmponline@dcc.ac.uk</a>.</p>"
    github_text_html: "<p>Si un fonctionnalité vous paraît souhaitable, ou si vous pensez constater une erreur, veuillez consulter la <a href=https://github.com/DigitalCurationCentre/DMPonline_v4/issues?state=open>liste des questions à traiter sur GitHub</a>. Si votre question nest pas répertoriée, merci de lajouter. Si elle y figure, merci dajouter un commentaire si vous disposez dinformations supplémentaires ou souhaitez nous informer de limportance quelle revêt pour vous. Ceci nous permettra de prioriser de futurs développements.</p>"
    address_text_html: "<ul>
      <li>Digital Curation Centre</li>
      <li>Level 7, Appleton Tower</li>
      <li>Crichton Street</li>
      <li>Edinburgh</li>
      <li>EH8 9LE</li>
      <li>Royaume-Uni</li>
     </ul>
     <p>Tél. : +44 (0) 131 651 1239</p>
     <p>Courriel <a href=mailto:dmponline@dcc.ac.uk?Subject=DMPonline%20inquiry target=_top>dmponline@dcc.ac.uk</a></p>"
  
  roadmap_page:
    title: "Feuille de route"
    tab_1: "Nos futurs projets"
    tab_2: "Impliquez-vous"
    body_text_tab_1_html: "<p>La communauté des utilisateurs de DMPonline est active et sagrandit, et nous remercions ses membres qui nous proposent des idées pour améliorer ses fonctionnalités ou en créer de nouvelles. Nous faisons des bilans réguliers et décidons comment développer le service en répondant à ces besoins en évolution. Pour que tout le monde puisse rester dans la boucle, nous publions nos futurs projets dans la Feuille de route de DMPonline.</p>
    <p>Notre <a href=http://www.dcc.ac.uk/webfm_send/1956 target=_blank>feuille de route pour 2015</a> est organisée en cycles de 2 mois, et détaille un éventail de nouvelles fonctionnalités et daméliorations à des fonctionnalités existantes.</p>
    <p><a href=http://www.dcc.ac.uk/sites/default/files/documents/tools/dmpOnline/DMPonline-roadmap.png target=_blank><img alt= src=http://www.dcc.ac.uk/webfm_send/1957 style=font-size: 14px; width: 600px; height: 266px;/></a></p>
    <p>Pour nous assurer daller dans le bon sens, nous nous efforçons délaborer notre feuille de route en concertation avec notre groupe dutilisateurs de DMPonline.</p>
    </br>
    <h3>Version actuelle</h3>
    <p>À ce jour, DMPonline en est à sa version 4.1, publiée en mai 2015. Elle comporte une fonctionnalité de commentaires, des conseils plus précis sur comment senregistrer avec des authentifiants détablissement, des conseils pour le déploiement, ainsi que des propositions méthodologiques pour linternationalisation. La note de version et les documents détaillent plus complètement ces évolutions.</p>
    <ul>
      <li>- <a href=/files/DMPonline-DeliveryNote-May2015.pdf target=_blank>Note de version</a></li>
      <li>- <a href=/files/DMPonline-v4-InstitutionalLogin.pdf target=_blank>Comment senregistrer dans la version 4 de DMPonline avec lauthentifiant dun établissement britannique</a></li>
      <li>- <a href=/files/DMPonline-v4-LocaleSupport.pdf target=_blank>Comment mettre en place une localisation dassistance pour DMPonline version 4</a></li>
    </ul>
    <p>Vous trouverez la code correspondant sur <a target=_blank href=https://github.com/DigitalCurationCentre/DMPonline_v4>GitHub</a></p>
    </br>
    <h3>Projets de développements</h3>
    <p>Plusieurs fonctionnalités nouvelles sont programmées pour la version suivante : </p>
    <ul>
        <li>- Identification institutionnelle</li>
        <li>- Fonctionnalité dexamen de DMP</li>
        <li>- Alerte de notifications de demande dassistance aux établissements</li>
        <li>- Statistiques et analyses pour administrateurs</li>
        <li>- Mise en place dune gestion de cycle de vie (par ex. :état \"projet\", \"terminé\", \"publié\")</li>
        <li>- Développement dAPI</li>
        <li>- Assistance localisée</li>
    </ul>
    <p>Si vous souhaitez contribuer à lélaboration de nos projets de développements, vous pouvez vous joindre à notre groupe dutilisateurs. Rendez-vous sur longlet \"Impliquez-vous\" pour plus dinformations sur la façon de vous joindre à nous.</p>"
     
    body_text_tab_2_html: "<p>Le développement et la maintenance de DMPonline sont assurés par le <i>Digital Curation Centre</i> (Centre de curation numérique britannique - DCC). Nous formons une petite équipe et nous nous sommes volontiers ouverts à des collaborations. Plusieurs possibilités vous sont offertes dans ce but :</p>
    <h3>Rejoindre le groupe dutilisateurs</h3>
    <p>Nous souhaitons nouer des liens plus actifs avec nos utilisateurs, et nous vous invitons donc à faire partie de notre groupe dutilisateurs. Nous avons mis en place une <a target=_blank href=https://www.jiscmail.ac.uk/cgi-bin/webadmin?A0=DMPONLINE-USER-GROUP>liste de diffusion</a> pour ce groupe à laquelle vous pouvez vous abonner. Nous organisons aussi des réunions de consultation sur nos projets.</p>
    <p>Nos réunions du groupe dutilisateurs sont en général organisées sur un sujet précis (par ex. :étoffer une API par des cas dutilisations). Aussi nos invitations sont lancées en fonction de vos domaines de compétence. Il est aussi utile pour nous de savoir à quelle catégorie dutilisateur vous appartenez : chercheur, administrateur dun établissement, bibliothécaire ou documentaliste, développeur informatique, personnel financier,  etc.</p>
    <p>Merci de nous indiquer vos centres dintérêts et de faire partager vos suggestions de développements souhaités via la liste de diffusion pour que toute la communauté faire part de ses réactions.</p>
    </br>
    <h3>Personnaliser DMPonline</h3>
    <p>DMPonline peut être personnalisé en fonctions des institutions et des disciplines. Vous pouvez y ajouter des modèles destinés aux utilisateurs de votre établissement et ajouter des conseils qui expliquent comment trouver localement de lassistance et des services. Des réponses types peuvent être ajoutées pour aider les utilisateurs à comprendre les informations quils doivent rédiger dans un plan de gestion de données (DMP). Pour cela, vous devrez demander des droits daccès administrateur, merci de nous envoyer un courriel à <a href=mailto:dmponline@dcc.ac.uk?Subject=DMPonline%20Admin%20access target=_top>dmponline@dcc.ac.uk</a>.</p>
    <p>Dautres conseils sont également sur le <a href=http://www.dcc.ac.uk/dmponline target=_blank>site web du DCC</a>.</p> 
    </br>
    <h3>Contribuer au code</h3>
    <p>DMPonline est une application Ruby on Rails. Le code source est disponible sous licence GNU AGPL (<i>Affero General Public License</i>). Elle autorise tout un chacun à réutiliser le code librement, mais vous oblige à partager le code source de toute extensions de la même manière. Veuillez-nous informer si vous installez une instance de DMPonline et offrez à votre tour vos contributions à la communauté.</p>
    <p>Si vous installez une instance de DMPonline, nous vous demandons de créditer DMPonline au DCC comme étant à lorigine de cet outil. Nous recommandons que la mention de crédit se fasse sous la forme du logo de DMPonline renvoyant par un lien vers la version hébergée par le DCC.</p>
    <p>Nous sommes désireux de travailler avec des développeurs extérieurs pour ajouter de nouvelles fonctionnalité à cet outil.Nous sommes également ouverts à fournir de nouvelles fonctionnalités à titre onéreux. Si vous souhaitez que priorité soit donnée à certaines extensions ou si vous disposez de moyens pour soutenir des travaux de développement supplémentaires, veuillez nous contacter sur dmponline@dcc.ac.uk pour en négocier les conditions.</p>
    </br>
    <h3>Soutenir nos travaux</h3>
    <p>Nous sommes impressionné par la montée en lutilisation de DMPonline au Royaume-Uni comme à minternational et nous souhaitons vivement savoir comment vous utilisez cet outil, comment vous promouvez son utilisation dans votre environnement. Nous savons que dautres que nous ont mis en place des programmes de formation, créé des supports dassistance et de conseils et militent pour son utilisation. Veuillez nous le faire savoir, car cela nous permet den montrer limpact.</p>
    <p>Nous réfléchissons actuellement sur des solutions pour créer des moyens de financement. Cela nous permettra de répondre plus efficacement à une demande montante et de garantir la pérennité de DMPonline. Des projets seront bientôt rendus publics en consultation, mais nous accueillons volontiers vos suggestions pour soutenir au mieux nos travaux.</p> "
    
  terms_page:
    title: "Conditions dutilisation"
    body_text_html: "<div class=white_background>
    <p>Le <i>Digital Curation Centre</i> (Centre de curation numérique britannique - DCC) est un consortium porté par le Jisc et installé dans les université dÉdimbourg, de Glasgow et de Bath. Nos missions concernent au premier chef la communauté de recherche britannique, en particulier le secteur de lenseignement supérieur et de la formation tout au long de la vie.</p>
    </div>
    <h3>DMPonline</h3>
    <div class=white_background>
      <p>DMPonline (loutil, le système) est une ressource partagée pour la communauté de recherche développée par le DCC. Elle est hébergée par luniversité dÉdimbourg.</p>
    </div>
    <h3>Vos informations personnelles</h3>
    <div class=white_background>
      <p>Pour pouvoir identifier et administrer votre compte dans DMPonline, nous avons besoin denregistrer votre adresse de courriel. Il se peut que nous lutilisions aussi pour recueillir votre avis sur lutilisation de cet outil, ou de vous informer des dernières évolutions ou versions. Ces informations pourront être échangées entre institutions partenaires du DCC mais uniquement à des fins légitimes pour le DCC. Nous ne vendrons, ni ne louerons ni néchangerons les informations personnelles que vous nous fournirez.</p>
    </div>
    <h3>Protections des données à caractère personnel</h3>
    <div class=white_background>
      <p>Les informations que vous enregistrez dans le système ne peuvent être visualisées que par vous-même, par les personnes avec lesquelles vous avez décidé den partager laccès, et - uniquement pour la maintenance du service - pour les administrateurs du système de luniversité dÉdimbourg.  Nous extrayons des informations anonymisées, automatiquement et sous forme agrégée à partir des DMP, mais nous naccédons pas à votre contenu directement, ni ne lutilisons ni le partageons avec des tiers sans autorisation de votre part. Des agents habilités de votre établissement daffiliation pourront avoir accès à vos DMP dans des conditions précises, par ex. :pour vérifier le respect des prescriptions de létablissement ou dagences de financement ou pour calculer les besoins de stockage.</p>
    </div>
    <h3>Liberté dinformation</h3>
    <div class=white_background>
      <p>Luniversité dÉdimbourg assure le stockage de vos DMP pour votre compte, mais ceux-ci restent votre propriété et sous votre responsabilité. Toute demande au titre de la législation sur la liberté dinformation se verra redirigée vers votre établissement daffiliation.</p>
    </div>
    <h3>Mots de passe</h3>
    <div class=white_background>
      <p>Votre mot de passe est enregistré sous forme chiffrée et ne peut être récupéré. En cas doubli, celui-ci devra être réinitialisé.</p>
    </div>
    <h3>Cookies</h3>
    <div class=white_background>
      <p>Veuillez noter que DMPonline utilise des cookies. Vous pourrez en savoir plus sur les cookies et la manière dont nous les utilisons sur le <a target=_blank href=http://www.dcc.ac.uk/about-us/about-site/website-terms-use/cookies>site web principal du DCC</a>.</p>
    </div>

    <br />
    <div class=white_background>
<<<<<<< HEAD
    <p>En utilisant loutil, vous reconnaissez avoir pris connaissance et accepté les présentes conditions dutilisation.</p></div>"
=======
    <p>En utilisant loutil, vous reconnaissez avoir pris connaissance et accepté les présentes conditions dutilisation.</p></div>"

  identifier_schemes:
    connect_success: 'Votre compte a été connecté à %{scheme}'
    connect_failure: 'Nous ne pouvions pas connecter votre compte %{scheme}'
    disconnect_success: 'Votre compte a été déconnecté de %{scheme}'
    disconnect_failure: 'Nous avons été incapables de déconnecter votre compte %{scheme}'
    new_login_success: "Vous ne l'avez pas configurer un compte avec nous. S'il vous plaît remplir les informations ci-dessous pour terminer votre inscription."
    new_login_failure: "Nous avons été en mesure de vérifier votre compte. S'il vous plaît utiliser le formulaire ci-dessous pour créer un nouveau compte. Vous serez en mesure de lier votre nouveau compte par la suite."

    schemes:
      orcid:
        logo: 'http://orcid.org/sites/default/files/images/orcid_16x16.png'
        user_landing_page: 'https://orcid.org/%{id}'
        connect: 'Créer ou Connectez votre ID ORCID'
        connect_tooltip: 'ORCID fournit un identifiant numérique persistant qui vous distingue des autres chercheurs. En savoir plus sur orcid.org'
        disconnect_confirmation: 'Êtes-vous certain que vous voulez déconnecter votre ID orcid?'
        disconnect_tooltip: 'Déconnectez votre compte à partir de ORCID. Vous pouvez vous reconnecter à tout moment.'

  magic_strings:
    organisation_types:
      funder: 'Funder'
      organisation: 'Organisation'
      project: 'Project'
      institution: 'Institution'
      research_institute: 'Research Institute'
      template: 'Template'
      managing_organisation: 'Digital Curation Centre'
    user_role_types:
      admin: 'admin'
      org_admin: 'org_admin'
      user: 'user'
    roles:
      super_admin: 'admin'
      organisational_admin: 'org_admin'
      user: 'user'
      add_organisations: 'add_organisations'
      change_org_affiliation: 'change_org_affiliation'
      grant_permissions: 'grant_permissions'
      modify_templates: 'modify_templates'
      modify_guidance: 'modify_guidance'
      use_api: 'use_api'
      change_org_details: 'change_org_details'
      grant_api_to_orgs: 'grant_api_to_orgs'
    token_permission_types:
      guidances: 'guidances'
      plans: 'plans'
      templates: 'templates'
      statistics: 'statistics'
    languages:
>>>>>>> a1dc48fa
<|MERGE_RESOLUTION|>--- conflicted
+++ resolved
@@ -312,11 +312,7 @@
     no_pass_instructions: "Instructions de confirmation non reçues ?"
     no_unlock_instructions: "Instructions de déverrouillage non reçues ?"
     send_mot de passe_info: "Instructions pour réinitialiser le mot de passe"
-<<<<<<< HEAD
-    accept_terms_html: " Jaccepte les <a href=\"/%{current_locale}/terms\">Conditions générales dutilisation.</a> *"
-=======
     accept_terms_html: " Jaccepte les <a href=\"/terms\" target=\"_blank\">Conditions générales dutilisation.</a> *"
->>>>>>> a1dc48fa
     edit_mot de passe_info: "Si vous voulez changer de mot de passe, remplissez les champs suivants."
 
     text_area: "Zone de texte"
@@ -467,14 +463,6 @@
       project_identifier_help_text: "Un identifiant approprié conforme aux prescriptions de lorganisme financeur ou de létablissement."
       project_static_info: "Ce plan sinspire de :"
       projects_title: "Mes plans"
-<<<<<<< HEAD
-      project_settings_text: "Les éléments que vous sélectionnez ici safficherontt dans le tableaiu ci-après. Vous pouvez trier les données à partir de chacune de ces en-tête ou les filtrer en tapant une chaîne de caractères dans la zone de recherche."
-      project_text_when_no_project: "<p><strong>Bienvenue.</strong></br> Vous voilà prêt à créer votre premier DMP.</br>Cliquez sur le bouton Créer un plan ci-dessous pour commencer.</p>"
-      project_text_when_project: "<p>Dans le tableau ci-dessous figurent les plans que vous avez créés, ainsi que ceux que vous partagez avec dautres.</br>Vous pouvez à tout moment les modifier, les partager, les exporter, les effacer...</p>"
-      project_details_text_html: "Cette page vous donne un aperçu de votre plan. Elle indique de quoi il sinspire et donne une idée générale des questions auxquelles vous devrez répondre."
-      project_details_editing_text_html: "Veuillez renseigner les premiers détails ci-après et cliquez sur Mettre à jour pour enregistrer"
-      confirm_delete_text: "Voulez-vous vraiment effacer ce plan ? Sil est partagé avec dautres utilisateurs, le fait de leffacer de votre liste, leffacera aussi de leur liste de plans."
-=======
 
       visibility: "Visibilité"
       visibilities:
@@ -497,7 +485,6 @@
       project_details_editing_text_html: "Veuillez renseigner les premiers détails ci-après et cliquez sur 'Mettre à jour' pour enregistrer"
       confirm_delete_text: "Voulez-vous vraiment effacer ce plan ? S'il est partagé avec d'autres utilisateurs, le fait de l'effacer de votre liste, l'effacera aussi de leur liste de plans."
 
->>>>>>> a1dc48fa
       confirmation_text: "Confirmer les détails du plan"
       confirmation_text_desc: "Si votre agence de financement ou votre établissement német pas de prescriptions (ou si vous navez pas rempli ces options), la checklist du DCC saffichera. Celle-ci propose un ensemble de questions générales et de conseils pour un DMP. Pour en savoir plus : <a href=http://www.dcc.ac.uk/sites/default/files/documents/resource/DMP_Checklist_2013.pdf target=_blank>DMP checklist 2013</a>."
       confirmation_button_text: "Oui, créer un plan"
@@ -715,10 +702,7 @@
   Un cours en ligne destiné aux chercheurs ou dautres acteurs désireux de gérer des données dans le cadre de leurs opérations de recherche. Ce cours comporte un certain nombre de considérations dordre pratique dans le domaine logiciel, sur lutilisation de SPSS, R, ArcGIS et NVivo.
       </li>
     </ul>"
-<<<<<<< HEAD
-=======
-
->>>>>>> a1dc48fa
+
     body_text_tab_1_html: "<p>Quand vous vous connectez à DMPonline, vous êtes redirigé vers la page intitulées Mes plans. À partir de là, vous pouvez éditer, partager, exporter ou supprimer lun de vos plans. Vous verrez à cet endroit aussi les plans que dautres ont partagé avec vous.</p>
     <h3>Créer un plan</h3>
     <p>Pour créer un plan, cliquez sur le bouton Créer un plan depuis votre page Mes plans ou depuis le menu du haut. Sélectionnez les options des menus déroulants et parmi les cases à cocher pour définir les questions et les conseils qui devront vous être proposés. Confirmez vos choix en cliquant sur Oui, créer un plan.</p>
@@ -837,9 +821,6 @@
 
     <br />
     <div class=white_background>
-<<<<<<< HEAD
-    <p>En utilisant loutil, vous reconnaissez avoir pris connaissance et accepté les présentes conditions dutilisation.</p></div>"
-=======
     <p>En utilisant loutil, vous reconnaissez avoir pris connaissance et accepté les présentes conditions dutilisation.</p></div>"
 
   identifier_schemes:
@@ -889,5 +870,4 @@
       plans: 'plans'
       templates: 'templates'
       statistics: 'statistics'
-    languages:
->>>>>>> a1dc48fa
+    languages: