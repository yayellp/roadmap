--- conflicted
+++ resolved
@@ -5,11 +5,7 @@
 gem 'rails', '4.2.0'
 
 # additional gems for rails 4
-<<<<<<< HEAD
 gem 'railties'
-=======
-gem 'railties'#, '= 4.2.0'
->>>>>>> 608d02db
 gem 'responders', '~> 2.0'   # allows use of respond_with and respond_to in controllers
 
 # add these gems to help with the transition:
@@ -18,11 +14,7 @@
 gem 'actionpack-page_caching'
 gem 'actionpack-action_caching'
 
-<<<<<<< HEAD
 gem 'uglifier'
-=======
-gem 'uglifier' #, '>= 1.3.0'
->>>>>>> 608d02db
 
 # Gems used only for assets and not required in production environments by default.
 # Use SCSS for stylesheets
@@ -73,12 +65,7 @@
 #    DATABASE/SERVER
 #
 gem 'mysql2', '~> 0.3.18'
-<<<<<<< HEAD
 
-=======
-# Use unicorn as the app server
-# gem 'unicorn'
->>>>>>> 608d02db
 #cancan for usergroups
 gem 'cancancan'
 
@@ -87,13 +74,8 @@
 #
 gem 'jquery-rails'
 gem 'tinymce-rails'
-<<<<<<< HEAD
 gem 'friendly_id'
 gem 'contact_us', '>= 1.1.1'
-=======
-gem 'friendly_id' #, '~> 5.0.1'
-gem 'contact_us'
->>>>>>> 608d02db
 gem 'recaptcha'
 gem 'turbolinks'
 #implementation of forms
