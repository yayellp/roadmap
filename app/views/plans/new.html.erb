<% javascript "plans/create_plan.js" %>

<div class="main">
  <h1><%= _('Create a new plan') %></h1>

  <p>
    <%= _("Before you get started, we need to ask a few questions to set you up with the best DMP template for your needs.") %>
  </p>

  <%= form_for @plan, method: :post, remote: true do |f| %>
    <div id="create_plan">

      <!-- Plan name section -->
      <fieldset class="white-fieldset">
        <legend><%= _('What research project are you planning?') %></legend>
        
        <label for="plan_title">
          <%= _('Project title') %>
        </label>
  
<<<<<<< HEAD
        <input type="text" id="plan_title" name="plan[title]" class="input-large left-indent" />
        <div class="left-indent" aria-describedby="org-tip" required>
=======
        <input type="text" id="plan_title" name="plan[title]" class="combobox-like" />
        <div class="combobox-like">
>>>>>>> 71b0076b
          <%= _('If applying for funding, state the title exactly as in the proposal.') %>
        </div>
      </fieldset>

      <!-- Organisation selection -->
      <fieldset class="white-fieldset">
        <legend><%= _('Primary research organisation') %></legend>
      
        <label for="plan_org_name">
          <%= _('Select the primary research organisation responsible') %>
        </label>
      
        <%= render partial: "shared/accessible_combobox", 
                   locals: {name: 'plan[org_name]',
                            id: 'plan_org_name',
                            default_selection: @default_org,
                            models: @orgs,
                            attribute: 'name',
                            classes: 'input-large'} %>
      
        <input type="checkbox" id="plan_no_org">

        <label for="plan_no_org" class="checkbox-label">
          <%= _('My research organisation is not on the list') %>
          <em><%= _(' or ') %></em>
          <%= _('no research organisation is associated with this plan')%>
        </label>
      </fieldset>
    
      <!-- Funder selection -->
      <fieldset class="white-fieldset">
        <legend><%= _('Funding organisation') %></legend>
      
        <label for="plan_funder_name">
          <%= _('Select the funding organisation') %>
        </label>
      
        <%= render partial: "shared/accessible_combobox", 
                   locals: {name: 'plan[funder_name]',
                            id: 'plan_funder_name',
                            default_selection: nil,
                            models: @funders,
                            attribute: 'name',
                            classes: 'input-large'} %>
                                                                 
        <input type="checkbox" id="plan_no_funder" />
        <label for="plan_no_funder" class="checkbox-label">
          <%= _('No funder associated with this plan')%>
        </label>
      </fieldset>

      <!-- Template selection -->
      <fieldset class="white-fieldset" id="available-templates">
      </fieldset>
    
    </div>
    
    <input type="hidden" id="plan_template_id" name="plan[template_id]"></input>
    
    <%= render partial: 'shared/accessible_submit_button',
               locals: {id: 'create_plan_submit', val: 'Create Plan', disabled_initially: false} %>

  <% end %>
</div>
<|MERGE_RESOLUTION|>--- conflicted
+++ resolved
@@ -18,13 +18,8 @@
           <%= _('Project title') %>
         </label>
   
-<<<<<<< HEAD
         <input type="text" id="plan_title" name="plan[title]" class="input-large left-indent" />
         <div class="left-indent" aria-describedby="org-tip" required>
-=======
-        <input type="text" id="plan_title" name="plan[title]" class="combobox-like" />
-        <div class="combobox-like">
->>>>>>> 71b0076b
           <%= _('If applying for funding, state the title exactly as in the proposal.') %>
         </div>
       </fieldset>
@@ -85,7 +80,7 @@
     <input type="hidden" id="plan_template_id" name="plan[template_id]"></input>
     
     <%= render partial: 'shared/accessible_submit_button',
-               locals: {id: 'create_plan_submit', val: 'Create Plan', disabled_initially: false} %>
+               locals: {id: 'create_plan_submit', val: 'Create Plan', disabled_initially: true} %>
 
   <% end %>
 </div>
