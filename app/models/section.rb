class Section < ActiveRecord::Base

  ##
  # Associations
  belongs_to :phase
  belongs_to :organisation
  has_many :questions, :dependent => :destroy

  #Link the data
  accepts_nested_attributes_for :questions, :reject_if => lambda {|a| a[:text].blank? },  :allow_destroy => true
#  accepts_nested_attributes_for :version

<<<<<<< HEAD
  attr_accessible :organisation_id, :description, :number, :title, :published, :questions_attributes, 
                  :organisation, :modifiable, :phase, :as => [:default, :admin]
=======
  attr_accessible :organisation_id, :description, :number, :title, :published, 
                  :questions_attributes, :organisation, :phase, :modifiable,
                  :as => [:default, :admin]
>>>>>>> 6f1f96f5

  ##
  # return the title of the section
  #
  # @return [String] the title of the section
  def to_s
    "#{title}"
  end

  amoeba do
    include_association :questions
  end

end<|MERGE_RESOLUTION|>--- conflicted
+++ resolved
@@ -10,15 +10,10 @@
   accepts_nested_attributes_for :questions, :reject_if => lambda {|a| a[:text].blank? },  :allow_destroy => true
 #  accepts_nested_attributes_for :version
 
-<<<<<<< HEAD
-  attr_accessible :organisation_id, :description, :number, :title, :published, :questions_attributes, 
-                  :organisation, :modifiable, :phase, :as => [:default, :admin]
-=======
   attr_accessible :organisation_id, :description, :number, :title, :published, 
                   :questions_attributes, :organisation, :phase, :modifiable,
                   :as => [:default, :admin]
->>>>>>> 6f1f96f5
-
+                  
   ##
   # return the title of the section
   #
