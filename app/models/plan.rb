class Plan < ActiveRecord::Base

  before_validation :set_creation_defaults

  ##
  # Associations
  belongs_to :template
  has_many :phases, through: :template
  has_many :sections, through: :phases
  has_many :questions, through: :sections
  has_many :themes, through: :questions
  has_many :answers, dependent: :destroy
  has_many :notes, through: :answers
  has_many :roles, dependent: :destroy
  has_many :users, through: :roles
  has_and_belongs_to_many :guidance_groups, join_table: :plans_guidance_groups

  accepts_nested_attributes_for :template
  has_many :exported_plans

  has_many :roles


# COMMENTED OUT THE DIRECT CONNECTION HERE TO Users to prevent assignment of users without an access_level specified (currently defaults to creator)
#  has_many :users, through: :roles


  ##
  # Possibly needed for active_admin
  #   -relies on protected_attributes gem as syntax depricated in rails 4.2
  attr_accessible :locked, :project_id, :version_id, :version, :plan_sections,
                  :exported_plans, :project, :title, :template, :grant_number,
                  :identifier, :principal_investigator, :principal_investigator_identifier,
                  :description, :data_contact, :funder_name, :visibility, :exported_plans,
                  :roles, :users, :org, :as => [:default, :admin]
  accepts_nested_attributes_for :roles

  # public is a Ruby keyword so using publicly
  enum visibility: [:organisationally_visible, :publicly_visible, :is_test, :privately_visible]

  #TODO: work out why this messes up plan creation :
  #   briley: Removed reliance on :users, its really on :roles (shouldn't have a plan without at least a creator right?) It should be ok like this though now
#  validates :template, :title, presence: true

  ##
  # Constants
  A4_PAGE_HEIGHT = 297 #(in mm)
  A4_PAGE_WIDTH = 210 #(in mm)
  ROUNDING = 5 #round estimate up to nearest 5%
  FONT_HEIGHT_CONVERSION_FACTOR = 0.35278 #convert font point size to mm
  FONT_WIDTH_HEIGHT_RATIO = 0.4 #Assume glyph width averages 2/5 the height

  # Scope queries
  # Note that in ActiveRecord::Enum the mappings are exposed through a class method with the pluralized attribute name (e.g visibilities rather than visibility)
  scope :publicly_visible, -> { where(:visibility => visibilities[:publicly_visible]).order(:title => :asc) }

  ##
  # Settings for the template
  has_settings :export, class_name: 'Settings::Template' do |s|
    s.key :export, defaults: Settings::Template::DEFAULT_SETTINGS
  end
  alias_method :super_settings, :settings


  ##
  # Proxy through to the template settings (or defaults if this plan doesn't have
  # an associated template) if there are no settings stored for this plan.
  # `key` is required by rails-settings, so it's required here, too.
  #
  # @param key [Key] a key required by rails
  # @return [Settings] settings for this plan's template
  def settings(key)
    self_settings = self.super_settings(key)
    return self_settings if self_settings.value?
#    self.dmptemplate.settings(key)
    self.template.settings(key) unless self.template.nil?
  end

  ##
  # returns the template for this plan, or generates an empty template and returns that
  #
  # @return [Dmptemplate] the template associated with this plan
	def dmptemplate
		#self.project.try(:dmptemplate) || Dmptemplate.new
		self.template
	end



  def base_template
    base = nil
    t = self.template
    if t.customization_of.present?
      base = Template.where("dmptemplate_id = ? and created_at < ?", t.customization_of, self.created_at).order(version: :desc).first
    end
    return base
  end



  ##
  # returns the most recent answer to the given question id
  # optionally can create an answer if none exists
  #
  # @param qid [Integer] the id for the question to find the answer for
  # @param create_if_missing [Boolean] if true, will genereate a default answer to the question
  # @return [Answer,nil] the most recent answer to the question, or a new question with default value, or nil
	def answer(qid, create_if_missing = true)
  	answer = answers.where(:question_id => qid).order("created_at DESC").first
  	question = Question.find(qid)
		if answer.nil? && create_if_missing then
			answer = Answer.new
			answer.plan_id = id
			answer.question_id = qid
			answer.text = question.default_value
			default_options = Array.new
			question.question_options.each do |option|
				if option.is_default
					default_options << option
				end
			end
			answer.question_options = default_options
		end
		return answer
	end

# TODO: This just retrieves all of the guidance associated with the themes within the template
#       so why are we transferring it here to the plan?
  ##
  # returns all of the sections for this version of the plan, and for the project's organisation
  #
  # @return [Array<Section>,nil] either a list of sections, or nil if none were found
  def set_possible_guidance_groups
    # find all the themes in this plan
    # and get the guidance groups they belong to
    ggroups = []
    self.template.phases.each do |phase|
      phase.sections.each do |section|
        section.questions.each do |question|
          question.themes.each do |theme|
            theme.guidances.each do |guidance|
              ggroups << guidance.guidance_group
            end
          end
        end
      end
    end

    self.guidance_groups = ggroups.uniq
  end

  ##
  # returns all of the possible guidance groups for the plan (all options to
  # be selected by the user to display)
  #
  # @return Array<Guidance>
  def get_guidance_group_options
    # find all the themes in this plan
    # and get the guidance groups they belong to
    ggroups = []
    self.template.phases.each do |phase|
      phase.sections.each do |section|
        section.questions.each do |question|
          question.themes.each do |theme|
            theme.guidances.each do |guidance|
              ggroups << guidance.guidance_group
            end
          end
        end
      end
    end
    return ggroups.uniq
  end




   ##
  # returns the guidances associated with the project's organisation, for a specified question
  #
  # @param question [Question] the question to find guidance for
  # @return array of hashes with orgname, themes and the guidance itself
  def guidance_for_question(question)
    guidances = []

    # add in the guidance for the template org
    unless self.template.org.nil? then
      self.template.org.guidance_groups.each do |group|
        group.guidances.each do |guidance|
          common_themes = guidance.themes.all & question.themes.all
          if common_themes.length > 0
            guidances << { orgname: self.template.org.name, theme: common_themes.join(','),  guidance: guidance }
          end
        end
      end
    end

    # add in the guidance for the user's org
    unless self.owner.nil?
      unless self.owner.org.nil? then
        self.owner.org.guidance_groups.each do |group|
          group.guidances.each do |guidance|
            common_themes = guidance.themes.all & question.themes.all
            if common_themes.length > 0
              guidances << { orgname: self.template.org.name, theme: common_themes.join(','),  guidance: guidance }
            end
          end
        end
      end
    end

    # Get guidance by theme from any guidance groups currently selected
    self.guidance_groups.each do |group|
      group.guidances.each do |guidance|
        common_themes = guidance.themes.all & question.themes.all
        if common_themes.length > 0
          guidances << { orgname: self.template.org.name, theme: common_themes.join(','),  guidance: guidance }
        end
      end
    end

    return guidances
  end




  ##
  # adds the given guidance to a hash indexed by a passed guidance group and theme
  #
  # @param guidance_array [{GuidanceGroup => {Theme => Array<Gudiance>}}] the passed hash of arrays of guidances.  Indexed by GuidanceGroup and Theme.
  # @param guidance_group [GuidanceGroup] the guidance_group index of the hash
  # @param theme [Theme] the theme object for the GuidanceGroup
  # @param guidance [Guidance] the guidance object to be appended to the correct section of the array
  # @return [{GuidanceGroup => {Theme => Array<Guidance>}}] the updated object which was passed in
  def add_guidance_to_array(guidance_array, guidance_group, theme, guidance)
    if guidance_array[guidance_group].nil? then
      guidance_array[guidance_group] = {}
    end
    if theme.nil? then
      if guidance_array[guidance_group]["no_theme"].nil? then
        guidance_array[guidance_group]["no_theme"] = []
      end
      if !guidance_array[guidance_group]["no_theme"].include?(guidance) then
        guidance_array[guidance_group]["no_theme"].push(guidance)
      end
    else
      if guidance_array[guidance_group][theme].nil? then
        guidance_array[guidance_group][theme] = []
      end
      if !guidance_array[guidance_group][theme].include?(guidance) then
        guidance_array[guidance_group][theme].push(guidance)
      end
    end
      return guidance_array
  end

  ##
  # determines if the plan is editable by the specified user
  #
  # @param user_id [Integer] the id for a user
  # @return [Boolean] true if user can edit the plan
	def editable_by?(user_id)
    user_id = user_id.id if user_id.is_a?(User)
    role = roles.where(user_id: user_id).first
    return role.present? && role.editor?
	end

  ##
  # determines if the plan is readable by the specified user
  # TODO: introduce explicit readable rather than implicit
  # currently role with no flags = readable
  #
  # @param user_id [Integer] the id for a user
  # @return [Boolean] true if the user can read the plan
	def readable_by?(user_id)
    user_id = user_id.id if user_id.is_a?(User)
    role = roles.where(user_id: user_id).first
    return role.present?
	end

  ##
  # determines if the plan is administerable by the specified user
  #
  # @param user_id [Integer] the id for the user
  # @return [Boolean] true if the user can administer the plan
	def administerable_by?(user_id)
    user_id = user_id.id if user_id.is_a?(User)
    role = roles.where(user_id: user_id).first
    return role.present? && role.administrator?
	end


  ##
  # defines and returns the status of the plan
  # status consists of a hash of the num_questions, num_answers, sections, questions, and spaced used.
  # For each section, it contains the id's of each of the questions
  # for each question, it contains the answer_id, answer_created_by, answer_text, answer_options_id, aand answered_by
  #
  # @return [Status]

  def status
    status = {
      "num_questions" => 0,
      "num_answers" => 0,
      "sections" => {},
      "questions" => {},
      "space_used" => 0 # percentage of available space in pdf used
    }

    space_used = height_of_text(self.title, 2, 2)

    section_ids = sections.map {|s| s.id}

    # we retrieve this is 2 joins:
    #   1. sections and questions
    #   2. questions and answers
    # why? because Rails 4 doesn't have any sensible left outer join.
    # when we change to RAILS 5 it is meant to have so this can be fixed then

    records = Section.joins(questions: :question_format)
                     .select('sections.id as sectionid,
                              sections.title as stitle,
                              questions.id as questionid,
                              questions.text as questiontext,
                              question_formats.title as qformat')
                     .where("sections.id in (?) ", section_ids)
                     .to_a

    # extract question ids to get answers
    question_ids = records.map {|r| r.questionid}.uniq
    status["num_questions"] = question_ids.count

    arecords = Question.joins(answers: :user)
                       .select('questions.id as questionid,
                                answers.id as answerid,
                                answers.plan_id as plan_id,
                                answers.text as answertext,
                                answers.updated_at as updated,
                                users.email as username')
                       .where("questions.id in (?) and answers.plan_id = ?",question_ids, self.id)
                       .to_a

    # we want answerids to extract options later
    answer_ids = arecords.map {|r| r.answerid}.uniq
    status["num_answers"] = answer_ids.count

    # create map from questionid to answer structure
    qa_map = {}
    arecords.each do |rec|
      qa_map[rec.questionid] = {
        plan: rec.plan_id,
        id: rec.answerid,
        text: rec.answertext,
        updated: rec.updated,
        user: rec.username
      }
    end


    # build main status structure
    records.each do |rec|
      sid = rec.sectionid
      stitle = rec.stitle
      qid = rec.questionid
      qtext = rec.questiontext
      format = rec.qformat

      answer = nil
      if qa_map.has_key?(qid)
        answer = qa_map[qid]
      end

      aid = answer.nil? ? nil : answer[:id]
      atext = answer.nil? ? nil : answer[:text]
      updated = answer.nil? ? nil : answer[:updated]
      uname = answer.nil? ? nil : answer[:user]

      space_used += height_of_text(stitle, 1, 1)

      shash = status["sections"]
      if !shash.has_key?(sid)
        shash[sid] = {}
        shash[sid]["num_questions"] = 0
        shash[sid]["num_answers"] = 0
        shash[sid]["questions"] = Array.new
      end

      shash[sid]["questions"] << qid
      shash[sid]["num_questions"] += 1

      space_used += height_of_text(qtext) unless qtext == stitle
      if atext.present?
        space_used += height_of_text(atext)
      else
        space_used += height_of_text(_('Question not answered.'))
      end

      if answer.present? then
        shash[sid]["num_answers"] += 1
      end

      status["questions"][qid] = {
        "format" => format,
        "answer_id" => aid,
        "answer_updated_at" => updated.to_i,
        "answer_text" => atext,
        "answered_by" => uname
      }

    end

    records = Answer.joins(:question_options).select('answers.id as answerid, question_options.id as optid').where(id: answer_ids).to_a
    opt_hash = {}
    records.each do |rec|
      aid = rec.answerid
      optid = rec.optid
      if !opt_hash.has_key?(aid)
        opt_hash[aid] = Array.new
      end
      opt_hash[aid] << optid
    end

    status["questions"].each_key do |questionid|
      answerid = status["questions"][questionid]["answer_id"]
      status["questions"][questionid]["answer_option_ids"] = opt_hash[answerid]
    end

    status['space_used'] = estimate_space_used(space_used)

    return status
  end

# TODO: Guessing this isn't in use since it still refers to Project and Version
=begin
  ##
  # defines and returns the details for the plan
  # details consists of a hash of: project_title, phase_title, and for each section,
  # section: title, question text for each question, answer type and answer value
  #
  # @return [Details]
  def details
    details = {
      "project_title" => project.title,
      "phase_title" => version.phase.title,
      "sections" => {}
    }
    sections.sort_by(&:"number").each do |s|
      details["sections"][s.number] = {}
      details["sections"][s.number]["title"] = s.title
      details["sections"][s.number]["questions"] = {}
      s.questions.order("number").each do |q|
        details["sections"][s.number]["questions"][q.number] = {}
        details["sections"][s.number]["questions"][q.number]["question_text"] = q.text
        answer = answer(q.id, false)
        if ! answer.nil? then
                    q_format = q.question_format
          if (q_format.title == t("helpers.checkbox") || q_format.title == t("helpers.multi_select_box") ||
                                        q_format.title == t("helpers.radio_buttons") || q_format.title == t("helpers.dropdown")) then
            details["sections"][s.number]["questions"][q.number]["selections"] = {}
            answer.options.each do |o|
              details["sections"][s.number]["questions"][q.number]["selections"][o.number] = o.text
            end
          end
          details["sections"][s.number]["questions"][q.number]["answer_text"] = answer.text
        end
      end
    end
    return details
  end
=end

# TODO: commenting this old lock stuff out since PlanSection is gone and we wanted to get rid of it
=begin
  ##
  # determines wether or not a specified section of a plan is locked to a specified user and returns a status hash
  #
  # @param section_id [Integer] the setion to determine if locked
  # @param user_id [Integer] the user to determine if locked for
  # @return [Hash{String => Hash{String => Boolean, nil, String, Integer}}]
  def locked(section_id, user_id)
    plan_section = plan_sections.where("section_id = ? AND user_id != ? AND release_time > ?", section_id, user_id, Time.now).last
    if plan_section.nil? then
      status = {
        "locked" => false,
        "locked_by" => nil,
        "timestamp" => nil,
        "id" => nil
      }
    else
      status = {
        "locked" => true,
        "locked_by" => plan_section.user.name,
        "timestamp" => plan_section.updated_at,
        "id" => plan_section.id
      }
    end
  end

  ##
  # for each section, lock the section with the given user_id
  #
  # @param user_id [Integer] the id for the user who can use the sections
  def lock_all_sections(user_id)
    sections.each do |s|
      lock_section(s.id, user_id, 1800)
    end
  end

  ##
  # for each section, unlock the section
  #
  # @param user_id [Integer] the id for the user to unlock the sections for
  def unlock_all_sections(user_id)
    plan_sections.where(:user_id => user_id).order("created_at DESC").each do |lock|
      lock.delete
    end
  end

  ##
  # for each section, unlock the section
  # Not sure how this is different from unlock_all_sections
  #
  # @param user_id [Integer]
  def delete_recent_locks(user_id)
    plan_sections.where(:user_id => user_id).each do |lock|
      lock.delete
    end
  end

  ##
  # Locks the specified section to only be used by the specified user, for the number of secconds specified
  #
  # @param section_id [Integer] the id of the section to be locked
  # @param user_id [Integer] the id of the user who can use the section
  # @param release_time [Integer] the number of secconds the section will be locked for, defaults to 60
  # @return [Boolean] wether or not the section was locked
  def lock_section(section_id, user_id, release_time = 60)
    status = locked(section_id, user_id)
    if ! status["locked"] then
      plan_section = PlanSection.new
      plan_section.plan_id = id
      plan_section.section_id = section_id
      plan_section.release_time = Time.now + release_time.seconds
      plan_section.user_id = user_id
      plan_section.save
    elsif status["current_user"] then
      plan_section = PlanSection.find(status["id"])
      plan_section.release_time = Time.now + release_time.seconds
      plan_section.save
    else
      return false
    end
  end

  ##
  # unlocks the specified section for the specified user
  #
  # @param section_id [Integer] the id for the section to be unlocked
  # @param user_id [Integer] the id for the user for whom the section was previously locked
  # @return [Boolean] wether or not the lock was removed
  def unlock_section(section_id, user_id)
    plan_sections.where(:section_id => section_id, :user_id => user_id).order("created_at DESC").each do |lock|
      lock.delete
    end
  end
=end

# TODO: Commenting out because this method appears below as well so this one is overwritten
=begin
  ##
  # returns the time of either the latest answer to any question, or the latest update to the model
  #
  # @return [DateTime] the time at which the plan was last changed
  def latest_update
    if answers.any? then
      last_answered = answers.order("updated_at DESC").first.updated_at
      if last_answered > updated_at then
        return last_answered
      else
        return updated_at
      end
    else
      return updated_at
    end
  end
=end

# TODO: Guessing this isn't in use since it still refers to Project and Version
=begin
  ##
  # returns an array of hashes.  Each hash contains the question's id, the answer_id,
  # the answer_text, the answer_timestamp, and the answer_options
  #
  # @param section_id [Integer] the section to find answers of
  # @return [Array<Hash{String => nil,String,Integer,DateTime}]
  def section_answers(section_id)
    section = Section.find(section_id)
     section_questions = Array.new
     counter = 0
     section.questions.each do |q|
       section_questions[counter] = {}
       section_questions[counter]["id"] = q.id
       #section_questions[counter]["multiple_choice"] = q.multiple_choice
       q_answer = answer(q.id, false)
       if q_answer.nil? then
         section_questions[counter]["answer_id"] = nil
         if q.suggested_answers.find_by_organisation_id(project.organisation_id).nil? then
           section_questions[counter]["answer_text"] = ""
         else
           section_questions[counter]["answer_text"] = q.default_value
         end
         section_questions[counter]["answer_timestamp"] = nil
         section_questions[counter]["answer_options"] = Array.new
       else
         section_questions[counter]["answer_id"] = q_answer.id
         section_questions[counter]["answer_text"] = q_answer.text
         section_questions[counter]["answer_timestamp"] = q_answer.created_at
         section_questions[counter]["answer_options"] = q_answer.options.pluck(:id)
       end
       counter = counter + 1
     end
     return section_questions
  end
=end


  ##
  # assigns the passed user_id to the creater_role for the project
  # gives the user rights to read, edit, administrate, and defines them as creator
  #
  # @param user_id [Integer] the user to be given priveleges' id
  def assign_creator(user_id)
    user_id = user_id.id if user_id.is_a?(User)
    add_user(user_id, true, true, true)
  end



# TODO: commenting these out because they are overriden by private methods below, so this
#       is unreachable
=begin
  ##
  # Based on the height of the text gathered so far and the available vertical
  # space of the pdf, estimate a percentage of how much space has been used.
  # This is highly dependent on the layout in the pdf. A more accurate approach
  # would be to render the pdf and check how much space had been used, but that
  # could be very slow.
  # NOTE: This is only an estimate, rounded up to the nearest 5%; it is intended
  # for guidance when editing plan data, not to be 100% accurate.
  #
  # @param used_height [Integer] an estimate of the height used so far
  # @return [Integer] the estimate of space used of an A4 portrain
  def estimate_space_used(used_height)
    @formatting ||= self.settings(:export).formatting

    return 0 unless @formatting[:font_size] > 0

    margin_height    = @formatting[:margin][:top].to_i + @formatting[:margin][:bottom].to_i
    page_height      = A4_PAGE_HEIGHT - margin_height # 297mm for A4 portrait
    available_height = page_height * self.template.settings(:export).max_pages

    percentage = (used_height / available_height) * 100
    (percentage / ROUNDING).ceil * ROUNDING # round up to nearest five
  end

  ##
  # Take a guess at the vertical height (in mm) of the given text based on the
  # font-size and left/right margins stored in the plan's settings.
  # This assumes a fixed-width for each glyph, which is obviously
  # incorrect for the font-face choices available; the idea is that
  # they'll hopefully average out to that in the long-run.
  # Allows for hinting different font sizes (offset from base via font_size_inc)
  # and vertical margins (i.e. for heading text)
  #
  # @param text [String] the text to estimate size of
  # @param font_size_inc [Integer] the size of the font of the text, defaults to 0
  # @param vertical_margin [Integer] the top margin above the text, defaults to 0
  def height_of_text(text, font_size_inc = 0, vertical_margin = 0)
    @formatting     ||= self.settings(:export).formatting
    @margin_width   ||= @formatting[:margin][:left].to_i + @formatting[:margin][:right].to_i
    @base_font_size ||= @formatting[:font_size]

    return 0 unless @base_font_size > 0

    font_height = FONT_HEIGHT_CONVERSION_FACTOR * (@base_font_size + font_size_inc)
    font_width  = font_height * FONT_WIDTH_HEIGHT_RATIO # Assume glyph width averages at 2/5s the height
    leading     = font_height / 2

    chars_in_line = (A4_PAGE_WIDTH - @margin_width) / font_width # 210mm for A4 portrait
    num_lines = (text.length / chars_in_line).ceil

    (num_lines * font_height) + vertical_margin + leading
  end
=end

# TODO: What are these used for? Should just be using self.org and self.org.funder?
=begin
  ##
  # sets a new funder for the project
  # defaults to the first dmptemplate if the current template is nill and the funder has more than one dmptemplate
  #
  # @param new_funder_id [Integer] the id for a new funder
  # @return [Organisation] the new funder
  def funder_id=(new_funder_id)
    if new_funder_id != "" then
      new_funder = Org.find(new_funder_id);
      if new_funder.templates.count >= 1 && self.template.nil? then
        self.template = new_funder.templates.first
      end
    end
  end
=end

  ##
  # returns the funder id for the plan
  #
  # @return [Integer, nil] the id for the funder
  def funder_id
    if self.template.nil? then
      return nil
    end
    return self.template.org
  end

  ##
  # returns the funder organisation for the project or nil if none is specified
  #
  # @return [Organisation, nil] the funder for project, or nil if none exists
  def funder
    template = self.template
    if template.nil? then
      return nil
    end

    if template.customization_of
      return template.customization_of.org
    else
      return template.org
    end
  end

=begin
  ##
  # returns the name of the funder for the project
  #
  # @return [String] the name fo the funder for the project
  def funder_name
    if self.funder.nil?
      return read_attribute(:funder_name)
    else
      return self.funder.name
    end
  end

  ##
  # defines a new funder_name for the project.
  #
  # @param new_funder_name [String] the string name of the new funder
  # @return [Integer, nil] the org_id of the new funder
  def funder_name=(new_funder_name)
    write_attribute(:funder_name, new_funder_name)
    org_table = Org.arel_table
    existing_org = Org.where(org_table[:name].matches(new_funder_name))
    if existing_org.nil?
      existing_org = Org.where(org_table[:abbreviation].matches(new_funder_name))
    end
    unless existing_org.empty?
      self.funder_id=existing_org.id
    end
  end

  ##
  # sets a new institution_id if there is no current organisation
  #
  # @param new_institution_id [Integer] the id for the new institution
  # @return [Integer, Bool] false if an organisation exists, or the id of the set org if a new organisation is set
  def institution_id=(new_institution_id)
    if organisation.nil? then
      self.organisation_id = new_institution_id
    end
  end

  ##
  # returns the organisation which is root over the owning organisation
  #
  # @return [Integer, nil] the organisation_id or nil
  def institution_id
#    if organisation.nil?
#      return nil
#    else
#      return organisation.root.id
#    end
     return template.org.id
  end

  ##
  # defines a new organisation_id for the project
  # but is confusingly labled unit_id
  #
  # @param new_unit_id [Integer]
  # @return [Integer, Boolean] the new organisation ID or false if no unit_id was passed
  def unit_id=(new_unit_id)
    unless new_unit_id.nil? ||new_unit_id == ""
      self.organisation_id = new_unit_id
    end
  end

  ##
  # returns the organisation_id or nil
  # again seems redundant
  #
  # @return [nil, Integer] nil if no organisation, or the id if there is an organisation specified
  def unit_id
    if organisation.nil? || organisation.parent_id.nil?
      return nil
    else
      return organisation_id
    end
  end
=end

  ##
  # assigns the passed user_id as an editor for the project
  # gives the user rights to read and edit
  #
  # @param user_id [Integer] the user to be given priveleges' id
  def assign_editor(user_id)
    add_user(user_id, true)
  end

  ##
  # assigns the passed user_id as a reader for the project
  # gives the user rights to read
  #
  # @param user_id [Integer] the user to be given priveleges' id
  def assign_reader(user_id)
    add_user(user_id)
  end

  ##
  # assigns the passed user_id as an administrator for the project
  # gives the user rights to read, adit, and administrate the project
  #
  # @param user_id [Integer] the user to be given priveleges' id
  def assign_administrator(user_id)
    add_user(user_id, true, true)
  end

# TODO: ProjectGroup doesn't exist anymore so commenting these out
=begin
  ##
  # returns the projects which the user can atleast read
  #
  # @param user_id [Integer] the user to lookup projects for
  # @return [Array<Project>] list of all projects the user can atleast read
  def self.projects_for_user(user_id)
    projects = Array.new
    groups = ProjectGroup.where("user_id = ?", user_id)
    unless groups.nil? then
      groups.each do |group|
        unless group.project.nil? then
          projects << group.project
        end
      end
    end
    return projects
  end

  ##
  # whether or not the specified user_id created this project
  # should be renamed to created_by?
  #
  # @param user_id [Integer] the user to check the priveleges of
  # @return [Boolean] true if the user created the project
  def created_by(user_id)
    user = project_groups.find_by_user_id(user_id)
    if (! user.nil?) && user.project_creator then
      return true
    else
      return false
    end
  end
=end

  ##
  # the datetime for the latest update of this plan
  #
  # @return [DateTime] the time of latest update
  def latest_update
    latest_update = updated_at
    phases.each do |phase|
      if phase.updated_at > latest_update then
        latest_update = phase.updated_at
      end
    end
    return latest_update
  end

  # Getters to match 'My plans' columns

  ##
  # the title of the project
  #
  # @return [String] the title of the project
  def name
    self.title
  end

  ##
  # the owner of the project
  #
  # @return [User] the creater of the project
  def owner
    self.roles.each do |role|
      if role.creator?
        return role.user
      end
    end
    return nil
  end

  ##
  # the time the project was last updated, formatted as a date
  #
  # @return [Date] last update as a date
  def last_edited
    self.latest_update.to_date
  end

# TODO: These next 2 reference defunct models so commenting out
=begin
  ##
  # whether or not the plan is shared with anybody
  #
  # @return [Boolean] true if the project has been shared
  def shared?
    self.project_groups.count > 1
  end

  alias_method :shared, :shared?

  ##
  # the organisation who owns the project
  #
  # @return [Dmptemplate,Organisation,String] the template, it's owner, or it's owner's abreviation
  def template_owner
    self.dmptemplate.try(:organisation).try(:abbreviation)
  end
=end
<<<<<<< HEAD

=======
  
  # Returns the number of answered questions from the entire plan
  def num_answered_questions
    n = 0
    self.sections.each do |s|
      n+= s.num_answered_questions(self.id)
    end
    return n
  end
>>>>>>> 3f531ca5

  # Returns a section given its id or nil if does not exist for the current plan
  def get_section(section_id)
    self.sections.find { |s| s.id == section_id }
  end

  # Returns the number of questions for a plan. Note, this method becomes useful
  # for when sections and their questions are eager loaded so that avoids SQL queries.
  def num_questions
    n = 0
    self.sections.each do |s|
      n+= s.questions.size()
    end
    return n
  end
  # the following two methods are for eager loading. One gets used for the plan/show
  # page and the oter for the plan/edit. The difference is just that one pulls in more than
  # the other.
  # TODO: revisit this and work out for sure that maintaining the difference is worthwhile.
  # it may not be. Also make sure nether is doing more thanit needs to.
  #
  def self.eager_load(id)
    Plan.includes(
      [{template: [
                   {phases: {sections: {questions: :answers}}},
                   {customizations: :org}
                  ]},
       {plans_guidance_groups: {guidance_group: :guidances}}
      ]).find(id)
  end

  def self.eager_load2(id)
    Plan.includes(
      [{template: [
                   {phases: {sections: {questions: [{answers: :notes}, :annotations, :question_format, :themes]}}},
                   {customizations: :org},
                   :org
                  ]},
       {plans_guidance_groups: {guidance_group: {guidances: :themes}}},
       {questions: :themes}
      ]).find(id)
  end

  # deep copy the given plan and all of it's associations
  #
  # @params [Plan] plan to be deep copied
  # @return [Plan] saved copied plan
  def self.deep_copy(plan)
    plan_copy = plan.dup
    plan_copy.title = "Copy of " + plan.title
    plan_copy.save!
    plan.answers.each do |answer|
      answer_copy = Answer.deep_copy(answer)
      answer_copy.plan_id = plan_copy.id
      answer_copy.save!
    end
    plan.guidance_groups.each do |guidance_group|
      if guidance_group.present?
        plan_copy.guidance_groups << GuidanceGroup.where(id: guidance_group.id).first
      end
    end
    return plan_copy
  end


  private


  ##
  # adds a user to the project
  # if no flags are specified, the user is given read privleges
  #
  # @param user_id [Integer] the user to be given privleges
  # @param is_editor [Boolean] whether or not the user can edit the project
  # @param is_administrator [Boolean] whether or not the user can administrate the project
  # @param is_creator [Boolean] wheter or not the user created the project
  # @return [Array<ProjectGroup>]
  #
  # TODO: change this to specifying uniqueness of user/plan association and handle
  # that way
  #
  def add_user(user_id, is_editor = false, is_administrator = false, is_creator = false)
    Role.where(plan_id: self.id, user_id: user_id).each do |r|
      r.destroy
    end

    role = Role.new
    role.user_id = user_id
    role.plan_id = id

    # if you get assigned a role you can comment
    role.commenter= true

    # the rest of the roles are inclusing so creator => administrator => editor
    if is_creator
      role.creator =  true
      role.administrator = true
      role.editor = true
    end

    if is_administrator
      role.administrator = true
      role.editor = true
    end

    if is_editor
      role.editor = true
    end

    role.save

    # This is necessary because we're creating the associated record but not assigning it
    # to roles. Auto-saving like this may be confusing when coding upstream in a controller,
    # view or api. Should probably change this to:
    #    self.roles << role
    # and then let the save be called manually via:
    #    plan.save!
    #self.reload
  end

  ##
  # creates a plan for each phase in the dmptemplate associated with this project
  # unless the phase is unpublished, it creates a new plan, and a new version of the plan and adds them to the project's plans
  #
  # @return [Array<Plan>]
  def create_plans
    dmptemplate.phases.each do |phase|
      latest_published_version = phase.latest_published_version
      unless latest_published_version.nil?
        new_plan = Plan.new
        new_plan.version = latest_published_version
        plans << new_plan
      end
    end
  end



  ##
	# Based on the height of the text gathered so far and the available vertical
	# space of the pdf, estimate a percentage of how much space has been used.
	# This is highly dependent on the layout in the pdf. A more accurate approach
	# would be to render the pdf and check how much space had been used, but that
	# could be very slow.
	# NOTE: This is only an estimate, rounded up to the nearest 5%; it is intended
	# for guidance when editing plan data, not to be 100% accurate.
  #
  # @param used_height [Integer] an estimate of the height used so far
  # @return [Integer] the estimate of space used of an A4 portrain
	def estimate_space_used(used_height)
		@formatting ||= self.settings(:export).formatting

		return 0 unless @formatting[:font_size] > 0

		margin_height    = @formatting[:margin][:top].to_i + @formatting[:margin][:bottom].to_i
		page_height      = A4_PAGE_HEIGHT - margin_height # 297mm for A4 portrait
		available_height = page_height * self.dmptemplate.settings(:export).max_pages

		percentage = (used_height / available_height) * 100
		(percentage / ROUNDING).ceil * ROUNDING # round up to nearest five
	end

  ##
	# Take a guess at the vertical height (in mm) of the given text based on the
	# font-size and left/right margins stored in the plan's settings.
	# This assumes a fixed-width for each glyph, which is obviously
	# incorrect for the font-face choices available; the idea is that
	# they'll hopefully average out to that in the long-run.
	# Allows for hinting different font sizes (offset from base via font_size_inc)
	# and vertical margins (i.e. for heading text)
  #
  # @param text [String] the text to estimate size of
  # @param font_size_inc [Integer] the size of the font of the text, defaults to 0
  # @param vertical_margin [Integer] the top margin above the text, defaults to 0
	def height_of_text(text, font_size_inc = 0, vertical_margin = 0)
		@formatting     ||= self.settings(:export).formatting
		@margin_width   ||= @formatting[:margin][:left].to_i + @formatting[:margin][:right].to_i
		@base_font_size ||= @formatting[:font_size]

		return 0 unless @base_font_size > 0

		font_height = FONT_HEIGHT_CONVERSION_FACTOR * (@base_font_size + font_size_inc)
		font_width  = font_height * FONT_WIDTH_HEIGHT_RATIO # Assume glyph width averages at 2/5s the height
		leading     = font_height / 2

		chars_in_line = (A4_PAGE_WIDTH - @margin_width) / font_width # 210mm for A4 portrait
		num_lines = (text.length / chars_in_line).ceil

		(num_lines * font_height) + vertical_margin + leading
	end

  # Initialize the title and dirty flags for new templates
  # --------------------------------------------------------
  def set_creation_defaults
    # Only run this before_validation because rails fires this before save/create
    if self.id.nil?
      self.title = "My plan (#{self.template.title})" if self.title.nil? && !self.template.nil?
      self.visibility = 1
    end
  end

end<|MERGE_RESOLUTION|>--- conflicted
+++ resolved
@@ -948,10 +948,7 @@
     self.dmptemplate.try(:organisation).try(:abbreviation)
   end
 =end
-<<<<<<< HEAD
-
-=======
-  
+
   # Returns the number of answered questions from the entire plan
   def num_answered_questions
     n = 0
@@ -960,7 +957,6 @@
     end
     return n
   end
->>>>>>> 3f531ca5
 
   # Returns a section given its id or nil if does not exist for the current plan
   def get_section(section_id)
