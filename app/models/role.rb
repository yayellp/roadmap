<<<<<<< HEAD
class Role < ActiveRecord::Base
  has_and_belongs_to_many :users, :join_table => :users_roles
  
  belongs_to :resource, :polymorphic => true
    
  scopify
  attr_accessible :name, :role_in_plans, :resource_id, :resource_type, :as => [:default, :admin]
  
end
=======
class Role < ActiveRecord::Base
  has_and_belongs_to_many :users, :join_table => :users_roles
  
  belongs_to :resource, :polymorphic => true
  
  attr_accessible :name, :role_in_plans, :resource_id, :resource_type, :as => [:default, :admin]
  
end
>>>>>>> 14df3a75
<|MERGE_RESOLUTION|>--- conflicted
+++ resolved
@@ -1,14 +1,3 @@
-<<<<<<< HEAD
-class Role < ActiveRecord::Base
-  has_and_belongs_to_many :users, :join_table => :users_roles
-  
-  belongs_to :resource, :polymorphic => true
-    
-  scopify
-  attr_accessible :name, :role_in_plans, :resource_id, :resource_type, :as => [:default, :admin]
-  
-end
-=======
 class Role < ActiveRecord::Base
   has_and_belongs_to_many :users, :join_table => :users_roles
   
@@ -16,5 +5,4 @@
   
   attr_accessible :name, :role_in_plans, :resource_id, :resource_type, :as => [:default, :admin]
   
-end
->>>>>>> 14df3a75
+end