--- conflicted
+++ resolved
@@ -1545,15 +1545,13 @@
 msgid "{\"Error\":\"Organisation specified is not a funder\"}"
 msgstr ""
 
-<<<<<<< HEAD
 msgid "{\"Error\":\"You do not have authorisation to view this endpoint\"}"
 msgstr ""
-=======
+
 # ActiveRecord model errors that we could not override in the model's validation definition
 msgid "activerecord.errors.models.user.attributes.email.blank"
 msgstr "can't be blank"
 msgid "activerecord.errors.models.user.attributes.password.blank"
 msgstr "can't be blank"
 msgid "activerecord.errors.models.user.attributes.current_password.invalid"
-msgstr "invalid email and/or password"
->>>>>>> c77ddfb0
+msgstr "invalid email and/or password"