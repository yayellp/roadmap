<<<<<<< HEAD
# [+Project:+] DMPRoadmap
# [+Description:+] This controller is responsible for all the actions in the admin interface under templates (e.g. phases, versions, sections, questions, suggested answer) (index; show; create; edit; delete)
# [+Copyright:+] Digital Curation Centre and University of California Curation Center

class DmptemplatesController < ApplicationController

  # GET /dmptemplates
  # GET /dmptemplates.json
  def admin_index
    if user_signed_in? && current_user.is_org_admin? then
    	#institutional templates
	    @dmptemplates_own = Dmptemplate.own_institutional_templates(current_user.organisation_id)

	    #funders templates
	    @dmptemplates_funders = Dmptemplate.funders_templates

     respond_to do |format|
	      format.html # index.html.erb
	   end
    else
			render(:file => File.join(Rails.root, 'public/403.html'), :status => 403, :layout => false)
		end
  end

  # GET /dmptemplates/1
  # GET /dmptemplates/1.json
  def admin_template
    if user_signed_in? && current_user.is_org_admin? then
	    @dmptemplate = Dmptemplate.find(params[:id])

	    respond_to do |format|
	      format.html # show.html.erb
	      format.json { render json: @dmptemplate }
	    end
    else
			render(:file => File.join(Rails.root, 'public/403.html'), :status => 403, :layout => false)
		end
  end



  # PUT /dmptemplates/1
  # PUT /dmptemplates/1.json
  def admin_update
 	if user_signed_in? && current_user.is_org_admin? then
   		@dmptemplate = Dmptemplate.find(params[:id])
   		@dmptemplate.description = params["template-desc"]

 		  respond_to do |format|
	      if @dmptemplate.update_attributes(params[:dmptemplate])
	        format.html { redirect_to admin_template_dmptemplate_path(params[:dmptemplate]), notice: I18n.t('org_admin.templates.updated_message') }
	        format.json { head :no_content }
	      else
	        format.html { render action: "edit" }
	        format.json { render json: @dmptemplate.errors, status: :unprocessable_entity }
	      end
	  	end
  	else
			render(:file => File.join(Rails.root, 'public/403.html'), :status => 403, :layout => false)
	end
  end


    # GET /dmptemplates/new
  # GET /dmptemplates/new.json
  def admin_new
    if user_signed_in? && current_user.is_org_admin? then
	    @dmptemplate = Dmptemplate.new

	    respond_to do |format|
	      format.html # new.html.erb
	      format.json { render json: @dmptemplate }
	    end
    else
			render(:file => File.join(Rails.root, 'public/403.html'), :status => 403, :layout => false)
		end
  end

  # POST /dmptemplates
  # POST /dmptemplates.json
  def admin_create
    if user_signed_in? && current_user.is_org_admin? then
	    @dmptemplate = Dmptemplate.new(params[:dmptemplate])
	    @dmptemplate.organisation_id = current_user.organisation.id
	    @dmptemplate.description = params['template-desc']

	    respond_to do |format|
	      if @dmptemplate.save
	        format.html { redirect_to admin_template_dmptemplate_path(@dmptemplate), notice: I18n.t('org_admin.templates.created_message') }
	        format.json { render json: @dmptemplate, status: :created, location: @dmptemplate }
	      else
	        format.html { render action: "admin_new" }
	        format.json { render json: @dmptemplate.errors, status: :unprocessable_entity }
	      end
	    end
    else
			render(:file => File.join(Rails.root, 'public/403.html'), :status => 403, :layout => false)
		end
  end



  # DELETE /dmptemplates/1
  # DELETE /dmptemplates/1.json
  def admin_destroy
  	if user_signed_in? && current_user.is_org_admin? then
	   	@dmptemplate = Dmptemplate.find(params[:id])
	    @dmptemplate.destroy

	    respond_to do |format|
	      format.html { redirect_to admin_index_dmptemplate_path }
	      format.json { head :no_content }
	    end
	 	else
			render(:file => File.join(Rails.root, 'public/403.html'), :status => 403, :layout => false)
		end
	end



	# PHASES

	#show and edit a phase of the template
	def admin_phase
		if user_signed_in? && current_user.is_org_admin? then

			@phase = Phase.find(params[:id])

			if !params.has_key?(:version_id) then
				@edit = 'false'
				#check for the most recent published version, if none is available then return the most recent one
				versions = @phase.versions.where('published = ?', true).order('updated_at DESC')
				if versions.any?() then
					@version = versions.first
				else
					@version = @phase.versions.order('updated_at DESC').first
				end
				# When the version_id is passed as an argument
			else
				@edit = params[:edit]
				@version = Version.find(params[:version_id])
			end

			#verify if there are any sections if not create one
			@sections = @version.sections
			if !@sections.any?() || @sections.count == 0 then
				@section = @version.sections.build
				@section.title = ''
				@section.version_id = params[:version_id]
				@section.number = 1
				@section.organisation_id = current_user.organisation.id
				@section.published = true
                @section.save
                @new_sec = true
			end

			#verify if section_id has been passed, if so then open that section
			if params.has_key?(:section_id) then
				@open = true
				@section_id = params[:section_id].to_i
			end

			if params.has_key?(:question_id) then
				@question_id = params[:question_id].to_i
			end

			respond_to do |format|
				format.html
			end
		end
	end
	
	#preview a phase
	def admin_previewphase
		if user_signed_in? && current_user.is_org_admin? then
			
			@version = Version.find(params[:id])
			
				
			respond_to do |format|
				format.html
			end
		end	
	end


	#add a new phase to a template
	def admin_addphase
		if user_signed_in? && current_user.is_org_admin? then
			@dmptemplate = Dmptemplate.find(params[:id])
			@phase = Phase.new
			if @dmptemplate.phases.count == 0 then
				@phase.number = '1'
			else
				@phase.number = @dmptemplate.phases.count + 1
			end

			respond_to do |format|
              format.html
            end
		end
	end

	#create a phase
	def admin_createphase
    if user_signed_in? && current_user.is_org_admin? then
	 	@phase = Phase.new(params[:phase])
	    @phase.description = params["phase-desc"]
	    @version = @phase.versions.build
	    @version.title = "#{@phase.title} v.1"
	    @version.phase_id = @phase.id
	    @version.number = 1
	    @version.published = false

	    respond_to do |format|
	      if @phase.save
	        format.html { redirect_to admin_phase_dmptemplate_path(:id => @phase.id, :version_id => @version.id, :edit => 'true'), notice: I18n.t('org_admin.templates.created_message') }
         	format.json { head :no_content }
	      else
	        format.html { render action: "admin_phase" }
	        format.json { render json: @phase.errors, status: :unprocessable_entity }
	      end
			end
		end
  end


	#update a phase of a template
	def admin_updatephase
		if user_signed_in? && current_user.is_org_admin? then
   		@phase = Phase.find(params[:id])
		@phase.description = params["phase-desc"]

	    respond_to do |format|
	      if @phase.update_attributes(params[:phase])
	        format.html { redirect_to admin_phase_dmptemplate_path(@phase), notice: I18n.t('org_admin.templates.updated_message') }
	        format.json { head :no_content }
	      else
	        format.html { render action: "admin_phase" }
	        format.json { render json: @phase.errors, status: :unprocessable_entity }
	      end
	    end
		end
	end

	#delete a version, sections and questions
	def admin_destroyphase
  	if user_signed_in? && current_user.is_org_admin? then
	   	@phase = Phase.find(params[:phase_id])
	   	@dmptemplate = @phase.dmptemplate
	    @phase.destroy

	    respond_to do |format|
	      format.html { redirect_to admin_template_dmptemplate_path(@dmptemplate), notice: I18n.t('org_admin.templates.destroyed_message') }
	      format.json { head :no_content }
	    end
	 	end
	end

# VERSIONS

	#update a version of a template
	def admin_updateversion
		if user_signed_in? && current_user.is_org_admin? then
	   		@version = Version.find(params[:id])
            @version.description = params["version-desc"]
            @phase = @version.phase

            if @version.published && !@phase.dmptemplate.published then
                @phase.dmptemplate.published = true
            end
            
            if @version.published == true then
                @all_versions = @phase.versions.where('published = ?', true)
                @all_versions.each do |v|
                    if v.id != @version.id && v.published == true then
                        v.published = false
                        v.save
                    end
                end
            end    

		    respond_to do |format|
		      if @version.update_attributes(params[:version])
		        format.html { redirect_to admin_phase_dmptemplate_path(@phase, :version_id =>  @version.id, :edit => 'false'), notice: I18n.t('org_admin.templates.updated_message') }
		        format.json { head :no_content }
		      else
		        format.html { render action: "admin_phase" }
		        format.json { render json: @version.errors, status: :unprocessable_entity }
		      end
		    end
			end
		end

		#clone a version of a template
		def admin_cloneversion
			if user_signed_in? && current_user.is_org_admin? then
        @old_version = Version.find(params[:version_id])
				@version = @old_version.amoeba_dup
				@phase = @version.phase

		    respond_to do |format|
          
		      if @version.save
		        format.html { redirect_to admin_phase_dmptemplate_path(@phase, :version_id => @version.id, :edit => 'true'), notice: I18n.t('org_admin.templates.updated_message') }
		        format.json { head :no_content }
		      else
		        format.html { render action: "admin_phase" }
		        format.json { render json: @version.errors, status: :unprocessable_entity }
		      end
		    end
			end
		end

	#delete a version, sections and questions
	def admin_destroyversion
  	if user_signed_in? && current_user.is_org_admin? then
	   	@version = Version.find(params[:version_id])
	   	@phase = @version.phase
	    @version.destroy

	    respond_to do |format|
	      format.html { redirect_to admin_phase_dmptemplate_path(@phase), notice: I18n.t('org_admin.templates.destroyed_message') }
	      format.json { head :no_content }
	    end
	 	end
	end

# SECTIONS

	#create a section
	def admin_createsection
    if user_signed_in? && current_user.is_org_admin? then
	 	@section = Section.new(params[:section])
	    @section.description = params["section-desc"]

	    respond_to do |format|
	      if @section.save
	        format.html { redirect_to admin_phase_dmptemplate_path(:id => @section.version.phase_id, :version_id => @section.version_id, :section_id => @section.id, :edit => 'true'), notice: I18n.t('org_admin.templates.created_message') }
         	format.json { head :no_content }
	      else
	        format.html { render action: "admin_phase" }
	        format.json { render json: @section.errors, status: :unprocessable_entity }
	      end
			end
		end
  end


	#update a section of a template
	def admin_updatesection
		if user_signed_in? && current_user.is_org_admin? then
	   		@section = Section.find(params[:id])
	   		@section.description = params["section-desc-#{params[:id]}"]
	    	@version = @section.version
				@phase = @version.phase

				respond_to do |format|
		      if @section.update_attributes(params[:section])
		        format.html { redirect_to admin_phase_dmptemplate_path(:id => @phase.id, :version_id => @version.id, :section_id => @section.id , :edit => 'true'), notice: I18n.t('org_admin.templates.updated_message') }
		        format.json { head :no_content }
		      else
		        format.html { render action: "admin_phase" }
		        format.json { render json: @section.errors, status: :unprocessable_entity }
		      end
		    end
			end
	end


	#delete a section and questions
	def admin_destroysection
  	if user_signed_in? && current_user.is_org_admin? then
	   	@section = Section.find(params[:section_id])
	   	@version = @section.version
	   	@phase = @version.phase
	    @section.destroy

	    respond_to do |format|
	      format.html { redirect_to admin_phase_dmptemplate_path(:id => @phase.id, :version_id => @version.id,  :edit => 'true' ), notice: I18n.t('org_admin.templates.destroyed_message') }
	      format.json { head :no_content }
	    end
	 	end
	end


#  QUESTIONS

	#create a question
	def admin_createquestion
    if user_signed_in? && current_user.is_org_admin? then
	 	@question = Question.new(params[:question])
	    @question.guidance = params["new-question-guidance"]
	    @question.default_value = params["new-question-default-value"]

	    respond_to do |format|
	      if @question.save
	        format.html { redirect_to admin_phase_dmptemplate_path(:id => @question.section.version.phase_id, :version_id => @question.section.version_id, :section_id => @question.section_id, :question_id => @question.id, :edit => 'true'), notice: I18n.t('org_admin.templates.created_message') }
         	format.json { head :no_content }
	      else
	        format.html { render action: "admin_phase" }
	        format.json { render json: @question.errors, status: :unprocessable_entity }
	      end
			end
		end
  end

	#update a question of a template
	def admin_updatequestion
		if user_signed_in? && current_user.is_org_admin? then
	   		@question = Question.find(params[:id])
				@question.guidance = params["question-guidance-#{params[:id]}"]
				@question.default_value = params["question-default-value-#{params[:id]}"]
	    	@section = @question.section
				@version = @section.version
				@phase = @version.phase

				respond_to do |format|
          
          
puts "PARAMS: #{params[:question]}"
          
		      if @question.update_attributes(params[:question])
		        format.html { redirect_to admin_phase_dmptemplate_path(:id => @phase.id, :version_id => @version.id, :section_id => @section.id, :question_id => @question.id, :edit => 'true'), notice: I18n.t('org_admin.templates.updated_message') }
		        format.json { head :no_content }
		      else
		        format.html { render action: "admin_phase" }
		        format.json { render json: @question.errors, status: :unprocessable_entity }
		      end
		    end
			end
		end

	#delete a version, sections and questions
	def admin_destroyquestion
  	if user_signed_in? && current_user.is_org_admin? then
	   	@question = Question.find(params[:question_id])
	   	@section = @question.section
			@version = @section.version
	   	@phase = @version.phase
	    @question.destroy

	    respond_to do |format|
	      format.html { redirect_to admin_phase_dmptemplate_path(:id => @phase.id, :version_id => @version.id, :section_id => @section.id, :edit => 'true'), notice: I18n.t('org_admin.templates.destroyed_message') }
	      format.json { head :no_content }
	    end
	 	end
	end


	#SUGGESTED ANSWERS
	#create suggested answers
	def admin_createsuggestedanswer
        if user_signed_in? && current_user.is_org_admin? then
                @suggested_answer = SuggestedAnswer.new(params[:suggested_answer])

            respond_to do |format|
              if @suggested_answer.save
                format.html { redirect_to admin_phase_dmptemplate_path(:id => @suggested_answer.question.section.version.phase_id, :version_id => @suggested_answer.question.section.version_id, :section_id => @suggested_answer.question.section_id, :question_id => @suggested_answer.question.id, :edit => 'true'), notice: I18n.t('org_admin.templates.created_message') }
                format.json { head :no_content }
              else
                format.html { render action: "admin_phase" }
                format.json { render json: @suggested_answer.errors, status: :unprocessable_entity }
              end
                end
         end
     end

	#update a suggested answer of a template
	def admin_updatesuggestedanswer
		if user_signed_in? && current_user.is_org_admin? then
	   		@suggested_answer = SuggestedAnswer.find(params[:id])
            @question = @suggested_answer.question
            @section = @question.section
            @version = @section.version
            @phase = @version.phase

				respond_to do |format|
		      if @suggested_answer.update_attributes(params[:suggested_answer])
		        format.html { redirect_to admin_phase_dmptemplate_path(:id => @phase.id, :version_id => @version.id, :section_id => @section.id, :question_id => @question.id, :edit => 'true'), notice: I18n.t('org_admin.templates.updated_message') }
		        format.json { head :no_content }
		      else
		        format.html { render action: "admin_phase" }
		        format.json { render json: @suggested_answer.errors, status: :unprocessable_entity }
		      end
		    end
			end
		end

	#delete a suggested answer
	def admin_destroysuggestedanswer
  	if user_signed_in? && current_user.is_org_admin? then
	   	@suggested_answer = SuggestedAnswer.find(params[:suggested_answer])
	   	@question = @suggested_answer.question
	   	@section = @question.section
			@version = @section.version
	   	@phase = @version.phase
	    @suggested_answer.destroy

	    respond_to do |format|
	      format.html { redirect_to admin_phase_dmptemplate_path(:id => @phase.id, :version_id => @version.id, :section_id => @section.id, :edit => 'true'), notice: I18n.t('org_admin.templates.destroyed_message') }
	      format.json { head :no_content }
	    end
	 	end
	end

#  GUIDANCES

	#create a guidance
	def admin_createguidance
    if user_signed_in? && current_user.is_org_admin? then
      @question = Question.find(params[:question][:id])
      @guidance = Guidance.new(params[:guidance])
      @guidance.question_id = @question.id
	    #@question.guidance = params["new-question-guidance"]
	    #@question.default_value = params["new-question-default-value"]


	    respond_to do |format|
	      if @guidance.save
	        format.html { redirect_to admin_phase_dmptemplate_path(:id => @question.section.version.phase_id, :version_id => @question.section.version_id, :section_id => @question.section_id, :question_id => @question.id, :edit => 'true'), notice: I18n.t('org_admin.templates.created_message') }
         	format.json { head :no_content }
	      else
	        format.html { render action: "admin_phase" }
	        format.json { render json: @guidance.errors, status: :unprocessable_entity }
	      end
			end
		end
  end

	#update a guidance of a template
	def admin_updateguidance
		if user_signed_in? && current_user.is_org_admin? then
	   		@question = Question.find(params[:id])
				@question.guidance = params["question-guidance-#{params[:id]}"]
				@question.default_value = params["question-default-value-#{params[:id]}"]
	    	@section = @question.section
				@version = @section.version
				@phase = @version.phase

				respond_to do |format|
		      if @question.update_attributes(params[:question])
		        format.html { redirect_to admin_phase_dmptemplate_path(:id => @phase.id, :version_id => @version.id, :section_id => @section.id, :question_id => @question.id, :edit => 'true'), notice: I18n.t('org_admin.templates.updated_message') }
		        format.json { head :no_content }
		      else
		        format.html { render action: "admin_phase" }
		        format.json { render json: @question.errors, status: :unprocessable_entity }
		      end
		    end
			end
		end

	#delete a version, sections and guidance
	def admin_destroyguidance
  	if user_signed_in? && current_user.is_org_admin? then
	   	@question = Question.find(params[:question_id])
	   	@section = @question.section
			@version = @section.version
	   	@phase = @version.phase
	    @question.destroy

	    respond_to do |format|
	      format.html { redirect_to admin_phase_dmptemplate_path(:id => @phase.id, :version_id => @version.id, :section_id => @section.id, :edit => 'true'), notice: I18n.t('org_admin.templates.destroyed_message') }
	      format.json { head :no_content }
	    end
	 	end
	end


end
=======
# [+Project:+] DMPRoadmap
# [+Description:+] This controller is responsible for all the actions in the admin interface under templates (e.g. phases, versions, sections, questions, suggested answer) (index; show; create; edit; delete)
# [+Copyright:+] Digital Curation Centre and University of California Curation Center

class DmptemplatesController < ApplicationController

  # GET /dmptemplates
  # GET /dmptemplates.json
  def admin_index
    authorize Dmptemplate
  	#institutional templates
    @dmptemplates_own = Dmptemplate.own_institutional_templates(current_user.organisation_id)
    #funders templates
    @dmptemplates_funders = Dmptemplate.funders_templates
   respond_to do |format|
      format.html # index.html.erb
   end
  end

  # GET /dmptemplates/1
  # GET /dmptemplates/1.json
  def admin_template
    @dmptemplate = Dmptemplate.find(params[:id])
    authorize @dmptemplate
    respond_to do |format|
      format.html # show.html.erb
      format.json { render json: @dmptemplate }
    end
  end



  # PUT /dmptemplates/1
  # PUT /dmptemplates/1.json
  def admin_update
 		@dmptemplate = Dmptemplate.find(params[:id])
    authorize @dmptemplate
 		@dmptemplate.description = params["template-desc"]
		  respond_to do |format|
      if @dmptemplate.update_attributes(params[:dmptemplate])
        format.html { redirect_to admin_template_dmptemplate_path(params[:dmptemplate]), notice: I18n.t('org_admin.templates.updated_message') }
        format.json { head :no_content }
      else
        format.html { render action: "edit" }
        format.json { render json: @dmptemplate.errors, status: :unprocessable_entity }
      end
  	end
  end


  # GET /dmptemplates/new
  # GET /dmptemplates/new.json
  def admin_new
    @dmptemplate = Dmptemplate.new
    authorize @dmptemplate
    respond_to do |format|
      format.html # new.html.erb
      format.json { render json: @dmptemplate }
    end
  end

  # POST /dmptemplates
  # POST /dmptemplates.json
  def admin_create
    @dmptemplate = Dmptemplate.new(params[:dmptemplate])
    @dmptemplate.organisation_id = current_user.organisation.id
    @dmptemplate.description = params['template-desc']
    authorize @dmptemplate
    respond_to do |format|
      if @dmptemplate.save
        format.html { redirect_to admin_template_dmptemplate_path(@dmptemplate), notice: I18n.t('org_admin.templates.created_message') }
        format.json { render json: @dmptemplate, status: :created, location: @dmptemplate }
      else
        format.html { render action: "admin_new" }
        format.json { render json: @dmptemplate.errors, status: :unprocessable_entity }
      end
    end
  end



  # DELETE /dmptemplates/1
  # DELETE /dmptemplates/1.json
  def admin_destroy
   	@dmptemplate = Dmptemplate.find(params[:id])
    authorize @dmptemplate
    @dmptemplate.destroy
    respond_to do |format|
      format.html { redirect_to admin_index_dmptemplate_path }
      format.json { head :no_content }
    end
	end



	# PHASES

	#show and edit a phase of the template
	def admin_phase
		@phase = Phase.find(params[:id])
    authorize @phase.dmptemplate
		if !params.has_key?(:version_id) then
			@edit = 'false'
			#check for the most recent published version, if none is available then return the most recent one
			versions = @phase.versions.where('published = ?', true).order('updated_at DESC')
			if versions.any?() then
				@version = versions.first
			else
				@version = @phase.versions.order('updated_at DESC').first
			end
			# When the version_id is passed as an argument
		else
			@edit = params[:edit]
			@version = Version.find(params[:version_id])
		end
		#verify if there are any sections if not create one
		@sections = @version.sections
		if !@sections.any?() || @sections.count == 0 then
			@section = @version.sections.build
			@section.title = ''
			@section.version_id = params[:version_id]
			@section.number = 1
			@section.organisation_id = current_user.organisation.id
			@section.published = true
              @section.save
              @new_sec = true
		end
		#verify if section_id has been passed, if so then open that section
		if params.has_key?(:section_id) then
			@open = true
			@section_id = params[:section_id].to_i
		end
		if params.has_key?(:question_id) then
			@question_id = params[:question_id].to_i
		end
		respond_to do |format|
			format.html
		end
	end


	#preview a phase
	def admin_previewphase
		@version = Version.find(params[:id])
    authorize @version.phase.dmptemplate
		respond_to do |format|
			format.html
		end
	end


	#add a new phase to a template
	def admin_addphase
		@dmptemplate = Dmptemplate.find(params[:id])
		@phase = Phase.new
    authorize @dmptemplate
		if @dmptemplate.phases.count == 0 then
			@phase.number = '1'
		else
			@phase.number = @dmptemplate.phases.count + 1
		end
		respond_to do |format|
      format.html
    end
	end


	#create a phase
	def admin_createphase
	 	@phase = Phase.new(params[:phase])
    authorize @phase.dmptemplate
    @phase.description = params["phase-desc"]
    @version = @phase.versions.build
    @version.title = "#{@phase.title} v.1"
    @version.phase_id = @phase.id
    @version.number = 1
    @version.published = false
    respond_to do |format|
      if @phase.save
        format.html { redirect_to admin_phase_dmptemplate_path(:id => @phase.id, :version_id => @version.id, :edit => 'true'), notice: I18n.t('org_admin.templates.created_message') }
       	format.json { head :no_content }
      else
        format.html { render action: "admin_phase" }
        format.json { render json: @phase.errors, status: :unprocessable_entity }
      end
		end
  end


	#update a phase of a template
	def admin_updatephase
 		@phase = Phase.find(params[:id])
    authorize @phase.dmptemplate
		@phase.description = params["phase-desc"]
    respond_to do |format|
      if @phase.update_attributes(params[:phase])
        format.html { redirect_to admin_phase_dmptemplate_path(@phase), notice: I18n.t('org_admin.templates.updated_message') }
        format.json { head :no_content }
      else
        format.html { render action: "admin_phase" }
        format.json { render json: @phase.errors, status: :unprocessable_entity }
      end
    end
	end

	#delete a version, sections and questions
	def admin_destroyphase
   	@phase = Phase.find(params[:phase_id])
    authorize @phase.dmptemplate
   	@dmptemplate = @phase.dmptemplate
    @phase.destroy
    respond_to do |format|
      format.html { redirect_to admin_template_dmptemplate_path(@dmptemplate), notice: I18n.t('org_admin.templates.destroyed_message') }
      format.json { head :no_content }
    end
	end

# VERSIONS

	#update a version of a template
	def admin_updateversion
 		@version = Version.find(params[:id])
    authorize @version.phase.dmptemplate
    @version.description = params["version-desc"]
    @phase = @version.phase
    if @version.published && !@phase.dmptemplate.published then
        @phase.dmptemplate.published = true
    end
    if @version.published == true then
      @all_versions = @phase.versions.where('published = ?', true)
      @all_versions.each do |v|
        if v.id != @version.id && v.published == true then
          v.published = false
          v.save
        end
      end
    end
    respond_to do |format|
      if @version.update_attributes(params[:version])
        format.html { redirect_to admin_phase_dmptemplate_path(@phase, :version_id =>  @version.id, :edit => 'false'), notice: I18n.t('org_admin.templates.updated_message') }
        format.json { head :no_content }
      else
        format.html { render action: "admin_phase" }
        format.json { render json: @version.errors, status: :unprocessable_entity }
      end
    end
	end

	#clone a version of a template
	def admin_cloneversion
    @old_version = Version.find(params[:version_id])
    authorize @version.phase.dmptemplate
		@version = @old_version.amoeba_dup
		@phase = @version.phase
    respond_to do |format|
      if @version.save
        format.html { redirect_to admin_phase_dmptemplate_path(@phase, :version_id => @version.id, :edit => 'true'), notice: I18n.t('org_admin.templates.updated_message') }
        format.json { head :no_content }
      else
        format.html { render action: "admin_phase" }
        format.json { render json: @version.errors, status: :unprocessable_entity }
      end
    end
	end

	#delete a version, sections and questions
	def admin_destroyversion
   	@version = Version.find(params[:version_id])
    authorize @version.phase.dmptemplate
   	@phase = @version.phase
    @version.destroy
    respond_to do |format|
      format.html { redirect_to admin_phase_dmptemplate_path(@phase), notice: I18n.t('org_admin.templates.destroyed_message') }
      format.json { head :no_content }
    end
	end


# SECTIONS

	#create a section
	def admin_createsection
    @section = Section.new(params[:section])
    authorize @section.version.phase.dmptemplate
    @section.description = params["section-desc"]
    respond_to do |format|
      if @section.save
        format.html { redirect_to admin_phase_dmptemplate_path(:id => @section.version.phase_id, :version_id => @section.version_id, :section_id => @section.id, :edit => 'true'), notice: I18n.t('org_admin.templates.created_message') }
       	format.json { head :no_content }
      else
        format.html { render action: "admin_phase" }
        format.json { render json: @section.errors, status: :unprocessable_entity }
      end
		end
  end


	#update a section of a template
	def admin_updatesection
 		@section = Section.find(params[:id])
    authorize @section.version.phase.dmptemplate
 		@section.description = params["section-desc-#{params[:id]}"]
  	@version = @section.version
		@phase = @version.phase
		respond_to do |format|
      if @section.update_attributes(params[:section])
        format.html { redirect_to admin_phase_dmptemplate_path(:id => @phase.id, :version_id => @version.id, :section_id => @section.id , :edit => 'true'), notice: I18n.t('org_admin.templates.updated_message') }
        format.json { head :no_content }
      else
        format.html { render action: "admin_phase" }
        format.json { render json: @section.errors, status: :unprocessable_entity }
      end
    end
	end


	#delete a section and questions
	def admin_destroysection
   	@section = Section.find(params[:section_id])
    authorize @section.version.phase.dmptemplate
   	@version = @section.version
   	@phase = @version.phase
    @section.destroy
    respond_to do |format|
      format.html { redirect_to admin_phase_dmptemplate_path(:id => @phase.id, :version_id => @version.id,  :edit => 'true' ), notice: I18n.t('org_admin.templates.destroyed_message') }
      format.json { head :no_content }
    end
 	end


#  QUESTIONS

	#create a question
	def admin_createquestion
	 	@question = Question.new(params[:question])
    authorize @question.section.version.phase.dmptemplate
    @question.guidance = params["new-question-guidance"]
    @question.default_value = params["new-question-default-value"]
    respond_to do |format|
      if @question.save
        format.html { redirect_to admin_phase_dmptemplate_path(:id => @question.section.version.phase_id, :version_id => @question.section.version_id, :section_id => @question.section_id, :question_id => @question.id, :edit => 'true'), notice: I18n.t('org_admin.templates.created_message') }
       	format.json { head :no_content }
      else
        format.html { render action: "admin_phase" }
        format.json { render json: @question.errors, status: :unprocessable_entity }
      end
		end
	end

	#update a question of a template
	def admin_updatequestion
 		@question = Question.find(params[:id])
    authorize @question.section.version.phase.dmptemplate
		@question.guidance = params["question-guidance-#{params[:id]}"]
		@question.default_value = params["question-default-value-#{params[:id]}"]
  	@section = @question.section
		@version = @section.version
		@phase = @version.phase
		respond_to do |format|
      if @question.update_attributes(params[:question])
        format.html { redirect_to admin_phase_dmptemplate_path(:id => @phase.id, :version_id => @version.id, :section_id => @section.id, :question_id => @question.id, :edit => 'true'), notice: I18n.t('org_admin.templates.updated_message') }
        format.json { head :no_content }
      else
        format.html { render action: "admin_phase" }
        format.json { render json: @question.errors, status: :unprocessable_entity }
      end
    end
	end

	#delete a version, sections and questions
	def admin_destroyquestion
   	@question = Question.find(params[:question_id])
    authorize @question.section.version.phase.dmptemplate
   	@section = @question.section
		@version = @section.version
   	@phase = @version.phase
    @question.destroy
    respond_to do |format|
      format.html { redirect_to admin_phase_dmptemplate_path(:id => @phase.id, :version_id => @version.id, :section_id => @section.id, :edit => 'true'), notice: I18n.t('org_admin.templates.destroyed_message') }
      format.json { head :no_content }
    end
	end


	#SUGGESTED ANSWERS
	#create suggested answers
	def admin_createsuggestedanswer
    @suggested_answer = SuggestedAnswer.new(params[:suggested_answer])
    authorize @suggested_answer.question.section.version.phase.dmptemplate
    respond_to do |format|
      if @suggested_answer.save
        format.html { redirect_to admin_phase_dmptemplate_path(:id => @suggested_answer.question.section.version.phase_id, :version_id => @suggested_answer.question.section.version_id, :section_id => @suggested_answer.question.section_id, :question_id => @suggested_answer.question.id, :edit => 'true'), notice: I18n.t('org_admin.templates.created_message') }
        format.json { head :no_content }
      else
        format.html { render action: "admin_phase" }
        format.json { render json: @suggested_answer.errors, status: :unprocessable_entity }
      end
    end
  end


	#update a suggested answer of a template
	def admin_updatesuggestedanswer
 		@suggested_answer = SuggestedAnswer.find(params[:id])
    authorize @suggested_answer.question.section.version.phase.dmptemplate
    @question = @suggested_answer.question
    @section = @question.section
    @version = @section.version
    @phase = @version.phase

		respond_to do |format|
      if @suggested_answer.update_attributes(params[:suggested_answer])
        format.html { redirect_to admin_phase_dmptemplate_path(:id => @phase.id, :version_id => @version.id, :section_id => @section.id, :question_id => @question.id, :edit => 'true'), notice: I18n.t('org_admin.templates.updated_message') }
        format.json { head :no_content }
      else
        format.html { render action: "admin_phase" }
        format.json { render json: @suggested_answer.errors, status: :unprocessable_entity }
      end
    end
	end

	#delete a suggested answer
	def admin_destroysuggestedanswer
   	@suggested_answer = SuggestedAnswer.find(params[:suggested_answer])
    authorize @suggested_answer.question.section.version.phase.dmptemplate
   	@question = @suggested_answer.question
   	@section = @question.section
		@version = @section.version
   	@phase = @version.phase
    @suggested_answer.destroy
    respond_to do |format|
      format.html { redirect_to admin_phase_dmptemplate_path(:id => @phase.id, :version_id => @version.id, :section_id => @section.id, :edit => 'true'), notice: I18n.t('org_admin.templates.destroyed_message') }
      format.json { head :no_content }
    end
 	end

#  GUIDANCES

	#create a guidance
	def admin_createguidance
    @question = Question.find(params[:question][:id])
    authorize @question.section.version.phase.dmptemplate
    @guidance = Guidance.new(params[:guidance])
    @guidance.question_id = @question.id
    #@question.guidance = params["new-question-guidance"]
    #@question.default_value = params["new-question-default-value"]
    respond_to do |format|
      if @guidance.save
        format.html { redirect_to admin_phase_dmptemplate_path(:id => @question.section.version.phase_id, :version_id => @question.section.version_id, :section_id => @question.section_id, :question_id => @question.id, :edit => 'true'), notice: I18n.t('org_admin.templates.created_message') }
       	format.json { head :no_content }
      else
        format.html { render action: "admin_phase" }
        format.json { render json: @guidance.errors, status: :unprocessable_entity }
      end
		end
	end

	#update a guidance of a template
	def admin_updateguidance
 		@question = Question.find(params[:id])
    authorize @question.section.version.phase.dmptemplate
		@question.guidance = params["question-guidance-#{params[:id]}"]
		@question.default_value = params["question-default-value-#{params[:id]}"]
  	@section = @question.section
		@version = @section.version
		@phase = @version.phase
		respond_to do |format|
      if @question.update_attributes(params[:question])
        format.html { redirect_to admin_phase_dmptemplate_path(:id => @phase.id, :version_id => @version.id, :section_id => @section.id, :question_id => @question.id, :edit => 'true'), notice: I18n.t('org_admin.templates.updated_message') }
        format.json { head :no_content }
      else
        format.html { render action: "admin_phase" }
        format.json { render json: @question.errors, status: :unprocessable_entity }
      end
    end
  end

	#delete a version, sections and guidance
	def admin_destroyguidance
   	@question = Question.find(params[:question_id])
    authorize @question.section.version.phase.dmptemplate
   	@section = @question.section
		@version = @section.version
   	@phase = @version.phase
    @question.destroy
    respond_to do |format|
      format.html { redirect_to admin_phase_dmptemplate_path(:id => @phase.id, :version_id => @version.id, :section_id => @section.id, :edit => 'true'), notice: I18n.t('org_admin.templates.destroyed_message') }
      format.json { head :no_content }
    end
 	end


end
>>>>>>> bea115fa
<|MERGE_RESOLUTION|>--- conflicted
+++ resolved
@@ -1,575 +1,3 @@
-<<<<<<< HEAD
-# [+Project:+] DMPRoadmap
-# [+Description:+] This controller is responsible for all the actions in the admin interface under templates (e.g. phases, versions, sections, questions, suggested answer) (index; show; create; edit; delete)
-# [+Copyright:+] Digital Curation Centre and University of California Curation Center
-
-class DmptemplatesController < ApplicationController
-
-  # GET /dmptemplates
-  # GET /dmptemplates.json
-  def admin_index
-    if user_signed_in? && current_user.is_org_admin? then
-    	#institutional templates
-	    @dmptemplates_own = Dmptemplate.own_institutional_templates(current_user.organisation_id)
-
-	    #funders templates
-	    @dmptemplates_funders = Dmptemplate.funders_templates
-
-     respond_to do |format|
-	      format.html # index.html.erb
-	   end
-    else
-			render(:file => File.join(Rails.root, 'public/403.html'), :status => 403, :layout => false)
-		end
-  end
-
-  # GET /dmptemplates/1
-  # GET /dmptemplates/1.json
-  def admin_template
-    if user_signed_in? && current_user.is_org_admin? then
-	    @dmptemplate = Dmptemplate.find(params[:id])
-
-	    respond_to do |format|
-	      format.html # show.html.erb
-	      format.json { render json: @dmptemplate }
-	    end
-    else
-			render(:file => File.join(Rails.root, 'public/403.html'), :status => 403, :layout => false)
-		end
-  end
-
-
-
-  # PUT /dmptemplates/1
-  # PUT /dmptemplates/1.json
-  def admin_update
- 	if user_signed_in? && current_user.is_org_admin? then
-   		@dmptemplate = Dmptemplate.find(params[:id])
-   		@dmptemplate.description = params["template-desc"]
-
- 		  respond_to do |format|
-	      if @dmptemplate.update_attributes(params[:dmptemplate])
-	        format.html { redirect_to admin_template_dmptemplate_path(params[:dmptemplate]), notice: I18n.t('org_admin.templates.updated_message') }
-	        format.json { head :no_content }
-	      else
-	        format.html { render action: "edit" }
-	        format.json { render json: @dmptemplate.errors, status: :unprocessable_entity }
-	      end
-	  	end
-  	else
-			render(:file => File.join(Rails.root, 'public/403.html'), :status => 403, :layout => false)
-	end
-  end
-
-
-    # GET /dmptemplates/new
-  # GET /dmptemplates/new.json
-  def admin_new
-    if user_signed_in? && current_user.is_org_admin? then
-	    @dmptemplate = Dmptemplate.new
-
-	    respond_to do |format|
-	      format.html # new.html.erb
-	      format.json { render json: @dmptemplate }
-	    end
-    else
-			render(:file => File.join(Rails.root, 'public/403.html'), :status => 403, :layout => false)
-		end
-  end
-
-  # POST /dmptemplates
-  # POST /dmptemplates.json
-  def admin_create
-    if user_signed_in? && current_user.is_org_admin? then
-	    @dmptemplate = Dmptemplate.new(params[:dmptemplate])
-	    @dmptemplate.organisation_id = current_user.organisation.id
-	    @dmptemplate.description = params['template-desc']
-
-	    respond_to do |format|
-	      if @dmptemplate.save
-	        format.html { redirect_to admin_template_dmptemplate_path(@dmptemplate), notice: I18n.t('org_admin.templates.created_message') }
-	        format.json { render json: @dmptemplate, status: :created, location: @dmptemplate }
-	      else
-	        format.html { render action: "admin_new" }
-	        format.json { render json: @dmptemplate.errors, status: :unprocessable_entity }
-	      end
-	    end
-    else
-			render(:file => File.join(Rails.root, 'public/403.html'), :status => 403, :layout => false)
-		end
-  end
-
-
-
-  # DELETE /dmptemplates/1
-  # DELETE /dmptemplates/1.json
-  def admin_destroy
-  	if user_signed_in? && current_user.is_org_admin? then
-	   	@dmptemplate = Dmptemplate.find(params[:id])
-	    @dmptemplate.destroy
-
-	    respond_to do |format|
-	      format.html { redirect_to admin_index_dmptemplate_path }
-	      format.json { head :no_content }
-	    end
-	 	else
-			render(:file => File.join(Rails.root, 'public/403.html'), :status => 403, :layout => false)
-		end
-	end
-
-
-
-	# PHASES
-
-	#show and edit a phase of the template
-	def admin_phase
-		if user_signed_in? && current_user.is_org_admin? then
-
-			@phase = Phase.find(params[:id])
-
-			if !params.has_key?(:version_id) then
-				@edit = 'false'
-				#check for the most recent published version, if none is available then return the most recent one
-				versions = @phase.versions.where('published = ?', true).order('updated_at DESC')
-				if versions.any?() then
-					@version = versions.first
-				else
-					@version = @phase.versions.order('updated_at DESC').first
-				end
-				# When the version_id is passed as an argument
-			else
-				@edit = params[:edit]
-				@version = Version.find(params[:version_id])
-			end
-
-			#verify if there are any sections if not create one
-			@sections = @version.sections
-			if !@sections.any?() || @sections.count == 0 then
-				@section = @version.sections.build
-				@section.title = ''
-				@section.version_id = params[:version_id]
-				@section.number = 1
-				@section.organisation_id = current_user.organisation.id
-				@section.published = true
-                @section.save
-                @new_sec = true
-			end
-
-			#verify if section_id has been passed, if so then open that section
-			if params.has_key?(:section_id) then
-				@open = true
-				@section_id = params[:section_id].to_i
-			end
-
-			if params.has_key?(:question_id) then
-				@question_id = params[:question_id].to_i
-			end
-
-			respond_to do |format|
-				format.html
-			end
-		end
-	end
-	
-	#preview a phase
-	def admin_previewphase
-		if user_signed_in? && current_user.is_org_admin? then
-			
-			@version = Version.find(params[:id])
-			
-				
-			respond_to do |format|
-				format.html
-			end
-		end	
-	end
-
-
-	#add a new phase to a template
-	def admin_addphase
-		if user_signed_in? && current_user.is_org_admin? then
-			@dmptemplate = Dmptemplate.find(params[:id])
-			@phase = Phase.new
-			if @dmptemplate.phases.count == 0 then
-				@phase.number = '1'
-			else
-				@phase.number = @dmptemplate.phases.count + 1
-			end
-
-			respond_to do |format|
-              format.html
-            end
-		end
-	end
-
-	#create a phase
-	def admin_createphase
-    if user_signed_in? && current_user.is_org_admin? then
-	 	@phase = Phase.new(params[:phase])
-	    @phase.description = params["phase-desc"]
-	    @version = @phase.versions.build
-	    @version.title = "#{@phase.title} v.1"
-	    @version.phase_id = @phase.id
-	    @version.number = 1
-	    @version.published = false
-
-	    respond_to do |format|
-	      if @phase.save
-	        format.html { redirect_to admin_phase_dmptemplate_path(:id => @phase.id, :version_id => @version.id, :edit => 'true'), notice: I18n.t('org_admin.templates.created_message') }
-         	format.json { head :no_content }
-	      else
-	        format.html { render action: "admin_phase" }
-	        format.json { render json: @phase.errors, status: :unprocessable_entity }
-	      end
-			end
-		end
-  end
-
-
-	#update a phase of a template
-	def admin_updatephase
-		if user_signed_in? && current_user.is_org_admin? then
-   		@phase = Phase.find(params[:id])
-		@phase.description = params["phase-desc"]
-
-	    respond_to do |format|
-	      if @phase.update_attributes(params[:phase])
-	        format.html { redirect_to admin_phase_dmptemplate_path(@phase), notice: I18n.t('org_admin.templates.updated_message') }
-	        format.json { head :no_content }
-	      else
-	        format.html { render action: "admin_phase" }
-	        format.json { render json: @phase.errors, status: :unprocessable_entity }
-	      end
-	    end
-		end
-	end
-
-	#delete a version, sections and questions
-	def admin_destroyphase
-  	if user_signed_in? && current_user.is_org_admin? then
-	   	@phase = Phase.find(params[:phase_id])
-	   	@dmptemplate = @phase.dmptemplate
-	    @phase.destroy
-
-	    respond_to do |format|
-	      format.html { redirect_to admin_template_dmptemplate_path(@dmptemplate), notice: I18n.t('org_admin.templates.destroyed_message') }
-	      format.json { head :no_content }
-	    end
-	 	end
-	end
-
-# VERSIONS
-
-	#update a version of a template
-	def admin_updateversion
-		if user_signed_in? && current_user.is_org_admin? then
-	   		@version = Version.find(params[:id])
-            @version.description = params["version-desc"]
-            @phase = @version.phase
-
-            if @version.published && !@phase.dmptemplate.published then
-                @phase.dmptemplate.published = true
-            end
-            
-            if @version.published == true then
-                @all_versions = @phase.versions.where('published = ?', true)
-                @all_versions.each do |v|
-                    if v.id != @version.id && v.published == true then
-                        v.published = false
-                        v.save
-                    end
-                end
-            end    
-
-		    respond_to do |format|
-		      if @version.update_attributes(params[:version])
-		        format.html { redirect_to admin_phase_dmptemplate_path(@phase, :version_id =>  @version.id, :edit => 'false'), notice: I18n.t('org_admin.templates.updated_message') }
-		        format.json { head :no_content }
-		      else
-		        format.html { render action: "admin_phase" }
-		        format.json { render json: @version.errors, status: :unprocessable_entity }
-		      end
-		    end
-			end
-		end
-
-		#clone a version of a template
-		def admin_cloneversion
-			if user_signed_in? && current_user.is_org_admin? then
-        @old_version = Version.find(params[:version_id])
-				@version = @old_version.amoeba_dup
-				@phase = @version.phase
-
-		    respond_to do |format|
-          
-		      if @version.save
-		        format.html { redirect_to admin_phase_dmptemplate_path(@phase, :version_id => @version.id, :edit => 'true'), notice: I18n.t('org_admin.templates.updated_message') }
-		        format.json { head :no_content }
-		      else
-		        format.html { render action: "admin_phase" }
-		        format.json { render json: @version.errors, status: :unprocessable_entity }
-		      end
-		    end
-			end
-		end
-
-	#delete a version, sections and questions
-	def admin_destroyversion
-  	if user_signed_in? && current_user.is_org_admin? then
-	   	@version = Version.find(params[:version_id])
-	   	@phase = @version.phase
-	    @version.destroy
-
-	    respond_to do |format|
-	      format.html { redirect_to admin_phase_dmptemplate_path(@phase), notice: I18n.t('org_admin.templates.destroyed_message') }
-	      format.json { head :no_content }
-	    end
-	 	end
-	end
-
-# SECTIONS
-
-	#create a section
-	def admin_createsection
-    if user_signed_in? && current_user.is_org_admin? then
-	 	@section = Section.new(params[:section])
-	    @section.description = params["section-desc"]
-
-	    respond_to do |format|
-	      if @section.save
-	        format.html { redirect_to admin_phase_dmptemplate_path(:id => @section.version.phase_id, :version_id => @section.version_id, :section_id => @section.id, :edit => 'true'), notice: I18n.t('org_admin.templates.created_message') }
-         	format.json { head :no_content }
-	      else
-	        format.html { render action: "admin_phase" }
-	        format.json { render json: @section.errors, status: :unprocessable_entity }
-	      end
-			end
-		end
-  end
-
-
-	#update a section of a template
-	def admin_updatesection
-		if user_signed_in? && current_user.is_org_admin? then
-	   		@section = Section.find(params[:id])
-	   		@section.description = params["section-desc-#{params[:id]}"]
-	    	@version = @section.version
-				@phase = @version.phase
-
-				respond_to do |format|
-		      if @section.update_attributes(params[:section])
-		        format.html { redirect_to admin_phase_dmptemplate_path(:id => @phase.id, :version_id => @version.id, :section_id => @section.id , :edit => 'true'), notice: I18n.t('org_admin.templates.updated_message') }
-		        format.json { head :no_content }
-		      else
-		        format.html { render action: "admin_phase" }
-		        format.json { render json: @section.errors, status: :unprocessable_entity }
-		      end
-		    end
-			end
-	end
-
-
-	#delete a section and questions
-	def admin_destroysection
-  	if user_signed_in? && current_user.is_org_admin? then
-	   	@section = Section.find(params[:section_id])
-	   	@version = @section.version
-	   	@phase = @version.phase
-	    @section.destroy
-
-	    respond_to do |format|
-	      format.html { redirect_to admin_phase_dmptemplate_path(:id => @phase.id, :version_id => @version.id,  :edit => 'true' ), notice: I18n.t('org_admin.templates.destroyed_message') }
-	      format.json { head :no_content }
-	    end
-	 	end
-	end
-
-
-#  QUESTIONS
-
-	#create a question
-	def admin_createquestion
-    if user_signed_in? && current_user.is_org_admin? then
-	 	@question = Question.new(params[:question])
-	    @question.guidance = params["new-question-guidance"]
-	    @question.default_value = params["new-question-default-value"]
-
-	    respond_to do |format|
-	      if @question.save
-	        format.html { redirect_to admin_phase_dmptemplate_path(:id => @question.section.version.phase_id, :version_id => @question.section.version_id, :section_id => @question.section_id, :question_id => @question.id, :edit => 'true'), notice: I18n.t('org_admin.templates.created_message') }
-         	format.json { head :no_content }
-	      else
-	        format.html { render action: "admin_phase" }
-	        format.json { render json: @question.errors, status: :unprocessable_entity }
-	      end
-			end
-		end
-  end
-
-	#update a question of a template
-	def admin_updatequestion
-		if user_signed_in? && current_user.is_org_admin? then
-	   		@question = Question.find(params[:id])
-				@question.guidance = params["question-guidance-#{params[:id]}"]
-				@question.default_value = params["question-default-value-#{params[:id]}"]
-	    	@section = @question.section
-				@version = @section.version
-				@phase = @version.phase
-
-				respond_to do |format|
-          
-          
-puts "PARAMS: #{params[:question]}"
-          
-		      if @question.update_attributes(params[:question])
-		        format.html { redirect_to admin_phase_dmptemplate_path(:id => @phase.id, :version_id => @version.id, :section_id => @section.id, :question_id => @question.id, :edit => 'true'), notice: I18n.t('org_admin.templates.updated_message') }
-		        format.json { head :no_content }
-		      else
-		        format.html { render action: "admin_phase" }
-		        format.json { render json: @question.errors, status: :unprocessable_entity }
-		      end
-		    end
-			end
-		end
-
-	#delete a version, sections and questions
-	def admin_destroyquestion
-  	if user_signed_in? && current_user.is_org_admin? then
-	   	@question = Question.find(params[:question_id])
-	   	@section = @question.section
-			@version = @section.version
-	   	@phase = @version.phase
-	    @question.destroy
-
-	    respond_to do |format|
-	      format.html { redirect_to admin_phase_dmptemplate_path(:id => @phase.id, :version_id => @version.id, :section_id => @section.id, :edit => 'true'), notice: I18n.t('org_admin.templates.destroyed_message') }
-	      format.json { head :no_content }
-	    end
-	 	end
-	end
-
-
-	#SUGGESTED ANSWERS
-	#create suggested answers
-	def admin_createsuggestedanswer
-        if user_signed_in? && current_user.is_org_admin? then
-                @suggested_answer = SuggestedAnswer.new(params[:suggested_answer])
-
-            respond_to do |format|
-              if @suggested_answer.save
-                format.html { redirect_to admin_phase_dmptemplate_path(:id => @suggested_answer.question.section.version.phase_id, :version_id => @suggested_answer.question.section.version_id, :section_id => @suggested_answer.question.section_id, :question_id => @suggested_answer.question.id, :edit => 'true'), notice: I18n.t('org_admin.templates.created_message') }
-                format.json { head :no_content }
-              else
-                format.html { render action: "admin_phase" }
-                format.json { render json: @suggested_answer.errors, status: :unprocessable_entity }
-              end
-                end
-         end
-     end
-
-	#update a suggested answer of a template
-	def admin_updatesuggestedanswer
-		if user_signed_in? && current_user.is_org_admin? then
-	   		@suggested_answer = SuggestedAnswer.find(params[:id])
-            @question = @suggested_answer.question
-            @section = @question.section
-            @version = @section.version
-            @phase = @version.phase
-
-				respond_to do |format|
-		      if @suggested_answer.update_attributes(params[:suggested_answer])
-		        format.html { redirect_to admin_phase_dmptemplate_path(:id => @phase.id, :version_id => @version.id, :section_id => @section.id, :question_id => @question.id, :edit => 'true'), notice: I18n.t('org_admin.templates.updated_message') }
-		        format.json { head :no_content }
-		      else
-		        format.html { render action: "admin_phase" }
-		        format.json { render json: @suggested_answer.errors, status: :unprocessable_entity }
-		      end
-		    end
-			end
-		end
-
-	#delete a suggested answer
-	def admin_destroysuggestedanswer
-  	if user_signed_in? && current_user.is_org_admin? then
-	   	@suggested_answer = SuggestedAnswer.find(params[:suggested_answer])
-	   	@question = @suggested_answer.question
-	   	@section = @question.section
-			@version = @section.version
-	   	@phase = @version.phase
-	    @suggested_answer.destroy
-
-	    respond_to do |format|
-	      format.html { redirect_to admin_phase_dmptemplate_path(:id => @phase.id, :version_id => @version.id, :section_id => @section.id, :edit => 'true'), notice: I18n.t('org_admin.templates.destroyed_message') }
-	      format.json { head :no_content }
-	    end
-	 	end
-	end
-
-#  GUIDANCES
-
-	#create a guidance
-	def admin_createguidance
-    if user_signed_in? && current_user.is_org_admin? then
-      @question = Question.find(params[:question][:id])
-      @guidance = Guidance.new(params[:guidance])
-      @guidance.question_id = @question.id
-	    #@question.guidance = params["new-question-guidance"]
-	    #@question.default_value = params["new-question-default-value"]
-
-
-	    respond_to do |format|
-	      if @guidance.save
-	        format.html { redirect_to admin_phase_dmptemplate_path(:id => @question.section.version.phase_id, :version_id => @question.section.version_id, :section_id => @question.section_id, :question_id => @question.id, :edit => 'true'), notice: I18n.t('org_admin.templates.created_message') }
-         	format.json { head :no_content }
-	      else
-	        format.html { render action: "admin_phase" }
-	        format.json { render json: @guidance.errors, status: :unprocessable_entity }
-	      end
-			end
-		end
-  end
-
-	#update a guidance of a template
-	def admin_updateguidance
-		if user_signed_in? && current_user.is_org_admin? then
-	   		@question = Question.find(params[:id])
-				@question.guidance = params["question-guidance-#{params[:id]}"]
-				@question.default_value = params["question-default-value-#{params[:id]}"]
-	    	@section = @question.section
-				@version = @section.version
-				@phase = @version.phase
-
-				respond_to do |format|
-		      if @question.update_attributes(params[:question])
-		        format.html { redirect_to admin_phase_dmptemplate_path(:id => @phase.id, :version_id => @version.id, :section_id => @section.id, :question_id => @question.id, :edit => 'true'), notice: I18n.t('org_admin.templates.updated_message') }
-		        format.json { head :no_content }
-		      else
-		        format.html { render action: "admin_phase" }
-		        format.json { render json: @question.errors, status: :unprocessable_entity }
-		      end
-		    end
-			end
-		end
-
-	#delete a version, sections and guidance
-	def admin_destroyguidance
-  	if user_signed_in? && current_user.is_org_admin? then
-	   	@question = Question.find(params[:question_id])
-	   	@section = @question.section
-			@version = @section.version
-	   	@phase = @version.phase
-	    @question.destroy
-
-	    respond_to do |format|
-	      format.html { redirect_to admin_phase_dmptemplate_path(:id => @phase.id, :version_id => @version.id, :section_id => @section.id, :edit => 'true'), notice: I18n.t('org_admin.templates.destroyed_message') }
-	      format.json { head :no_content }
-	    end
-	 	end
-	end
-
-
-end
-=======
 # [+Project:+] DMPRoadmap
 # [+Description:+] This controller is responsible for all the actions in the admin interface under templates (e.g. phases, versions, sections, questions, suggested answer) (index; show; create; edit; delete)
 # [+Copyright:+] Digital Curation Centre and University of California Curation Center
@@ -1062,5 +490,4 @@
  	end
 
 
-end
->>>>>>> bea115fa
+end