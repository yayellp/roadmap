# encoding: UTF-8
# This file is auto-generated from the current state of the database. Instead
# of editing this file, please use the migrations feature of Active Record to
# incrementally modify your database, and then regenerate this schema definition.
#
# Note that this schema.rb definition is the authoritative source for your
# database schema. If you need to create the application database on another
# system, you should be using db:schema:load, not running all the migrations
# from scratch. The latter is a flawed and unsustainable approach (the more migrations
# you'll amass, the slower it'll run and the greater likelihood for issues).
#
# It's strongly recommended that you check this file into your version control system.

<<<<<<< HEAD
ActiveRecord::Schema.define(version: 20180807121126) do
=======
ActiveRecord::Schema.define(version: 20180813114813) do
>>>>>>> cb1a83d3

  # These are extensions that must be enabled in order to support this database
  enable_extension "plpgsql"

  create_table "annotations", force: :cascade do |t|
    t.integer  "question_id"
    t.integer  "org_id"
    t.text     "text"
    t.integer  "type",        default: 0, null: false
    t.datetime "created_at"
    t.datetime "updated_at"
  end

  add_index "annotations", ["question_id"], name: "index_annotations_on_question_id", using: :btree

  create_table "answers", force: :cascade do |t|
    t.text     "text"
    t.integer  "plan_id"
    t.integer  "user_id"
    t.integer  "question_id"
    t.datetime "created_at"
    t.datetime "updated_at"
    t.integer  "lock_version", default: 0
  end

  add_index "answers", ["plan_id"], name: "index_answers_on_plan_id", using: :btree
  add_index "answers", ["question_id"], name: "index_answers_on_question_id", using: :btree

  create_table "answers_question_options", id: false, force: :cascade do |t|
    t.integer "answer_id",          null: false
    t.integer "question_option_id", null: false
  end

  add_index "answers_question_options", ["answer_id"], name: "index_answers_question_options_on_answer_id", using: :btree

  create_table "exported_plans", force: :cascade do |t|
    t.integer  "plan_id"
    t.integer  "user_id"
    t.string   "format"
    t.datetime "created_at", null: false
    t.datetime "updated_at", null: false
    t.integer  "phase_id"
  end

  create_table "guidance_groups", force: :cascade do |t|
    t.string   "name"
    t.integer  "org_id"
    t.datetime "created_at",                      null: false
    t.datetime "updated_at",                      null: false
    t.boolean  "optional_subset", default: false, null: false
    t.boolean  "published",       default: false, null: false
  end

  add_index "guidance_groups", ["org_id"], name: "index_guidance_groups_on_org_id", using: :btree

  create_table "guidances", force: :cascade do |t|
    t.text     "text"
    t.integer  "guidance_group_id"
    t.datetime "created_at",        null: false
    t.datetime "updated_at",        null: false
    t.boolean  "published"
  end

  add_index "guidances", ["guidance_group_id"], name: "index_guidances_on_guidance_group_id", using: :btree

  create_table "identifier_schemes", force: :cascade do |t|
    t.string   "name"
    t.string   "description"
    t.boolean  "active"
    t.datetime "created_at"
    t.datetime "updated_at"
    t.text     "logo_url"
    t.text     "user_landing_url"
  end

  create_table "languages", force: :cascade do |t|
    t.string  "abbreviation"
    t.string  "description"
    t.string  "name"
    t.boolean "default_language"
  end

  create_table "notes", force: :cascade do |t|
    t.integer  "user_id"
    t.text     "text"
    t.boolean  "archived",    default: false, null: false
    t.integer  "answer_id"
    t.integer  "archived_by"
    t.datetime "created_at"
    t.datetime "updated_at"
  end

  add_index "notes", ["answer_id"], name: "index_notes_on_answer_id", using: :btree

  create_table "notification_acknowledgements", force: :cascade do |t|
    t.integer  "user_id"
    t.integer  "notification_id"
    t.datetime "created_at"
    t.datetime "updated_at"
  end

  add_index "notification_acknowledgements", ["notification_id"], name: "index_notification_acknowledgements_on_notification_id", using: :btree
  add_index "notification_acknowledgements", ["user_id"], name: "index_notification_acknowledgements_on_user_id", using: :btree

  create_table "notifications", force: :cascade do |t|
    t.integer  "notification_type"
    t.string   "title"
    t.integer  "level"
    t.text     "body"
    t.boolean  "dismissable"
    t.date     "starts_at"
    t.date     "expires_at"
    t.datetime "created_at",        null: false
    t.datetime "updated_at",        null: false
  end

  create_table "org_identifiers", force: :cascade do |t|
    t.string   "identifier"
    t.string   "attrs"
    t.datetime "created_at"
    t.datetime "updated_at"
    t.integer  "org_id"
    t.integer  "identifier_scheme_id"
  end

  create_table "org_token_permissions", force: :cascade do |t|
    t.integer  "org_id"
    t.integer  "token_permission_type_id"
    t.datetime "created_at"
    t.datetime "updated_at"
  end

  add_index "org_token_permissions", ["org_id"], name: "index_org_token_permissions_on_org_id", using: :btree

  create_table "orgs", force: :cascade do |t|
    t.string   "name"
    t.string   "abbreviation"
    t.string   "target_url"
    t.datetime "created_at",                             null: false
    t.datetime "updated_at",                             null: false
<<<<<<< HEAD
    t.integer  "parent_id"
=======
>>>>>>> cb1a83d3
    t.boolean  "is_other",               default: false, null: false
    t.string   "sort_name"
    t.integer  "region_id"
    t.integer  "language_id"
    t.string   "logo_uid"
    t.string   "logo_name"
    t.string   "contact_email"
    t.integer  "org_type",               default: 0,     null: false
    t.text     "links"
    t.string   "contact_name"
    t.boolean  "feedback_enabled",       default: false
    t.string   "feedback_email_subject"
    t.text     "feedback_email_msg"
  end

  create_table "perms", force: :cascade do |t|
    t.string   "name"
    t.datetime "created_at", null: false
    t.datetime "updated_at", null: false
  end

  create_table "phases", force: :cascade do |t|
    t.string   "title"
    t.text     "description"
    t.integer  "number"
    t.integer  "template_id"
    t.datetime "created_at"
    t.datetime "updated_at"
    t.boolean  "modifiable"
  end

  add_index "phases", ["template_id"], name: "index_phases_on_template_id", using: :btree

  create_table "plans", force: :cascade do |t|
    t.string   "title"
    t.integer  "template_id"
    t.datetime "created_at"
    t.datetime "updated_at"
    t.string   "grant_number"
    t.string   "identifier"
    t.text     "description"
    t.string   "principal_investigator"
    t.string   "principal_investigator_identifier"
    t.string   "data_contact"
    t.string   "funder_name"
    t.integer  "visibility",                        default: 3,     null: false
    t.string   "data_contact_email"
    t.string   "data_contact_phone"
    t.string   "principal_investigator_email"
    t.string   "principal_investigator_phone"
    t.boolean  "feedback_requested",                default: false
    t.boolean  "complete",                          default: false
  end

  add_index "plans", ["template_id"], name: "index_plans_on_template_id", using: :btree

  create_table "plans_guidance_groups", force: :cascade do |t|
    t.integer "guidance_group_id"
    t.integer "plan_id"
  end

  add_index "plans_guidance_groups", ["guidance_group_id", "plan_id"], name: "index_plans_guidance_groups_on_guidance_group_id_and_plan_id", using: :btree

  create_table "prefs", force: :cascade do |t|
    t.text    "settings"
    t.integer "user_id"
  end

  create_table "question_formats", force: :cascade do |t|
    t.string   "title"
    t.text     "description"
    t.datetime "created_at",                   null: false
    t.datetime "updated_at",                   null: false
    t.boolean  "option_based", default: false
    t.integer  "formattype",   default: 0
  end

  create_table "question_options", force: :cascade do |t|
    t.integer  "question_id"
    t.string   "text"
    t.integer  "number"
    t.boolean  "is_default"
    t.datetime "created_at"
    t.datetime "updated_at"
  end

  add_index "question_options", ["question_id"], name: "index_question_options_on_question_id", using: :btree

  create_table "questions", force: :cascade do |t|
    t.text     "text"
    t.text     "default_value"
    t.integer  "number"
    t.integer  "section_id"
    t.datetime "created_at"
    t.datetime "updated_at"
    t.integer  "question_format_id"
    t.boolean  "option_comment_display", default: true
    t.boolean  "modifiable"
  end

  add_index "questions", ["section_id"], name: "index_questions_on_section_id", using: :btree

  create_table "questions_themes", id: false, force: :cascade do |t|
    t.integer "question_id", null: false
    t.integer "theme_id",    null: false
  end

  add_index "questions_themes", ["question_id"], name: "index_questions_themes_on_question_id", using: :btree

  create_table "regions", force: :cascade do |t|
    t.string  "abbreviation"
    t.string  "description"
    t.string  "name"
    t.integer "super_region_id"
  end

  create_table "roles", force: :cascade do |t|
    t.integer  "user_id"
    t.integer  "plan_id"
    t.datetime "created_at"
    t.datetime "updated_at"
    t.integer  "access",     default: 0,    null: false
    t.boolean  "active",     default: true
  end

  add_index "roles", ["plan_id"], name: "index_roles_on_plan_id", using: :btree
  add_index "roles", ["user_id"], name: "index_roles_on_user_id", using: :btree

  create_table "sections", force: :cascade do |t|
    t.string   "title"
    t.text     "description"
    t.integer  "number"
    t.datetime "created_at"
    t.datetime "updated_at"
    t.integer  "phase_id"
    t.boolean  "modifiable"
  end

  add_index "sections", ["phase_id"], name: "index_sections_on_phase_id", using: :btree

  create_table "settings", force: :cascade do |t|
    t.string   "var",         null: false
    t.text     "value"
    t.integer  "target_id",   null: false
    t.string   "target_type", null: false
    t.datetime "created_at",  null: false
    t.datetime "updated_at",  null: false
  end

  create_table "templates", force: :cascade do |t|
    t.string   "title"
    t.text     "description"
    t.boolean  "published"
    t.integer  "org_id"
    t.string   "locale"
    t.boolean  "is_default"
    t.datetime "created_at"
    t.datetime "updated_at"
    t.integer  "version"
    t.integer  "visibility"
    t.integer  "customization_of"
    t.integer  "family_id"
    t.boolean  "archived"
    t.text     "links"
  end

  add_index "templates", ["customization_of", "version", "org_id"], name: "index_templates_on_customization_of_and_version_and_org_id", unique: true, using: :btree
  add_index "templates", ["family_id", "version"], name: "index_templates_on_family_id_and_version", unique: true, using: :btree
  add_index "templates", ["family_id"], name: "index_templates_on_family_id", using: :btree
  add_index "templates", ["org_id", "family_id"], name: "template_organisation_dmptemplate_index", using: :btree
  add_index "templates", ["org_id"], name: "index_templates_on_org_id", using: :btree

  create_table "themes", force: :cascade do |t|
    t.string   "title"
    t.text     "description"
    t.datetime "created_at",  null: false
    t.datetime "updated_at",  null: false
    t.string   "locale"
  end

  create_table "themes_in_guidance", id: false, force: :cascade do |t|
    t.integer "theme_id"
    t.integer "guidance_id"
  end

  add_index "themes_in_guidance", ["guidance_id"], name: "index_themes_in_guidance_on_guidance_id", using: :btree
  add_index "themes_in_guidance", ["theme_id"], name: "index_themes_in_guidance_on_theme_id", using: :btree

  create_table "token_permission_types", force: :cascade do |t|
    t.string   "token_type"
    t.text     "text_description"
    t.datetime "created_at"
    t.datetime "updated_at"
  end

  create_table "user_identifiers", force: :cascade do |t|
    t.string   "identifier"
    t.datetime "created_at"
    t.datetime "updated_at"
    t.integer  "user_id"
    t.integer  "identifier_scheme_id"
  end

  add_index "user_identifiers", ["user_id"], name: "index_user_identifiers_on_user_id", using: :btree

  create_table "users", force: :cascade do |t|
    t.string   "firstname"
    t.string   "surname"
    t.string   "email",                  limit: 80, default: "",   null: false
    t.datetime "created_at",                                       null: false
    t.datetime "updated_at",                                       null: false
    t.string   "encrypted_password",                default: ""
    t.string   "reset_password_token"
    t.datetime "reset_password_sent_at"
    t.datetime "remember_created_at"
    t.integer  "sign_in_count",                     default: 0
    t.datetime "current_sign_in_at"
    t.datetime "last_sign_in_at"
    t.string   "current_sign_in_ip"
    t.string   "last_sign_in_ip"
    t.string   "confirmation_token"
    t.datetime "confirmed_at"
    t.datetime "confirmation_sent_at"
    t.string   "invitation_token"
    t.datetime "invitation_created_at"
    t.datetime "invitation_sent_at"
    t.datetime "invitation_accepted_at"
    t.string   "other_organisation"
    t.boolean  "accept_terms"
    t.integer  "org_id"
    t.string   "api_token"
    t.integer  "invited_by_id"
    t.string   "invited_by_type"
    t.integer  "language_id"
    t.string   "recovery_email"
    t.boolean  "active",                            default: true
  end

  add_index "users", ["email"], name: "index_users_on_email", unique: true, using: :btree
  add_index "users", ["org_id"], name: "index_users_on_org_id", using: :btree

  create_table "users_perms", id: false, force: :cascade do |t|
    t.integer "user_id"
    t.integer "perm_id"
  end

  add_index "users_perms", ["user_id"], name: "index_users_perms_on_user_id", using: :btree

  add_foreign_key "annotations", "orgs"
  add_foreign_key "annotations", "questions"
  add_foreign_key "answers", "plans"
  add_foreign_key "answers", "questions"
  add_foreign_key "answers", "users"
  add_foreign_key "answers_question_options", "answers"
  add_foreign_key "answers_question_options", "question_options"
  add_foreign_key "guidance_groups", "orgs"
  add_foreign_key "guidances", "guidance_groups"
  add_foreign_key "notes", "answers"
  add_foreign_key "notes", "users"
  add_foreign_key "notification_acknowledgements", "notifications"
  add_foreign_key "notification_acknowledgements", "users"
  add_foreign_key "org_identifiers", "identifier_schemes"
  add_foreign_key "org_identifiers", "orgs"
  add_foreign_key "org_token_permissions", "orgs"
  add_foreign_key "org_token_permissions", "token_permission_types"
  add_foreign_key "orgs", "languages"
  add_foreign_key "orgs", "regions"
  add_foreign_key "phases", "templates"
  add_foreign_key "plans", "templates"
  add_foreign_key "plans_guidance_groups", "guidance_groups"
  add_foreign_key "plans_guidance_groups", "plans"
  add_foreign_key "question_options", "questions"
  add_foreign_key "questions", "question_formats"
  add_foreign_key "questions", "sections"
  add_foreign_key "questions_themes", "questions"
  add_foreign_key "questions_themes", "themes"
  add_foreign_key "roles", "plans"
  add_foreign_key "roles", "users"
  add_foreign_key "sections", "phases"
  add_foreign_key "templates", "orgs"
  add_foreign_key "themes_in_guidance", "guidances"
  add_foreign_key "themes_in_guidance", "themes"
  add_foreign_key "user_identifiers", "identifier_schemes"
  add_foreign_key "user_identifiers", "users"
  add_foreign_key "users", "languages"
  add_foreign_key "users", "orgs"
  add_foreign_key "users_perms", "perms"
  add_foreign_key "users_perms", "users"
end<|MERGE_RESOLUTION|>--- conflicted
+++ resolved
@@ -11,11 +11,7 @@
 #
 # It's strongly recommended that you check this file into your version control system.
 
-<<<<<<< HEAD
-ActiveRecord::Schema.define(version: 20180807121126) do
-=======
 ActiveRecord::Schema.define(version: 20180813114813) do
->>>>>>> cb1a83d3
 
   # These are extensions that must be enabled in order to support this database
   enable_extension "plpgsql"
@@ -156,10 +152,6 @@
     t.string   "target_url"
     t.datetime "created_at",                             null: false
     t.datetime "updated_at",                             null: false
-<<<<<<< HEAD
-    t.integer  "parent_id"
-=======
->>>>>>> cb1a83d3
     t.boolean  "is_other",               default: false, null: false
     t.string   "sort_name"
     t.integer  "region_id"
