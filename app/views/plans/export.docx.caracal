--- conflicted
+++ resolved
@@ -1,4 +1,3 @@
-<<<<<<< HEAD
 #-----------------------------------------------------
 # page settings
 #-----------------------------------------------------
@@ -47,7 +46,7 @@
     docx.h3 section.title.upcase, italic: false, font: 'Arial', color: '000000' 
     
     @exported_plan.questions_for_section(section.id).each do |question|
-        docx.p question.text, bold: true
+        docx.p strip_tags(question.text.gsub(/<li>/, '  * ')), bold: true
         
         answer = @exported_plan.plan.answer(question.id, false)
         if answer.nil?
@@ -249,258 +248,4 @@
         #-- add a new line
         docx.p
     end
-end
-
-=======
-#-----------------------------------------------------
-# page settings
-#-----------------------------------------------------
-
-docx.page_numbers true do
-  align :center
-end
-
-docx.font do
-    name 'Arial'
-end
-
-docx.p do 
-    size 32
-end    
-
-
-#---------------------------------------------
-#   Structure for docx format 
-#--------------------------------------------- 
-
-docx.h1 @exported_plan.plan.project.title.upcase, font: 'Arial', color: '000000' 
-docx.h2 @exported_plan.plan.title.upcase, font: 'Arial', color: '000000' 
-
-#---- PLAN ADMIN DETAILS -----
-if @exported_plan.admin_details.present?
-    docx.p
-    docx.h3 'Admin Details'.upcase , italic: false, font: 'Arial', color: '000000'
-    @exported_plan.admin_details.each do |field|
-        value = @exported_plan.send(field)
-        label = "helpers.plan.export.#{field}"
-        if value.present?
-            docx.p do 
-                text I18n.t(label), bold: true, color: '000000' 
-                text ': ', bold: true, color: '000000' 
-                text value
-            end
-        end
-    end
-end
-
-
-#---- PLAN SECTIONS, QUESTIONS AND ANSWERS -----
-@exported_plan.sections.each do |section|
-    docx.p
-    docx.h3 section.title.upcase, italic: false, font: 'Arial', color: '000000' 
-    
-    @exported_plan.questions_for_section(section.id).each do |question|
-        docx.p strip_tags(question.text.gsub(/<li>/, '  * ')), bold: true
-        
-        answer = @exported_plan.plan.answer(question.id, false)
-        if answer.nil?
-            docx.p 'Question not answered', italic: true
-        else
-            q_format = question.question_format
-            if q_format.title == I18n.t("helpers.checkbox") || q_format.title == I18n.t("helpers.multi_select_box") ||
-               q_format.title == I18n.t("helpers.radio_buttons") || q_format.title == I18n.t("helpers.dropdown") then
-                answer.options.each do |option|
-                    docx.ul do
-                        if !option.text.nil? 
-                            li option.text
-                        end  
-                    end
-                end
-            end
-      
-            if !answer.text.nil? && question.option_comment_display == true then
-                search_answer = Nokogiri::HTML::DocumentFragment.parse "<div class='container'>"
-                search_answer.at(".//div").inner_html = answer.text
-                
-                if search_answer.css('table').present? then
-                    table_content = search_answer.css('table').css('tbody')
-                    
-                    if table_content.size > 0 then
-                        table_array = Array.new
-                        
-                        table_content.css('tr').each do |tr|
-                            row_th_array = Array.new 
-                            row_td_array = Array.new  
-                            
-                            if tr.search('th') then
-                                tr.search('th').each do |cell|
-                                    row_th_array << cell.text.to_s                                    
-                                end
-                            end
-                            
-                            if tr.search('td') then
-                                tr.search('td').each do |td_cell|
-                                    if !td_cell.text.to_s.blank? then   
-                                        new_val = Nokogiri::HTML::DocumentFragment.parse "<p>"
-                                        new_val.at(".//p").inner_html = td_cell
-                                        td_tags = new_val.at_css('td').children.map {|x| x.name.strip}
-                                        td_text = new_val.at_css('td').children.map {|x| x.text.strip}
-                                        
-                                        start_c = 0 
-                                        end_c = td_tags.size
-                                        
-                                        c1 = Caracal::Core::Models::TableCellModel.new do
-                                            while start_c < end_c do
-                                                p do
-                                                    #-- TEXT
-                                                    if td_tags[start_c] == 'text' then
-                                                        text td_text[start_c]
-                                                    else
-                                                        #-- LINK
-                                                        if td_tags[start_c] == 'a' then
-                                                            l_address = ""
-                                                            l_text = td_text[start_c]
-                                                            #-- GET HREF
-                                                            td_cell.search('a').each do |link|
-                                                                if link.content == td_text[start_c] then
-                                                                    l_address = link["href"]
-                                                                end   
-                                                            end
-                                                            link td_text[start_c], l_address
-                                                        #-- BOLD TEXT
-                                                        else
-                                                            if  td_tags[start_c] == 'strong' && td_text[start_c] != "" then 
-                                                                text td_text[start_c], bold: true
-                                                                text ' '
-                                                            #-- ITALIC TEXT
-                                                            else
-                                                                if td_tags[start_c] == 'em' && td_text[start_c] != "" then 
-                                                                    text td_text[start_c], italic: true
-                                                                    text ' '
-                                                               end
-                                                            end
-                                                        end
-                                                    end
-                                                end
-                                                start_c += 1
-                                            end    
-                                        end
-                                        row_td_array << c1
-                                    else
-                                        row_td_array << td_cell.text.to_s
-                                    end    
-                                end
-                            end
-                            
-                            #--- check if all cells are empty 
-                            if row_td_array.size > 0 then
-                                if row_td_array.all?(&:blank?) then
-                                    row_td_array = []
-                                end
-                            end    
-                                                        
-                            if !row_th_array.empty?  then
-                                table_array <<  row_th_array
-                            end
-                            if !row_td_array.empty? then
-                                table_array <<  row_td_array
-                            end
-                            
-                        end
-                        
-                        #--- build the table layout
-                        docx.table table_array, border_size: 4 do
-                            cell_style rows[0],    bold: true,   background: 'fbb400'
-                            cell_style cells,      size: 18, margins: { top: 100, bottom: 0, left: 100, right: 100 }
-                        end
-    
-                    end 
-                    
-                else
-                    higher_level = search_answer.search('div.container').children.map {|x| x.name.strip}
-                    all_text = search_answer.search('div.container').children.map {|x| x.inner_html.strip}
-                    high_count = 0
-                    high_end_count = higher_level.size
-                  
-                    while high_count < high_end_count do
-                       
-                        if higher_level[high_count] == 'p' then
-                            inner_txt_with_tags = Nokogiri::HTML::DocumentFragment.parse "<p>"
-                            inner_txt_with_tags.at(".//p").inner_html = all_text[high_count]
-                            tags_type = inner_txt_with_tags.at_css('p').children.map {|x| x.name.strip}
-                            inner_txt = inner_txt_with_tags.at_css('p').children.map {|x| x.text.strip}
-                            
-                            start_count = 0 
-                            end_counter = tags_type.size
-                                                     
-                            docx.p do 
-                                while start_count < end_counter do 
-                                    text_val = inner_txt[start_count].to_s
-                                    #-- TEXT
-                                    if tags_type[start_count] == 'text' && text_val != "" then
-                                        text text_val
-                                        text ' '
-                                    #-- LINK
-                                    else 
-                                        if tags_type[start_count] == 'a' && text_val != "" then 
-                                            l_text = text_val
-                                            l_address = ""
-                                            # all links
-                                            search_answer.search('a').each do |link|
-                                                if link.content == text_val then
-                                                    l_address = link["href"]
-                                                 end   
-                                            end
-                                            link text_val, l_address
-                                        #-- BOLD TEXT
-                                        else
-                                            if tags_type[start_count] == 'strong' && text_val != "" then 
-                                                text text_val, bold: true
-                                                text ' '
-                                            #-- ITALIC TEXT
-                                            else
-                                                if tags_type[start_count] == 'em' && text_val != "" then 
-                                                    text text_val, italic: true
-                                                    text ' '
-                                                end
-                                            end
-                                        end    
-                                    end
-                                    start_count +=1
-                                end
-                            end
-                            #-- END OF P
-                        else
-                            if higher_level[high_count] == 'ul' then 
-                                ul_text = search_answer.search('ul').children.map {|x| x.text.strip}
-                                docx.ul do
-                                    ul_text.each do |txt|
-                                        if !txt.blank? 
-                                            li txt
-                                        end  
-                                    end
-                                end
-                            else
-                                if higher_level[high_count] == 'ol' then 
-                                    ol_text = search_answer.search('ol').children.map {|x| x.text.strip}
-                                    docx.ol do
-                                        ol_text.each do |txt|
-                                            if !txt.blank? 
-                                                li txt
-                                            end  
-                                        end
-                                    end
-                                end
-                            end 
-                        end 
-
-                       high_count += 1 
-                    end
-                end    
-            end
-        end
-        #-- add a new line
-        docx.p
-    end
-end
->>>>>>> 14df3a75
+end