--- conflicted
+++ resolved
@@ -1,45 +1,4 @@
-<<<<<<< HEAD
 
-# Ignore bundler config
-/.bundle
-
-# Ignore all logfiles, tempfiles, public assets,
-/log/*.log
-/tmp
-public/assets/*
-public/apidocs/*
-
-# Ignore gemfile.lock
-Gemfile.lock
-
-# Ignore db schema.rb
-# db/schema.rb
-
-# Ignore database configuration and token secrets
-config/database.yml
-config/secrets.yml
-
-# Ignore some of the initializers
-config/initializers/recaptcha.rb
-config/initializers/devise.rb
-config/initializers/contact_us.rb
-
-# Ignore enviroments settings
-config/environments/development.rb
-config/environments/production.rb
-config/environments/test.rb
-
-config/initializers/contact_us.rb
-
-# ignore IDE files
-.idea/*
-
-# ignore yard doc files
-.yardoc/*
-
-# ignore yard generated documents
-/doc/*
-=======
 # Ignore rbenv files
 .ruby-version
 
@@ -82,5 +41,4 @@
 
 # ignore yard generated documents
 /doc/*
->>>>>>> ae3bb64d
 !/doc/README_FOR_APP