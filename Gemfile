source 'https://rubygems.org'
<<<<<<< HEAD

ruby '>= 2.2.2'

#
#      RAILS
#
gem 'rails', '4.2.7'
=======
>>>>>>> 611f9cbb

ruby '>= 2.2.2'

# ---------------------------------------------------------------------------------------------
#    RAILS
gem 'rails', '4.2.7'
gem 'railties'

#    GEMS ADDED TO HELP HANDLE RAILS MIGRATION FROM 3.x to 4.2
#    THESE GEMS HELP SUPPORT DEPRACATED FUNCTIONALITY AND WILL LOSE SUPPORT IN FUTURE VERSIONS
#    WE SHOULD CONSIDER BRINGING THE CODE UP TO DATE INSTEAD
gem 'protected_attributes'                 # Provides attr_accessor functions
gem 'responders', '~> 2.0'                 # Allows use of respond_with and respond_to in controllers

# ---------------------------------------------------------------------------------------------
#    DATABASE/SERVER
gem 'mysql2', '~> 0.3.18'

# ---------------------------------------------------------------------------------------------
#    JS <-> RUBY BRIDGE
gem 'libv8'
gem 'therubyracer', '>=0.11.4', platforms: :ruby

# ---------------------------------------------------------------------------------------------
#    JSON DSL - USED BY API
gem 'jbuilder'

# ---------------------------------------------------------------------------------------------
#    CLONE ACTIVERECORD MODELS AND ASSOCIATIONS
gem 'amoeba'

# ---------------------------------------------------------------------------------------------
#    SLUGS/PERMALINKS
gem 'friendly_id'

# ---------------------------------------------------------------------------------------------
#    SUPER ADMIN SECTION
gem 'activeadmin', github: 'activeadmin'

# ---------------------------------------------------------------------------------------------
#    USERS
# devise for user authentication
gem 'devise'
gem 'devise_invitable'
gem 'omniauth'
gem 'omniauth-shibboleth'
#rolify for roles
gem 'rolify'
# Gems for repository integration
gem 'cancancan'

# ---------------------------------------------------------------------------------------------
#    SETTINGS FOR TEMPLATES AND PLANS (FONTS, COLUMN LAYOUTS, ETC)
gem 'ledermann-rails-settings'

# ---------------------------------------------------------------------------------------------
#    VIEWS
gem 'jquery-rails'
gem 'twitter-bootstrap-rails', '2.2.8'
gem 'tinymce-rails'                                   # WYSIWYG EDITOR
gem 'contact_us', '>= 1.2.0'                          # COULD BE EASILY REPLACED WITH OUR OWN CODE
gem 'recaptcha'
#implementation of forms
<<<<<<< HEAD
gem 'activeadmin', github: 'activeadmin'
#
# LOGO UPLOAD
#
gem 'dragonfly'
=======
>>>>>>> 611f9cbb

# ---------------------------------------------------------------------------------------------
#     EXPORTING
gem 'thin'
gem 'wicked_pdf'
gem 'htmltoword'
gem 'feedjira'
gem 'caracal'                                         # WORD DOC EXPORTING
gem 'caracal-rails'

# ---------------------------------------------------------------------------------------------
#     INTERNATIONALIZATION
gem "i18n-js", ">= 3.0.0.rc11"      #damodar added TODO: explain

# ---------------------------------------------------------------------------------------------
#     API
gem 'swagger-docs'

# ---------------------------------------------------------------------------------------------
#    CODE DOCUMENTATION
gem 'yard'
gem 'redcarpet'


# ---------------------------------------------------------------------------------------------
#     ENVIRONMENT SPECIFIC DEPENDENCIES

group :development, :test do
  gem "byebug"
  
  gem 'sass-rails'
  gem 'less-rails'                                    # WE SHOULD PROBABLY USE SASS OR LESS NOT BOTH
end

group :test do
  gem 'minitest-rails-capybara'
  gem 'minitest-reporters'
  gem 'rack-test'
end

group :development do
  gem "better_errors"
  gem "binding_of_caller"
  gem 'web-console', '~>2.0'
end

group :production do
  gem 'uglifier'    # JS minifier
end

# ---------------------------------------------------------------------------------------------
#    GEMS THAT ARE NO LONGER IN USE
# gem 'rails-observers'            # UNUSED OBSERVERS FOR ACTIVERECORD ... PHASED OUT IN RAILS 5.0
# gem 'actionpack-page_caching'    # UNUSED BUT LOOKS PROMISING FOR STATIC PAGES
# gem 'actionpack-action_caching'  # UNUSED BUT LOOKS PROMISING FOR FAIRLY STATIC PAGES BEHIND AUTH
# gem 'exception_notification'     # UNUSED BUT COULD BE USEFUL FOR ERROR MSG BEING SENT TO ADMINS FROM PROD SYS
# gem 'email_validator'            # UNUSED ACTIVERECORD VALIDATOR
# gem 'validate_url'               # UNUSED ACTIVERECORD VALIDATOR
# gem 'turbolinks'                 # IS NOW A CORE PART OF RAILS >= 4.0<|MERGE_RESOLUTION|>--- conflicted
+++ resolved
@@ -1,14 +1,4 @@
 source 'https://rubygems.org'
-<<<<<<< HEAD
-
-ruby '>= 2.2.2'
-
-#
-#      RAILS
-#
-gem 'rails', '4.2.7'
-=======
->>>>>>> 611f9cbb
 
 ruby '>= 2.2.2'
 
@@ -71,15 +61,7 @@
 gem 'tinymce-rails'                                   # WYSIWYG EDITOR
 gem 'contact_us', '>= 1.2.0'                          # COULD BE EASILY REPLACED WITH OUR OWN CODE
 gem 'recaptcha'
-#implementation of forms
-<<<<<<< HEAD
-gem 'activeadmin', github: 'activeadmin'
-#
-# LOGO UPLOAD
-#
-gem 'dragonfly'
-=======
->>>>>>> 611f9cbb
+gem 'dragonfly'                                       # LOGO UPLOAD
 
 # ---------------------------------------------------------------------------------------------
 #     EXPORTING
