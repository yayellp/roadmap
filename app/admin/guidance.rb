<<<<<<< HEAD
# [+Project:+] DMPonline
# [+Description:+] 
#   
# [+Created:+] 03/09/2014
# [+Copyright:+] Digital Curation Centre 

ActiveAdmin.register Guidance do
	permit_params :text, :guidance_group_id,  :question_id
	
	menu :priority => 13, :label => proc{ I18n.t('admin.guidance')}, :parent => "Guidance list"
	 
	index do   
  		column (:text) { |guidance| raw(guidance.text) }
  		column I18n.t('admin.theme') do |t|
	 		 (t.themes.map{|t_q| link_to t_q.title, [:admin, t_q]}).join(', ').html_safe
        end	  
         		
        column I18n.t('admin.question'),  :sortable => :question_id do |que|
            if !que.nil? then
                que.question
            else
                '-'	
            end	
	    end
	    	
	    column I18n.t('admin.guidance_group') do |guidance| 
	    	(guidance.guidance_groups.map{|t_q| link_to t_q.name, [:admin, t_q]}).join(', ').html_safe
	    end  	
        actions
    end
  
    #show details of a question
	show do
		attributes_table do
			row (:text) { |guidance| raw(guidance.text) }
			
            row I18n.t('admin.theme') do
                (guidance.themes.map{|t_q| link_to t_q.title, [:admin, t_q]}).join(', ').html_safe
            end	
            row I18n.t('admin.question'), :question_id do |question|
                question.question
            end
            row I18n.t('admin.guidance_group') do |guidance| 
                (guidance.guidance_groups.map{|t_q| link_to t_q.name, [:admin, t_q]}).join(', ').html_safe
            end	
            
            row :created_at
            row :updated_at
		end
	end

	#form 
    form do |f|
        f.inputs "Details" do
            f.input :text
            f.input :question_id, :as => :select, 
                    :collection => Question.order('text').map{|que|[que.text, que.id]}
            f.input :guidance_group_ids, :label => I18n.t('admin.guidance_group'), 
                    :as => :select, 
                    :collection => GuidanceGroup.order('name').map{|gui|[gui.name, gui.id]}
            
        end
        f.inputs "Themes" do
            f.input :theme_ids, :label => I18n.t('admin.selected_themes'),
                    :as => :select, 
                    :include_blank => I18n.t('admin.all_themes'),
                    :multiple => true,
                    :collection => Theme.order('title').map{|the| [the.title, the.id]},
                    :hint => I18n.t('admin.choose_themes')
        end
        
        f.actions  
    end			
	
	 controller do
		def permitted_params
		  params.permit!
		end
  end
	
end
=======
# [+Project:+] DMPRoadmap
# [+Description:+] 
#   
# [+Created:+] 03/09/2014
# [+Copyright:+] Digital Curation Centre and University of California Curation Center

ActiveAdmin.register Guidance do
	permit_params :text, :guidance_group_id,  :question_id
	
	menu :priority => 13, :label => proc{ I18n.t('admin.guidance')}, :parent => "Guidance list"
	 
	index do   
  		column (:text) { |guidance| raw(guidance.text) }
  		column I18n.t('admin.theme') do |t|
	 		 (t.themes.map{|t_q| link_to t_q.title, [:admin, t_q]}).join(', ').html_safe
        end	  
         		
        column I18n.t('admin.question'),  :sortable => :question_id do |que|
            if !que.nil? then
                que.question
            else
                '-'	
            end	
	    end
	    	
	    column I18n.t('admin.guidance_group') do |guidance| 
	    	(guidance.guidance_groups.map{|t_q| link_to t_q.name, [:admin, t_q]}).join(', ').html_safe
	    end  	
        actions
    end
  
    #show details of a question
	show do
		attributes_table do
			row (:text) { |guidance| raw(guidance.text) }
			
            row I18n.t('admin.theme') do
                (guidance.themes.map{|t_q| link_to t_q.title, [:admin, t_q]}).join(', ').html_safe
            end	
            row I18n.t('admin.question'), :question_id do |question|
                question.question
            end
            row I18n.t('admin.guidance_group') do |guidance| 
                (guidance.guidance_groups.map{|t_q| link_to t_q.name, [:admin, t_q]}).join(', ').html_safe
            end	
            
            row :created_at
            row :updated_at
		end
	end

	#form 
    form do |f|
        f.inputs "Details" do
            f.input :text
            f.input :question_id, :as => :select, 
                    :collection => Question.order('text').map{|que|[que.text, que.id]}
            f.input :guidance_group_ids, :label => I18n.t('admin.guidance_group'), 
                    :as => :select, 
                    :collection => GuidanceGroup.order('name').map{|gui|[gui.name, gui.id]}
            
        end
        f.inputs "Themes" do
            f.input :theme_ids, :label => I18n.t('admin.selected_themes'),
                    :as => :select, 
                    :include_blank => I18n.t('admin.all_themes'),
                    :multiple => true,
                    :collection => Theme.order('title').map{|the| [the.title, the.id]},
                    :hint => I18n.t('admin.choose_themes')
        end
        
        f.actions  
    end			
	
	 controller do
		def permitted_params
		  params.permit!
		end
  end
	
end
>>>>>>> ae3bb64d
<|MERGE_RESOLUTION|>--- conflicted
+++ resolved
@@ -1,86 +1,3 @@
-<<<<<<< HEAD
-# [+Project:+] DMPonline
-# [+Description:+] 
-#   
-# [+Created:+] 03/09/2014
-# [+Copyright:+] Digital Curation Centre 
-
-ActiveAdmin.register Guidance do
-	permit_params :text, :guidance_group_id,  :question_id
-	
-	menu :priority => 13, :label => proc{ I18n.t('admin.guidance')}, :parent => "Guidance list"
-	 
-	index do   
-  		column (:text) { |guidance| raw(guidance.text) }
-  		column I18n.t('admin.theme') do |t|
-	 		 (t.themes.map{|t_q| link_to t_q.title, [:admin, t_q]}).join(', ').html_safe
-        end	  
-         		
-        column I18n.t('admin.question'),  :sortable => :question_id do |que|
-            if !que.nil? then
-                que.question
-            else
-                '-'	
-            end	
-	    end
-	    	
-	    column I18n.t('admin.guidance_group') do |guidance| 
-	    	(guidance.guidance_groups.map{|t_q| link_to t_q.name, [:admin, t_q]}).join(', ').html_safe
-	    end  	
-        actions
-    end
-  
-    #show details of a question
-	show do
-		attributes_table do
-			row (:text) { |guidance| raw(guidance.text) }
-			
-            row I18n.t('admin.theme') do
-                (guidance.themes.map{|t_q| link_to t_q.title, [:admin, t_q]}).join(', ').html_safe
-            end	
-            row I18n.t('admin.question'), :question_id do |question|
-                question.question
-            end
-            row I18n.t('admin.guidance_group') do |guidance| 
-                (guidance.guidance_groups.map{|t_q| link_to t_q.name, [:admin, t_q]}).join(', ').html_safe
-            end	
-            
-            row :created_at
-            row :updated_at
-		end
-	end
-
-	#form 
-    form do |f|
-        f.inputs "Details" do
-            f.input :text
-            f.input :question_id, :as => :select, 
-                    :collection => Question.order('text').map{|que|[que.text, que.id]}
-            f.input :guidance_group_ids, :label => I18n.t('admin.guidance_group'), 
-                    :as => :select, 
-                    :collection => GuidanceGroup.order('name').map{|gui|[gui.name, gui.id]}
-            
-        end
-        f.inputs "Themes" do
-            f.input :theme_ids, :label => I18n.t('admin.selected_themes'),
-                    :as => :select, 
-                    :include_blank => I18n.t('admin.all_themes'),
-                    :multiple => true,
-                    :collection => Theme.order('title').map{|the| [the.title, the.id]},
-                    :hint => I18n.t('admin.choose_themes')
-        end
-        
-        f.actions  
-    end			
-	
-	 controller do
-		def permitted_params
-		  params.permit!
-		end
-  end
-	
-end
-=======
 # [+Project:+] DMPRoadmap
 # [+Description:+] 
 #   
@@ -161,5 +78,4 @@
 		end
   end
 	
-end
->>>>>>> ae3bb64d
+end