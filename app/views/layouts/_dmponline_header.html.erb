--- conflicted
+++ resolved
@@ -1,27 +1,3 @@
-<<<<<<< HEAD
-<!-- header information -->
-
-<div class="main_header">
-	<div class="header_left">
-        <div class="home_logo">
-            <%= link_to( image_tag("logo.jpg"), root_path)%>
-        </div>
-    </div>
-    <div class="header_right">	
-        <div class="org_branding">
-             <%= render "layouts/dmponline_org_branding" %>
-        </div>
-        
-        <div class="signin_signout_header_link">
-             <%= render "layouts/dmponline_signin_signout" %>
-        </div>
-        
-        <div class="main_navigation">
-            <%= render "layouts/dmponline_navigation" %>
-        </div> 
-    
-    </div>  
-=======
 <!-- header information -->
 
 <div class="main_header">
@@ -48,5 +24,4 @@
         </div> 
     
     </div>  
->>>>>>> d191694e
 </div>    