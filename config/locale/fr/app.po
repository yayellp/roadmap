# SOME DESCRIPTIVE TITLE.
# Copyright (C) YEAR THE PACKAGE'S COPYRIGHT HOLDER
# This file is distributed under the same license as the app package.
# FIRST AUTHOR <EMAIL@ADDRESS>, YEAR.
#
#, fuzzy
msgid ""
msgstr ""
"Project-Id-Version: app 1.0.0\n"
"Report-Msgid-Bugs-To: \n"
"PO-Revision-Date: 2017-05-02 14:54+0000\n"
"Last-Translator: FULL NAME <EMAIL@ADDRESS>\n"
"Language-Team: LANGUAGE <LL@li.org>\n"
"Language: \n"
"MIME-Version: 1.0\n"
"Content-Type: text/plain; charset=UTF-8\n"
"Content-Transfer-Encoding: 8bit\n"
"Plural-Forms: nplurals=INTEGER; plural=EXPRESSION;\n"

msgid " (UK users only)"
msgstr " (réservé aux utilisateurs britanniques)"

msgid " - "
msgstr ""

msgid " - choosing default template for your institution"
msgstr ""

msgid " - no funder or institution template, choosing default template"
msgstr ""

msgid " - there are more than one to choose from"
msgstr ""

#, fuzzy
msgid " - using template customised by your institution"
msgstr " par "

#, fuzzy
msgid " I accept the <a href=\"/%{current_locale}/terms\" target=\"_blank\">terms and conditions</a> *"
msgstr " Jaccepte les <a href=\"/terms\" target=\"_blank\">Conditions générales dutilisation.</a> *"

msgid " access to"
msgstr ""

#, fuzzy
msgid " by"
msgstr " par "

msgid " by "
msgstr " par "

msgid " on "
msgstr ""

#, fuzzy
msgid " team"
msgstr "am"

msgid " to view/edit the plan"
msgstr ""

#, fuzzy
msgid "\"While you were editing #{answer.user.name} saved the following answer:\""
msgstr "user"

msgid "%d days"
msgstr ""

msgid "%d minutes"
msgstr ""

msgid "%d months"
msgstr ""

msgid "%d years"
msgstr ""

msgid "%{application_name}"
msgstr "DMPonline"

msgid "%{format} is not a valid exporting format. Available formats to export are %{available_formats}."
msgstr ""

msgid "%{value} is not a valid format"
msgstr ""

msgid "'name' must be included in column list."
msgstr "name doit figurer dans la liste des colonnes."

msgid "(Using custom PDF formatting values)"
msgstr "(Utilisation de valeurs de mise en forme PDF personnalisées)"

msgid "(Using template PDF formatting values)"
msgstr "(Utilisation des valeurs de mise en forme PDF du modèle)"

msgid "-"
msgstr ""

msgid "... (continued)"
msgstr ""

msgid "<div class='tooltip_box'><h4>Questions to consider:</h4><ul><li>- What is the nature of your research project?</li><li>- What research questions are you addressing? </li><li>- For what purpose are the data being collected or created? </li></ul><h4>Guidance:</h4><p>Briefly summarise the type of study (or studies) to help others understand the purposes for which the data are being collected or created.</p></div>"
msgstr "<div class=tooltip_box><h4>Questions auxquelles réfléchir :</h4><ul><li>- Quelle est la nature de votre projet de recherche ?</li><li>- Quelles ont les problématiques de recherche que vous traitez ? </li><li>- Dans quel but est effectuée la collecte ou la création des données ? </li></ul><h4>Conseils :</h4><p>Résumez brièvement le type détude(s) pour permettre à dautres de comprendre dans quel but les données sont collectées ou créées.</p></div>"

msgid "<div class='tooltip_box'>Enter a basic description. This could be a summary of what is covered in the section or instructions on how to answer. This text will be displayed in the coloured banner once a section is opened to edit.</div>"
msgstr "<div class=tooltip_box>Saisissez une courte description. Celle-ci peut résumer lobjet de la section ou donner des indications sur comment y répondre. Ce texte saffichera dans la bannière de couleur quand une section sera ouverte pour modification.</div>"

msgid "<div class='tooltip_box'>Enter a description that helps you to differentiate between templates e.g. if you have ones for different audiences.</div>"
msgstr "<div class=tooltip_box>Entrez une description qui permet de distinguer différents modèles, par ex. : pour des publics différents.</div>"

msgid "<div class='white_background'> <p>The %{organisation_name} ('%{organisation_abbreviation}') are consortia supported by %{legal_entity}. Our primary constituency is the research community, particularly the higher and further education sector.</p> </div> <h3>%{application_name}</h3> <div class='white_background'> <p>%{application_name} ('the tool', 'the system') is a tool developed by the %{organisation_abbreviation} as a shared resource for the research community. It is hosted by %{legal_entity}.</p> </div> <h3>Your personal details</h3> <div class='white_background'> <p>In order to help identify and administer your account with %{application_name}, we need to store your email address. We may also use it to contact you to obtain feedback on your use of the tool, or to inform you of the latest developments or releases. The information may be transferred between the %{organisation_abbreviation} partner institutions but only for legitimate %{organisation_abbreviation} purposes. We will not sell, rent or trade any personal information you provide to us.</p> </div> <h3>Privacy policy</h3> <div class='white_background'> <p>The information you enter into this system can be seen by you, people you have chosen to share access with, and - solely for the purposes of maintaining the service - system administrators at %{legal_entity}.  We compile anonymised, automated and aggregated information from plans, but we will not directly access, make use of, or share your content with anyone else without your permission. Authorised officers of your home institution may access your plans for specific purposes - for example, to track compliance with funder/institutional requirements or to calculate storage requirements.</p> </div> <h3>Freedom of Information</h3> <div class='white_background'> <p>%{legal_entity} holds your plans on your behalf, but they are your property and responsibility. Any FOI applicants will be referred back to your home institution.</p> </div> <h3>Passwords</h3> <div class='white_background'> <p>Your password is stored in encrypted form and cannot be retrieved. If forgotten it has to be reset.</p> </div> <h3>Cookies</h3> <div class='white_background'> <p>Please note that %{application_name} uses Cookies. Further information about Cookies and how we use them is available on the <a target='_blank' href='http://www.dcc.ac.uk/about-us/about-site/website-terms-use/cookies'>main DCC website</a>.</p> </div> <br /> <div class='white_background'> <p>Use of the tool indicates that you understand and agree to these terms and conditions.</p></div>"
msgstr "l'outil\",\"le système"

msgid "<h3>Useful resources on Data Management Planning</h3> <ul class='help_ul'> <li> <a target='_blank' href='http://www.dcc.ac.uk/resources/data-management-plans/funders-requirements'>UK funder requirements for Data Management Plans</a> [webpage]<br /> A summary of requirements from UK Research Councils and other charitable or health funders. </li> <li> <a target='_blank' href='https://dmp.cdlib.org/pages/funder_requirement'>US funder requirements for Data Management Plans</a> [webpage]<br /> A summary of requirements from the NSF, NIH and other key funders in the USA. </li> <li> <a target='_blank' href='/files/DMP_Checklist_2013.pdf'>DCC Checklist for a Data Management Plan</a> [PDF, 3 pages]<br /> A list of 13 questions and associated guidance, that represent the main issues to come up in Data Management and Sharing Plans. The Checklist is used as a generic template in %{application_name}, and is presented when no funder or organsiational requirements are applicable for the user. </li> <li> <a target='_blank' href='http://www.dcc.ac.uk/sites/default/files/documents/publications/reports/guides/How to Develop.pdf'>How to develop a Data Management and Sharing Plan</a> [PDF, 8 pages]<br />A guide by the Digital Curation Centre that outlines typical funder requirements for DMPs and the types of considerations to make when responding. </li> </ul> <h3>Example Data Management Plans</h3> <ul class='help_ul'> <li> <a target='_blank' href='http://data.bris.ac.uk/research/planning/files/2013/08/data.bris-AHRC-example-Technical-Plan-v2.pdf'>Technical plan submitted to the AHRC</a> [PDF, 7 pages]<br /> A DMP submitted by a researcher from the University of Bristol, also including comments from the reviewers </li> <li> <a target='_blank' href='http://www.dcc.ac.uk/sites/default/files/documents/adocs/Leeds-RoaDMaP-DMPs.pdf'>Two social science DMPs</a> [PDF, 7 pages]<br /> Example plans from researchers at the University of Leeds, shared as part of the Leeds RoaDMaP training materials </li> <li> <a target='_blank' href='http://www.northumbria.ac.uk/static/5007/ceispdf/dmpfull.pdf'>Health sciences DMP</a> [PDF, 11 pages]<br /> Example DMP produced by the DATUM for Health RDM training project </li> <li> <a target='_blank' href='http://www.dcc.ac.uk/sites/default/files/documents/adocs/DMTpsych-example-DMP.pdf'>Psychology DMP</a> [PDF, 11 pages]<br /> A very detailed, fictional psychology DMP produced by the DMTpsych RDM training project, based on a seminal psychology experiment </li> <li> <a target='_blank' href='http://rci.ucsd.edu/data-curation/examples.html'>UCSD Example Data Management Plans</a> [webpage]<br /> Over 20 example plans submitted to the National Science Foundation (NSF) in the United States by academics at UC San Diego </li> <li> <a target='_blank' href='http://inside.mines.edu/RDS-example-plans'>Colorado School of Mines examples</a> [webpage]<br /> A variety of US example DMPs from Mines and elsewhere </li> <li> <a target='_blank' href='https://www.dataone.org/data-management-planning'>NSF data management plans</a> [webpage]<br /> 5 DMPs submitted to the NSF, shared by the DataOne initiative </li> <li> <a target='_blank' href='http://library.umassmed.edu/necdmc/dmp'>Biology and chemistry DMPs</a> [webpage]<br /> Three example DMPs from the USA shared by NECDMC, an instructional tool for teaching RDM to undergraduates, graduate students, and researchers in the health sciences, sciences and engineering. </li> </ul> <h3>Useful guides on Research Data Management in general</h3> <ul class='help_ul'> <li> <a target='_blank' href='http://www.data-archive.ac.uk/media/2894/managingsharing.pdf'>Managing and Sharing Data: best practice for researchers</a> [PDF, 36 pages]<br /> A guide by the UK Data Service covering a range of topics including data formats, documentaion, ethics, copyright and data sharing. </li> <li> <a target='_blank' href='http://www.dcc.ac.uk/sites/default/files/documents/publications/reports/guides/How_to_Cite_Link.pdf'>How to Cite Datasets and Link to Publications</a> [PDF, 12 pages]<br /> A guide by the Digital Curation Centre giving practical guidelines on how to cite data and the different tools and infrastructure that can be used to support data citation. </li> <li> <a target='_blank' href='http://www.dcc.ac.uk/sites/default/files/documents/publications/reports/guides/How_To_License_Research_Data.pdf'>How to License Research Data</a> [PDF, 16 pages]<br /> A guide by the Digital Curation Centre that outlines different types of licenses, the pros and cons of each and how they can be applied. </li> <li> <a target='_blank' href='http://www.dcc.ac.uk/sites/default/files/documents/How to Appraise and Select Research Data.pdf'>How to Appraise and Select Research Data for Curation</a> [PDF, 8 pages]<br /> A guide by ANDS and the Digital Curation Centre on how to select which data to keep for long-term preservation, sharing and reuse. The guide puts forward several criteria to aid selection decisions. </li> <li> <a target='_blank' href='http://datalib.edina.ac.uk/mantra'>Research Data MANTRA</a> [online resource]<br /> An online training course designed for researchers or others planning to manage digital data as part of the research process. The course includes a number of software practicals on using SPSS, R, ArcGIS and NVivo. </li> </ul>"
msgstr "Si vous avez besoin de plus de directives, communiquez avec nous par courriel à <a href='mailto:portage@carl-abrc.ca?Subject=Aide Assistant PGD'>portage@carl-abrc.ca</a>.</p>"

msgid "<p>%{application_name} has been jointly developed by the <strong>%{organisation_name}</strong> to help you write data management plans.</p>"
msgstr "<p>DMPonline est un développement du <a href=http://dcc.ac.uk target=_blank>Digital Curation Centre</a> (Centre de curation numérique britannique - DCC) pour vous aider dans la rédaction de plans de gestion de données, ou DMP.</p>"

msgid "<p>%{application_name} is developed and maintained by the UK %{organisation_name}. We’re a small team, and are happy to collaborate with others. There are various ways you can get involved:</p> <h3>Join the user group</h3> <p>We run a <a target='_blank' href='https://www.jiscmail.ac.uk/cgi-bin/webadmin?A0=DMPONLINE-USER-GROUP'>listserv</a> for the %{application_name} user group that you can request to join. We also host periodic meetings to consult on our plans. Being part of the user group gives you the opportunity to be informed about future developments and to provide feedback to help shape our plans.</p> <p>Our user group sessions are usually focused around a certain topic (e.g. fleshing out use cases for an API) so invites are sent based on your areas of expertise. It is helpful for us to know your role and interests to invite relevant people to each session. Please introduce yourself on the list and share your ideas.</p> <p>Notes from previous user group sessions are provided below:</p> <ul> <li>- <a href='/files/DMPonline-user-group-IDCC-2016.pdf' target='_blank'>Meeting notes covering internationalisation and locales, 23 February 2016</a></li> <li>- <a href='/files/DMPonline-user-group-notes-29Jan2015' target='_blank'>Meeting notes covering plan lifecycle and review, 29 January 2015</a></li> </ul> <p>Please let us know your interests and share your ideas for future developments via the mailing list so the community as a whole can feedback on them.</p> </br> <h3>Customise %{application_name}</h3> <p>%{application_name} can be customised by institutions and disciplines. You can add templates for users in your organisation and tailored guidance that explains local support and services. Example answers can also be offered to help users understand what to write in a Data Management Plan. To do this you’ll need to request admin access, so please email us on <a href='mailto:dmponline@dcc.ac.uk?Subject=%{application_name} Admin access' target='_top'>dmponline@dcc.ac.uk</a>.</p> <p>Futher guidance on customising %{application_name} is available on the <a href='%{organisation_url}' target='_blank'>%{application_name} website</a>.</p> </br> <h3>Contribute to the code</h3> <p>%{application_name} is a Ruby on Rails application. The <a href='https://github.com/DMPRoadmap/roadmap'>source code</a> is made available under an <a href='https://github.com/DMPRoadmap/roadmap/blob/master/LICENSE.md'>MIT License</a>. This permits others to reuse the code freely, but obligates you to share the source code for any extensions in the same way. Please inform us if you install an instance of %{application_name} and offer your contributions back to the community.</p> <p>If you install an instance of %{application_name} we require that you credit the %{organisation_abbreviation} as originators of the tool. We recommend that the acknowledgement takes the form of the %{application_name} logo with a link back to the %{organisation_abbreviation}-hosted version of the tool.</p> <p>We are willing to work with external developers to add new features to the tool. We are also open to delivering new features on a chargeable basis. If there are extensions you would like to see prioritised and have resource to support additional developer effort, please contact us on dmponline@dcc.ac.uk to negotiate terms.</p> <p>The code is available on <a target='_blank' href='%{application_url}'>GitHub</a></p> <h3>Support our work</h3> <p>We are impressed by the uptake of %{application_name} both in the UK and internationally and are really keen to hear  how you are using the tool and promoting it in your context. We are aware that others have run training courses, developed guidance materials and advocated use of the tool. Please notify us of this as it helps to show impact.</p> <p>We are currently investigating options for revenue generation. This will help us serve the increased demand more effectively and safeguard the long-term sustainability of %{application_name}. Plans will be released for consultation soon but we also welcome your suggestions on how best to support our work.</p> "
msgstr ""

msgid "<p>%{application_name} stories from the %{organisation_abbreviation} website</p></br>"
msgstr ""

msgid "<p><strong>Welcome.</strong></br> You are now ready to create your first DMP.</br>Click the 'Create plan' button below to begin.</p>"
msgstr "<p><strong>Bienvenue.</strong></br> Vous voilà prêt à créer votre premier DMP.</br>Cliquez sur le bouton 'Créer un plan' ci-dessous pour commencer.</p>"

msgid "<p>First create a guidance group. This could be institution wide or a subset e.g. a particular College / School, Institute or department. When you create guidance you'll be asked to assign it to a guidance group.</p>"
msgstr "<p>Commencez par créer un groupe de conseils. Celui-ci peut désigner un établissement dans son ensemble, ou un sous-ensemble : une faculté, un institut, un département. Quand vous créerez des conseils, on vous demandera de les affecter à un groupe de conseils.</p>"

msgid "<p>From here you can  download your plan in various formats. This may be useful if you need to submit your plan as part of a grant application.</br> Select what format you wish to use and click to 'Export'.</p>"
msgstr "<p>À ce niveau, vous pouvez décharger votre plan sous différents formats. Cela peut vous être utile pour soumettre votre plan dans une demande de subvention.</br> Sélectionnez votre format et cliquez sur Exporter.</p>"

msgid "<p>Funding bodies increasingly require their grant-holders to produce Data Management Plans(DMP), both during the bid-preparation stage and after funding has been secured. %{application_name} has been produced by the %{organisation_name} to help research teams respond to this requirement, and any expectations that their institution or others may apply.</p> <p>The %{organisation_abbreviation} worked closely with research funders and universities to produce a tool that assists researchers to produce an effective data management plan (DMP) to cater for the whole lifecycle of a project, from bid-preparation stage through to completion.</p> </br> <h3>How the tool works</h3> <p>There are a number of templates within the tool that represent the requirements of different funders and institutions. Users are asked three questions at the outset so we can determine the appropriate template to display (e.g. the ESRC template when applying for an ESRC grant). Guidance is provided to help you interpret and answer the questions. This guidance is provided by researcher funders, universities and disciplines.</p> </br> <h3>Getting Started</h3> <p>If you have an account please sign in and start creating or editing your DMP.</p> <p>If you do not have a %{application_name} account, click on <a href='/'>'Sign up'</a> on the homepage.</p> <p>Please visit the <a href='/help'>'Help'</a> page for guidance.</p> </br> <h3>Additional Information</h3> <p>We are constantly improving the user interface and functionality of %{application_name}. If you would like to contribute with feedback and suggestions, please contact us by emailing <a href='mailto:dmponline@dcc.ac.uk?Subject=%{application_name} inquiry' target='_top'>dmponline@dcc.ac.uk</a>. You can also report bugs and request new features directly on <a href='%{application_url}' target='_top'>GitHub</a></p>"
msgstr ""

msgid "<p>Here you can view previously published versions of your template.  These can no longer be modified.</p>"
msgstr ""

msgid "<p>Here you set the title that users will see. If you intend to have multiple phases for you DMP, this should be clear in the title and description.<p/>"
msgstr "<p>Vous définissez ici le titre que verrons les utilisateurs. Si vous souhaitez que votre DMP comporte plusieurs phases, cela doit apparaître clairement dans le titre et la description.<p/>"

msgid "<p>If you wish to add an institutional template for a Data Management Plan, use the 'create template' button. You can create more than one template if desired e.g. one for researchers and one for PhD students.</p> <p>Your template will be presented to users within your institution when no funder templates apply. If you want to add questions to funder templates use the 'customise template' options below.</p>"
msgstr "<p>Si vous souhaitez ajouter un modèle institutionnel propre à un plan de gestion de données, utilisez le bouton créer un modèle. Vous pouvez au besoin créer plusieurs modèles, par ex. : un pour des chercheurs et un pour des thésards.</p> <p>Votre modèle apparaîtra aux utilisateurs de votre établissement quand aucun modèle propre à un bailleur de subvention ne sapplique. Si vous souhaitez ajouter des questions dans un modèle de bailleur de subventions, utilisez les options de personalisation de modèle ci-après.</p>"

msgid "<p>Please note that your email address is used as your username. If you change this, remember to use your new email address on sign in.</p>"
msgstr "<p>À noter que votre courriel est à utiliser comme nom dutilisateur. Si vous modifiez ces informations, rappelez-vous dutiliser votre courriel en vous connectant.</p>"

msgid "<p>Please select from the following drop-down so we can determine what questions and guidance should be displayed in your plan.</p>"
msgstr ""

msgid "<p>Please select from the following drop-downs so we can determine what questions and guidance should be displayed in your plan.</p> <p>If you aren't responding to specific requirements from a funder or an institution, <a id='create-default-plan-button' data-toggle='modal' href='#default-template-confirmation-dialog'>select here to write a generic DMP</a> based on the most common themes.</p>"
msgstr "<p>Veuillez sélectionner des éléments dans les menus déroulants ci-après pour pouvoir identifier les questions et conseils à afficher dans votre plan.</p> <p>Si votre soumission doit répondre à des prescriptions propres à un organisme financeur ou un établissement, <a id=create-default-plan-button data-toggle=modal href=#default-template-confirmation-dialog>sélectionnez ici la rédaction dun DMP</a> à partir des thèmes les plus courants.</p>"

msgid "<p>Select themes that are relevant to this question.</p> <p>This allows your generic institution-level guidance to be drawn in, as well as that from other sources e.g. the %{organisation_abbreviation} or any Schools/Departments that you provide guidance for. </p> <p>You can select multiple themes by using the CTRL button.</p>"
msgstr "<p>Sélectionnez les thèmes relatifs à cette question.</p> <p>Cette fonction permet dintégrer une documentation générale dassistance de votre établissement, comme encore issue dautres sources comme le DCC et des facultés ou départements auxquels vous fournissez des conseils. </p> <p>Vous pouvez sélectionner plusieurs thèmes avec la touche CTRL.</p>"

msgid "<p>The %{organisation_abbreviation} are now collaborating to develop a joint codebase for Data Management Planning called <a href='https://github.com/DMPRoadmap' target='_blank'>DMP Roadmap</a>. Both of our tools will be delivered using this in the future. We've agreed what features need to be included and are planning a few sprints to deliver these. The initial release will include all of the main priorities we already had flagged, including:</p> <ul> <li>- APIs to create plans, extract guidance and generate statistics from %{application_name}</li> <li>- Multi-lingual support so foreign language versions can be presented</li> <li>- Locales to provide a refined set of content for particular countries or other contexts</li> <li>- A lifecycle to indicate the status of DMPs and allow institutional access to plans</li> <li>- Support for reviewing Data Management Plans</li> </ul> <p>%{application_name} has an active and growing user base, and we are grateful to the members who suggest ideas for new and improved features. If you would like to help shape our future plans, please join the <a href='https://www.jiscmail.ac.uk/cgi-bin/webadmin?A0=DMPONLINE-USER-GROUP' target='_blank'>user group</a>. More information on how you can engage with us is available under the 'Get involved' tab.</p> </br> <h3>Current release</h3> <p>The current version of %{application_name} is %{application_version}.</p> <ul> <li>- <a href='%{application_release_notes_url}' target='_blank'>Release Notes</a></li> <li>- <a href='/files/DMPonline-v4-InstitutionalBranding.pdf' target='_blank'>Customise %{application_name} tool with institutional branding</a></li> </ul> <p>The code is available on <a target='_blank' href='%{application_url}'>GitHub</a></p> </br>"
msgstr ""

msgid "<p>The table below lists the plans that you have created, and any that have been shared with you by others.</br>These can be edited, shared, exported or deleted at anytime.</p>"
msgstr "<p>Dans le tableau ci-dessous figurent les plans que vous avez créés, ainsi que ceux que vous partagez avec d'autres.</br>Vous pouvez à tout moment les modifier, les partager, les exporter, les effacer...</p>"

msgid "<p>To create a new template, first enter a title and description. Once you have saved this you will be presented with options to add one or more phases. </p>"
msgstr "<p>Pour créer un nouveau modèle, commencez par saisir un titre et une description. Un fois ces éléments enregistrés, le programme vous propose dajouter une phase ou plus. </p>"

msgid "<p>When you login to %{application_name} you will be directed to the 'My plans' page. From here you can edit, share, export or delete any of your plans. You will also see plans that have been shared with you by others.</p> <h3>Create a plan</h3> <p>To create a plan, click the 'Create plan' button from the 'My plans' page or  the top menu. Select options from the drop-down menus and tickboxes to determine what questions and guidance you should be presented with. Confirm your selection by clicking 'Yes, create plan'</p> <h3>Write your plan</h3> <p>The tabbed interface allows you to navigate through different functions when editing your plan.</p> <ul> <li>- 'Plan details' includes basic administrative details, tells you what sets of questions and guidance your plan is based on and gives you an overview to the questions that you will be asked.</li> <li>- The following tab(s) present the questions to answer. There may be more than one tab if your funder or university asks different sets of questions at different stages e.g. at grant application and post-award.</li> <li>- The 'Share' tab allows you to invite others to read or contribute to your plan.</li> <li>- The 'Export' tab allows you to download your plan in various formats. This may be useful if you need to submit your plan as part of a grant application.</li> </ul> <p>When viewing any of the question tabs, you will see the different sections of your plan displayed. Click into these in turn to answer the questions. You can format your responses using the text editing buttons.</p> <p>Guidance is displayed in the right-hand panel. Click the '+' symbol to view this.</p> <p>Remember to 'save' your responses before moving on.</p> <h3>Share plans</h3> <p>Insert the email address of any collaborators you would like to invite to read or edit your plan. Set the level of permissions you would like to grant them via the drop-down options and click to 'Add collaborator'</p> <h3>Export plans</h3> <p>From here you can download your plan in various formats. This may be useful if you need to submit your plan as part of a grant application. Choose what format you would like to view/download your plan in and click to export. When you login to %{application_name} you will be directed to the 'My plans' page. From here you can edit, share, export or delete any of your plans. You will also see plans that have been shared with you by others.</p>"
msgstr "<p>Lorsque vous vous connectez à l'Assistant PGD, vous serez dirigé vers la page « Mes plans ». À partir de cette page, vous pouvez modifier, partager, exporter ou supprimer l'un ou l'autre de vos plans. Vous verrez également les plans qui ont été partagés avec vous par d'autres personnes.</p> <h3>Créer un plan</h3> <p>Pour créer un plan, cliquez sur le bouton « Créer un plan » à la page « Mes plans » ou dans le menu du haut. Faites des choix dans les listes déroulantes et les cases à cocher afin de déterminer les questions et les directives qui seront affichées. Confirmez votre choix en cliquant sur « Oui, créer un plan ».</p> <h3>Rédiger votre plan</h3> <p>L'interface à onglets vous permet de naviguer dans diverses fonctions lorsque vous mettez au point votre plan.</p> <ul> <li>- L'option « renseignements sur le plan » comprend des renseignements administratifs de base, indique la série de questions et de directives sur laquelle votre plan s'appuie et vous donne un aperçu des questions auxquelles vous devez répondre.</li> <li>- Les onglets suivants contiennent les questions auxquelles il faut répondre. Il peut y avoir plus d'un onglet si votre bailleur de fonds ou votre université pose différentes séries de questions à diverses étapes, par exemple lors d'une demande de subvention et après l'octroi d'une subvention.</li> <li>- L'onglet « Partager » vous permet d'inviter d'autres personnes à lire votre plan ou à y collaborer.</li> <li>- L'onglet « Exporter » vous permet de télécharger votre plan en divers formats, ce qui peut être utile si vous devez joindre votre plan à une demande de subvention.</li> </ul> <p>Lorsque vous consultez l'un ou l'autre des onglets de questions, vous verrez les différentes sections de votre plan affichées. Cliquez sur ces onglets à tour de rôle pour répondre aux questions. Vous pouvez choisir le format de vos réponses à l'aide des boutons de mise en forme.</p> <p>Les directives sont affichées dans la partie de droite. Cliquez sur le symbole « + » pour les consulter.</p> <p>N'oubliez pas d'enregistrer vos réponses avant de poursuivre.</p> <h3>Partager les plans</h3> <p>Inscrivez l'adresse électronique de tout collaborateur que vous aimeriez inviter à lire ou à modifier votre plan. Choisissez le niveau d'autorisation que vous souhaitez lui accorder dans les options de la liste déroulante et cliquez sur « Ajouter un collaborateur ».</p> <h3>Exporter les plans</h3> <p>En choisissant cette option, vous pouvez télécharger votre plan en divers formats, ce qui peut être utile si vous devez joindre votre plan à une demande de subvention. Choisissez le format dans lequel vous aimeriez voir ou télécharger votre plan et cliquez pour l'exporter. Lorsque vous vous connectez à l'Assistant PGD, vous êtes dirigé vers la page « Mes plans ». À partir de cette page, vous pouvez modifier, partager, exporter ou supprimer l'un ou l'autre de vos plans. Vous voyez également les plans qui ont été partagés avec vous par d'autres personnes.</p>"

msgid "<p>You are about to unlink %{application_name} of your institutional credentials, would you like to continue?</p>"
msgstr "<p>Vous allez détacher DMPonline de votre authentfiant détablissement, voulez-vous continuer ?</p>"

#, fuzzy
msgid "<p>You can give other people access to your plan here. There are three permission levels.<ul><li>Users with \"read only\" access can only read the plan.</li><li>Editors can contribute to the plan.</li><li>Co-owners can also contribute to the plan, but additionally can edit the plan details and control access to the plan.</li></ul></p><p>Add each collaborator in turn by entering their email address below, choosing a permission level and clicking \"Add collaborator\".</p><p>Those you invite will receive an email notification that they have access to this plan, inviting them to register with %{application_name} if they don't already have an account. A notification is also issued when a user's permission level is changed.</p>"
msgstr "<p>À ce niveau, vous pouvez donner accès à votre plan à dautres personnes. Trois niveaux dautorisation sont possibles.<ul><li>Les utilisateurs avec un droit en \"lecture seule\" ne pourront que consulter le plan.</li><li>Les utilisateurs avec un droit de mofification pourront y contribuer.</li><li>Les copropriétaires le peuvent aussi, mais peuvent aussi en modifier les détails et en contrôler laccès.</li></ul></p><p>Ajoutez chacun des collaborateurs en saisissant leurs courriels lun après lautre, en choisissant un niveau dautorisation et en cliquant sur  \"Ajouter le collaborateur\".</p><p>Ceux qui sont invités recevront un avis par courriel leur indiquant quils ont accès à ce plan, invitant ceux qui nont pas de compte dans DMPonline à senregistrer. Lutilisateur reçoit aussi un avis quand ces droits sont changés.</p>"

#, fuzzy
msgid "<p>You can write pieces of guidance to be displayed by theme (e.g. generic guidance on storage and backup that should present across the board). Writing generic guidance by theme saves you time and effort as your advice will be automatically displayed across all templates rather than having to write guidance to accompany each.</p> <p>If you do have a need to provide guidance for specific funders that would not be useful to a wider audience (e.g. if you have specific instructions for applicants to BBSRC for example), you can do so by adding guidance to a specific question when you edit your template.</p>"
msgstr "templates"

msgid "A colleague has invited you to contribute to their Data Management Plan at "
msgstr ""

msgid "A pertinent ID as determined by the funder and/or institution."
msgstr "Un identifiant approprié conforme aux prescriptions de lorganisme financeur ou de létablissement."

msgid "A required setting has not been provided"
msgstr "Vous navez pas précisé un réglage obligatoire"

msgid "API Information"
msgstr ""

msgid "API Permission Granted"
msgstr ""

msgid "API token"
msgstr ""

msgid "Abbreviation"
msgstr "Abréviation"

msgid "About"
msgstr "À propos..."

msgid "About %{application_name}"
msgstr "À propos de l'Assistant PGD"

msgid "Access removed"
msgstr ""

msgid "Actions"
msgstr "Actions"

msgid "Add an appropriate name for your guidance group e.g. Glasgow guidance. This name will be used to tell the end user where the guidance has come from e.g. 'Glasgow Guidance on Metadata'"
msgstr "Ajoutez un nom adéquat à votre groupe de conseils, par ex. : Conseils de Glasgow. Ce nom sera utilié pour indiquer à lutilisateur final lorigine des conseils, par ex. : Glasgow Guidance on Metadata"

msgid "Add collaborator"
msgstr "Ajouter le collaborateur"

msgid "Add guidance"
msgstr "Ajoutez des conseils"

msgid "Add guidance group"
msgstr "Ajoutez un groupe de conseils"

msgid "Add new phase +"
msgstr "Ajouter une nouvelle phase +"

msgid "Add note"
msgstr "Ajouter une note"

msgid "Add option"
msgstr "Ajoutez une option"

msgid "Add question"
msgstr "Ajouter une question"

msgid "Add section"
msgstr "Ajouter une section"

msgid "Add suggested answer/ example"
msgstr "Ajouter une suggestion/un exemple de réponse"

msgid "Additional comment area will be displayed."
msgstr ""

msgid "Admin Details"
msgstr ""

msgid "Admin area"
msgstr "Administration"

msgid "An error has occurred while saving/resetting your export settings."
msgstr ""

#, fuzzy
msgid "Answer"
msgstr "Réponses"

msgid "Answer format"
msgstr "Format de réponse"

msgid "Answer questions"
msgstr "Répondez aux questions"

#, fuzzy
msgid "Answered"
msgstr "Réponse "

#, fuzzy
msgid "Answered at"
msgstr "Réponse "

#, fuzzy
msgid "Answered by"
msgstr "Réponse "

msgid "Answers"
msgstr "Réponses"

msgid "Anything you enter here will display in the answer box. If you want an answer in a certain format (e.g. tables), you can enter that style here."
msgstr "Tout ce que vous écrivez saffiche dans la boîte de réponse. Si vous souhaitez une réponse ayant une certaine forme (par ex. : des tableaux), cest ici que vous pouvez entrer ce style."

#, fuzzy
msgid "Are you sure you want to remove this note?"
msgstr "Êtes-vous sûr de vouloir retirer cette note?"

msgid "Are you sure you wish to delete this plan? If the plan is being shared with other users, by deleting it from your list, the plan will be deleted from their plan list as well"
msgstr "Voulez-vous vraiment effacer ce plan ? S'il est partagé avec d'autres utilisateurs, le fait de l'effacer de votre liste, l'effacera aussi de leur liste de plans."

msgid "Are you sure?"
msgstr "Êtes-vous sûr ?"

msgid "Back"
msgstr "Retour"

msgid "Back to edit view"
msgstr "Retour à la vue à modifier"

msgid "Background"
msgstr "Assistant PGD"

msgid "Bad Credentials"
msgstr ""

msgid "Before submitting, please consider:"
msgstr ""

msgid "Below is a list of users registered for your organisation. You can sort the data by each field."
msgstr "La liste ci-dessous indique les utilisateurs de votre organisme. Ces informations peuvent être triées par champ."

msgid "Bottom"
msgstr "Bas"

msgid "By "
msgstr ""

msgid "Cancel"
msgstr "Annuler"

msgid "Change language"
msgstr ""

msgid "Change my password"
msgstr ""

msgid "Check box"
msgstr "Case à cocher"

msgid "Check this box when you are ready for this guidance to appear on user's plans."
msgstr ""

msgid "Choose a template"
msgstr ""

msgid "Click here to accept the invitation"
msgstr ""

msgid "Click here to confirm your account"
msgstr ""

msgid "Click the link below to unlock your account"
msgstr ""

msgid "Co-owner"
msgstr "Copropriétaire"

msgid "Collaborators"
msgstr "Collaborateurs"

msgid "Combine their changes with your answer below and then save the answer again."
msgstr ""

msgid "Comment"
msgstr "Commentaire"

#, fuzzy
msgid "Comment removed."
msgstr "Commentaire"

msgid "Comment was successfully created."
msgstr ""

#, fuzzy
msgid "Comment was successfully saved."
msgstr "Création du plan effectuée."

msgid "Configure"
msgstr "Configuration"

msgid "Contact Email"
msgstr ""

msgid "Contact us"
msgstr "Communiquez avec nous"

msgid "Create a new plan"
msgstr "Créer un nouveau plan"

msgid "Create a template"
msgstr "Créer un modèle"

msgid "Create plan"
msgstr "Create plan"

msgid "Created"
msgstr "Créé"

msgid "Created at"
msgstr "Créée à"

msgid "Current password"
msgstr ""

msgid "Customise"
msgstr "Personnaliser"

msgid "Customised"
msgstr ""

msgid "DMP access removed"
msgstr ""

msgid "DMP permissions changed"
msgstr ""

msgid "Default"
msgstr "Par défaut"

msgid "Default answer"
msgstr "Réponse par défaut"

msgid "Default value"
msgstr "Valeur par défaut"

msgid "Delete"
msgstr "Effacer"

msgid "Delete question"
msgstr "Supprimer la question"

msgid "Description"
msgstr ""

msgid "Details"
msgstr "Détails"

msgid "Details successfully updated."
msgstr ""

msgid "Didn't receive confirmation instructions?"
msgstr "Instructions de confirmation non reçues ?"

msgid "Didn't receive unlock instructions?"
msgstr "Instructions de déverrouillage non reçues ?"

msgid "Discard"
msgstr "Rejeter"

msgid "Display additional comment area."
msgstr ""

msgid "Dropdown"
msgstr "Liste déroulante"

msgid "Duplicate column name. Please only include each column once."
msgstr "Nom de colonne en doublon. Merci de najouter quune seule colonne."

msgid "E.g ORCID http://orcid.org/."
msgstr "par ex. : ORCID http://orcid.org/."

msgid "Edit"
msgstr "Modifier"

msgid "Edit User Privileges"
msgstr ""

msgid "Edit customisation"
msgstr "Modifier la personnalisation"

msgid "Edit phase"
msgstr "Modifier la phase"

msgid "Edit phase details"
msgstr "Modifiez les détails de la phase"

msgid "Edit plan details"
msgstr "Modifier des détails du plan"

msgid "Edit profile"
msgstr "Modifier le profil"

msgid "Edit question"
msgstr "Modifier la question"

msgid "Edit suggested answer/ example"
msgstr "Modifier la suggestion/lexemple de réponse"

msgid "Edit template details"
msgstr "Modifier les détails du modèle"

#, fuzzy
msgid "Editor"
msgstr "Modifier"

msgid "Editors can contribute to plans. Co-owners have additional rights to edit plan details and control access."
msgstr "Les collaborateurs avec des droits de modification peuvent contribuer aux plans. Les copropriétaires ont en plus le droit de modifier les détails du plan et en contrôler laccès. "

msgid "Email"
msgstr "Courriel"

msgid "Email address"
msgstr "Adresse courriel"

msgid "Enter a basic description. This will be presented to users on the 'Admin Plan' tab, above the summary of the sections and questions which they will be asked to answer."
msgstr "Entrez une courte description. Les utilisateurs la verront au-dessus du récapitulaif des parties et des questions auxquels ils devront répondre."

msgid "Enter a description that helps you to differentiate between templates e.g. if you have ones for different audiences"
msgstr "Saisissez une description qui vous permet de distinguer un modèle de lautre, par ex. : si vous visez différents"

msgid "Enter a title for the phase e.g. intial DMP, full DMP... This is what users will see in the tabs when completing a plan. If you only have one phase, call it something generic e.g. Glasgow DMP"
msgstr "Saisissez une titre pour cette phase, par ex. : DMP initial, DMP complet... Ce sont ces mentions que verrons les utilisateurs dans les onglets pendant la rédaction dun plan. Si le vôtre ne comporte quune phase, donnez-lui un nom général, par ex. : DMP de Glasgow"

msgid "Enter any options that you wish to display. If you want to pre-set one option as selected, check the default box."
msgstr "Saisissez toutes les options que vous voulez afficher. Si vous voulez paramétrer la sélection par défaut dun élément, cochez la case correspondante."

msgid "Enter specific guidance to accompany this question. If you have guidance by themes too, this will be pulled in based on your selections below so it's best not to duplicate too much text."
msgstr "Saisissez des instructions spécifiques pour accompagner cette question. Si vous avez des conseils par thèmes aussi : ceux-ci vont être aiguillés ici selon ce que sélectionnez ci-dessous, aussi mieux vaut éviter de dupliquer trop dextraits."

msgid "Enter your guidance here. You can include links where needed."
msgstr "Entrez ici vos conseils. Vous pouvez ajouter des liens là où il faut."

msgid "Error processing registration. Please check that you have entered a valid email address and that your chosen password is at least 8 characters long."
msgstr ""

msgid "Error!"
msgstr "Erreur!"

msgid "Example of answer"
msgstr "Exemple de réponse"

msgid "Export"
msgstr "Exporter"

#, fuzzy
msgid "Export settings updated successfully."
msgstr "Exporter"

#, fuzzy
msgid "Exporting public plan is under development. Apologies for any inconvience."
msgstr "Exporter"

msgid "Face"
msgstr "Police"

msgid "File Name"
msgstr "Titre du plan"

msgid "Filter"
msgstr "Filtrer"

msgid "Filter plans"
msgstr "Filtrer les plans"

msgid "First name"
msgstr "Prénom"

msgid "Font"
msgstr ""

msgid "Forgot your password?"
msgstr ""

msgid "Funder"
msgstr "Funder"

msgid "Funder name"
msgstr "Nom de lorganisme financeur"

msgid "Funders templates"
msgstr "Modèles des bailleurs de subventions"

msgid "Future plans"
msgstr ""

msgid "Get involved"
msgstr ""

msgid "Grant number"
msgstr "Titre de la subvention"

msgid "Grant reference number if applicable [POST-AWARD DMPs ONLY]"
msgstr "N° de réféence de la subvention, le cas échéant (UNIQUEMENT POUR LES DMP CRÉÉS APRÈS OCTROI DUNE SUBVENTION)"

msgid "Guidance"
msgstr "Conseils"

msgid "Guidance group"
msgstr "Groupe de conseils"

msgid "Guidance group list"
msgstr "Liste des groupes de conseils"

msgid "Guidance group was successfully created."
msgstr "Création du groupe de conseils effectuée."

msgid "Guidance group was successfully deleted."
msgstr "Suppression du groupe de conseils effectuée."

msgid "Guidance group was successfully updated."
msgstr "Mise à jour du groupe de conseils effectuée."

msgid "Guidance list"
msgstr "Liste de conseils"

msgid "Guidance was successfully created."
msgstr "Création de conseils effectuée."

#, fuzzy
msgid "Guidance was successfully deleted."
msgstr "Création de conseils effectuée."

msgid "Guidance was successfully updated."
msgstr "Mise à jour de conseils effectuée."

msgid "Hello"
msgstr ""

msgid "Hello "
msgstr ""

msgid "Help"
msgstr "Aide"

msgid "History"
msgstr ""

msgid "Home"
msgstr "Accueil"

msgid "How many plans?"
msgstr "Nombre de plans?"

msgid "How to use the API"
msgstr ""

msgid "ID"
msgstr "Identifiant"

msgid "If applying for funding, select your research funder."
msgstr "Si vous soumettez une demande de subvention, sélectionnez lorganisme financeur."

msgid "If applying for funding, state the name exactly as in the grant proposal."
msgstr "En cas de demande de financement, indiquer le nom exactement comme dans la demande de subvention."

msgid "If the guidance is only meant for a subset of users e.g. those in a specific college or institute, check this box.  Users will be able to select to display this subset guidance when answering questions in the 'create plan' wizard."
msgstr "Si les conseils ne sont destinés quà un sous-ensemble dutilisateurs (par ex. : faisant partie dune faculté ou dun institut), cochez cette case.  Les utilisateurs pourront sélectionner ce sous-groupe de conseils lorquils répondront aux questions dans lassistant de création de plan."

msgid "If you are entering an URL try to use something like http://tinyurl.com/ to make it smaller."
msgstr ""

msgid "If you decide to use the default DMPRoadmap logo, please check this box to remove your current logo."
msgstr ""

msgid "If you didn't request this, please ignore this email."
msgstr ""

msgid "If you don't want to accept the invitation, please ignore this email."
msgstr ""

msgid "If you would like to change your password please complete the following fields."
msgstr ""

msgid "Impossible sharing plan with %{email} since that email matches with the owner of the plan."
msgstr ""

msgid "Included Elements"
msgstr "Éléments inclus"

msgid "Information was successfully created."
msgstr "Création des informations effectuée."

msgid "Information was successfully deleted."
msgstr "Suppression des informations effectuée."

msgid "Information was successfully updated."
msgstr "Mise à jour des informations effectuée."

msgid "Institution"
msgstr "Institution"

msgid "Invalid font face"
msgstr "Police non valide"

msgid "Invalid font size"
msgstr "Taille de police non valide"

msgid "Invalid maximum pages"
msgstr "Nombre de pages maxi non valide"

msgid "Invitation issued successfully."
msgstr ""

msgid "Language"
msgstr ""

msgid "Last logged in"
msgstr "Dernière connexion"

msgid "Last name"
msgstr "Nom"

msgid "Last updated"
msgstr "Dernière m.à j."

msgid "Latest news"
msgstr "Modèle de plan de gestion des données Portage"

msgid "Left"
msgstr "Gauche"

msgid "Link your %{application_name} account to your institutional credentials (UK users only)"
msgstr "Reliez votre compte DMPonline à votre authentifiant détablissement"

msgid "List of users"
msgstr "Liste des utilisateurs"

msgid "Logo"
msgstr ""

msgid "Main organisation"
msgstr "Organisme principal"

msgid "Margin"
msgstr "Marge"

msgid "Margin cannot be negative"
msgstr "Une marge ne peut être négative"

msgid "Margin value is invalid"
msgstr "Valeur de marge non valide"

msgid "Me"
msgstr "Moi"

msgid "Multi select box"
msgstr "Boîte de sélections multiples"

msgid "My organisation isn't listed."
msgstr "Mon établissement nest pas listé."

msgid "My plan"
msgstr "Mon plan"

msgid "My plans"
msgstr "Mes plans"

msgid "Name"
msgstr "Prénom"

msgid "Name (if different to above), telephone and email contact details"
msgstr "Nom (sil diffère du précédent), coordonnées courriel et téléphone"

msgid "Name of Principal Investigator(s) or main researcher(s) on the project."
msgstr "Nom du ou des directeurs de recherche ou du ou des principaux chercheurs du projet."

msgid "Name of funder, if applicable."
msgstr "Nom de lorganisme financeur, le cas échéant."

msgid "New guidance"
msgstr "Nouveaux conseils"

msgid "New password"
msgstr ""

msgid "New section title"
msgstr "Le nouveau titre de section"

msgid "New template"
msgstr "Nouveau modèle"

msgid "New to %{application_name}? Sign up today."
msgstr "Nouveau sur DMPonline ? Inscrivez-vous..."

msgid "No"
msgstr ""

msgid "No additional comment area will be displayed."
msgstr ""

msgid "No matches"
msgstr "Pas de plans pour %{filter}"

msgid "None"
msgstr "Aucun"

msgid "Not answered yet"
msgstr "Pas encore de réponse"

msgid "Not applicable/not listed."
msgstr "Non pertinent/non répertorié."

msgid "Note"
msgstr "Note"

msgid "Note removed by"
msgstr "Note retirée par"

msgid "Note removed by you"
msgstr "Note retirée par vous"

msgid "Noted by:"
msgstr "Note par :"

msgid "Ok"
msgstr ""

msgid "On %{application_name}"
msgstr "Concernant l'Assistant PGD"

msgid "On data management planning"
msgstr "Concernant la planification de la gestion des données"

msgid "Optional subset"
msgstr "Sous-ensemble facultatif"

msgid "Or, sign in with your institutional credentials"
msgstr "ou, connectez-vous avec votre authentifiant détablissement"

msgid "Order"
msgstr "Ordre"

msgid "Order of display"
msgstr "Ordre daffichage"

msgid "Organisation"
msgstr "Organisation"

msgid "Organisation details"
msgstr "Détails sur lorganisme"

msgid "Organisation name"
msgstr "Nom de lorganisme"

msgid "Organisation type"
msgstr "Type dorganisme"

msgid "Organisation was successfully updated."
msgstr "Mise à jour de lorganisme effectuée."

msgid "Organisational"
msgstr "Organisationnel"

msgid "Organisational (visibile to others within your organisation)"
msgstr "Avec d'autres membres de votre organisation"

msgid "Organization"
msgstr "Organisation"

msgid "Otherwise leave blank."
msgstr "Sinon laissez ce champ vide."

msgid "Own templates"
msgstr "Modèles propres"

msgid "Owner"
msgstr "Propriétaire"

msgid "PDF Formatting"
msgstr "Mise en forme PDF"

msgid "Password"
msgstr ""

msgid "Password and comfirmation must match"
msgstr ""

msgid "Password confirmation"
msgstr ""

msgid "Permissions"
msgstr "Permissions"

msgid "Phase details"
msgstr "Détails de la phase"

msgid "Plan Data Contact"
msgstr "Interlocuteur pour les données du plan"

msgid "Plan Description"
msgstr "Description"

msgid "Plan ID"
msgstr "Identifiant du projet"

msgid "Plan Name"
msgstr "Nom du projet"

msgid "Plan data contact"
msgstr "Interlocuteur pour les données du plan"

msgid "Plan details"
msgstr "Détails du plan"

msgid "Plan name"
msgstr "Nom du plan"

msgid "Plan was successfully created."
msgstr "Création du plan effectuée."

#, fuzzy
msgid "Plan was successfully deleted."
msgstr "Création du plan effectuée."

msgid "Plan was successfully updated."
msgstr ""

msgid "Please enter a password confirmation"
msgstr ""

msgid "Please enter a title for your template."
msgstr "Merci de saisir un titre pour votre modèle."

msgid "Please enter a valid web address."
msgstr "Formation à la rédaction de documents scientifiques en anglais une adresse web valide."

msgid "Please enter an email address"
msgstr ""

msgid "Please enter the name of your organisation."
msgstr "Veuillez saisir le nom de votre organisme.."

msgid "Please enter your current password"
msgstr ""

msgid "Please enter your first name."
msgstr "Entrez votre prénom, svp."

msgid "Please enter your organisation's name."
msgstr "Entrez le nom de votre organisme."

msgid "Please enter your password to change email address."
msgstr ""

msgid "Please enter your surname or family name."
msgstr "Entrez votre nom dusage ou de famille, svp."

msgid "Please fill in the basic project details below and click 'Update' to save"
msgstr "Veuillez renseigner les premiers détails ci-après et cliquez sur 'Mettre à jour' pour enregistrer"

msgid "Please follow the link above to login to "
msgstr ""

msgid "Please only enter up to 165 characters, you have used"
msgstr ""

msgid "Policy Expectations"
msgstr "Résultats attendus du plan"

msgid "Preview"
msgstr "Aperçu"

msgid "Principal Investigator / Researcher"
msgstr "Directeur de recherche / chercheur"

msgid "Principal Investigator/Researcher"
msgstr "Directeur de recherche/Chercheur"

msgid "Principal Investigator/Researcher ID"
msgstr "Identifiant du directeur de recherche/chercheur"

msgid "Private"
msgstr "Privé"

msgid "Private (owners, co-owners, and administrators only) See our Terms of Use."
msgstr "Privé (propriétaires, copropriétaires et administrateurs uniquement) Consultez nos Conditions d'utilisation."

msgid "Privileges"
msgstr ""

msgid "Public"
msgstr "Public"

msgid "Public (Your DMP will appear on the Public DMPs page of this site)"
msgstr "Publiquement sur le web. Votre DMP apparaîtra sur la page Public DMPs de ce site."

msgid "Public DMPs"
msgstr "DMP publics"

msgid "Public DMPs are plans created using the DMPTool and shared publicly by their owners. They are not vetted for quality, completeness, or adherence to funder guidelines."
msgstr "Les DMP publics sont des plans créés à l'aide de DMPTool et partagés publiquement par leurs propriétaires. Ils ne sont pas vérifiés pour la qualité, l'exhaustivité ou l'adhésion aux lignes directrices des bailleurs de fonds."

msgid "Publish"
msgstr ""

msgid "Published"
msgstr "Publiée"

msgid "Published templates cannot be edited."
msgstr ""

msgid "Question"
msgstr "Question"

msgid "Question not answered"
msgstr "Question sans réponse."

msgid "Question not answered."
msgstr "Question sans réponse."

msgid "Question number"
msgstr "Numéro de la question"

msgid "Question text"
msgstr "Texte de la question"

msgid "Question text is empty, please enter your question."
msgstr ""

msgid "Questions"
msgstr "Questions"

msgid "Radio buttons"
msgstr "Boutons radio"

msgid "Read more on the "
msgstr ""

msgid "Read only"
msgstr "Lecture seule"

msgid "Releases"
msgstr ""

msgid "Remember me"
msgstr "Se souvenir de moi"

msgid "Remove"
msgstr "Retirer"

msgid "Remove user access"
msgstr "Retirer laccès utilisateur"

msgid "Reset"
msgstr "Réinitialiser"

msgid "Right"
msgstr "Droite"

msgid "Save"
msgstr "Enregistrer"

msgid "Saving..."
msgstr "Enregistrement en cours..."

msgid "Screencast on how to use %{application_name}"
msgstr "Vidéo en ligne sur lutilisation de DMPonline"

msgid "Section"
msgstr "Section"

msgid "Sections"
msgstr "Sections"

msgid "Select Funder"
msgstr "Funder"

msgid "Select Organisation"
msgstr "Organisation"

msgid "Select an action"
msgstr "Sélectionnez une action"

msgid "Select which group this guidance relates to."
msgstr "Sélectionnez le groupe auxquel ces conseils sont liés."

msgid "Select which theme(s) this guidance relates to."
msgstr "Sélectionnez le ou les thèmes liés à ces conseils."

msgid "Select your research funder or no funder, as appropariate."
msgstr ""

msgid "Selected option(s)"
msgstr ""

msgid "Settings - My plans"
msgstr "Réglages - Mes plans"

msgid "Share"
msgstr "Partager"

msgid "Share note"
msgstr "Partager la note"

msgid "Share note with collaborators"
msgstr "Partager la note avec des collaborateurs"

msgid "Sharing details successfully updated."
msgstr ""

msgid "Should this guidance apply:"
msgstr "Si ces conseils sappliquent :"

msgid "Sign in"
msgstr "Connexion"

msgid "Sign out"
msgstr "Déconnexion"

msgid "Sign up"
msgstr "Sinscrire"

msgid "Signed in as "
msgstr "Connecté en tant que "

msgid "Size"
msgstr "Taille"

msgid "Someone has requested a link to change your"
msgstr ""

msgid "Successfully unlinked your account from %{is}"
msgstr ""

msgid "Suggested answer"
msgstr "Suggestion de réponse"

msgid "Suggested answer/ Example"
msgstr "Suggestion/exemple de réponse"

msgid "Super admin area"
msgstr "Espace Super admin"

msgid "Template"
msgstr "Template"

msgid "Template History"
msgstr ""

msgid "Template details"
msgstr "Détails du modèle"

msgid "Templates"
msgstr "Modèles"

msgid "Terms of use"
msgstr "Exploitation sous licence et conditions d'utilisation"

msgid "Test/Practice"
msgstr "Test/Pratique"

msgid "Test/Practice (your plan is not visible to other users) See our Terms of Use."
msgstr "Test / Practice (votre plan n'est pas visible aux autres utilisateurs) Voir nos Conditions d'utilisation."

msgid "Text"
msgstr "Texte"

msgid "Text area"
msgstr "Zone de texte"

msgid "Text field"
msgstr "Champ textuel"

msgid "Thank you for registering. Please confirm your email address"
msgstr ""

msgid "Thanks"
msgstr ""

msgid "That email address is already registered."
msgstr ""

msgid "The email address of an administrator at your organisation. Your users will use this address if they have questions."
msgstr ""

msgid "The items you select here will be displayed in the table below. You can sort the data by each of these headings or filter by entering a text string in the search box."
msgstr "Les éléments que vous sélectionnez ici s'afficherontt dans le tableaiu ci-après. Vous pouvez trier les données à partir de chacune de ces en-tête ou les filtrer en tapant une chaîne de caractères dans la zone de recherche."

msgid "The table below lists the available columns that can be shown on the 'My plans' list. Choose which you would like to appear."
msgstr "Le tableau suivant donne la liste des colonnes que lon peut faire apparaître dans la liste Mes Plans. Choisissez celles que vous voulez voir."

msgid "Themes"
msgstr "Thèmes"

msgid "There are a number of possible templates you could use. Please choose one."
msgstr "Un certain nombre de modèle vous sont proposés. Choisissez."

msgid "There are no public DMPs."
msgstr "Aucun DMP n'a été rendu public."

msgid "There seems to be a problem with your logo. Please upload it again."
msgstr ""

msgid "These are the basic details for your organisation."
msgstr "Voici/il sagit des informations de base sur votre organisme."

msgid "This account does not have access to that plan."
msgstr ""

msgid "This allows you to order questions within a section."
msgstr "Cette fonction vous permet de classer les questions dans une section."

msgid "This allows you to order sections."
msgstr "Cette fonction vous permet de classer des sections."

msgid "This allows you to order the phases of your template."
msgstr "Cette fonction vous permet de classer les phases de votre modèle."

msgid "This document was generated by %{application_name}"
msgstr "%{application_name}"

msgid "This must be a valid email address - a message will be sent to it for confirmation."
msgstr ""

msgid "This must match what you entered in the previous field."
msgstr ""

msgid "This page gives you an overview of your plan. It tells what your plan is based on and gives an overview of the questions that you will be asked."
msgstr "Cette page vous donne un aperçu de votre plan. Elle indique de quoi il s'inspire et donne une idée générale des questions auxquelles vous devrez répondre."

msgid "This plan is based on:"
msgstr "Ce plan sinspire de :"

msgid "This section is locked for editing by "
msgstr "La modification de cette section a été verrouillée par "

msgid "Tick to select any other sources of guidance you wish to see."
msgstr "Cochez une ou plusieurs des sources de conseils que vous voulez voir."

msgid "Title"
msgstr "Titre"

msgid "To see institutional questions and/or guidance, select your organisation."
msgstr "Sélectionnez votre organisme pour voir les questions et conseils de votre établissement."

msgid "Top"
msgstr "Haut"

msgid "Top banner text"
msgstr "Texte de la bannière en haut décran"

msgid "Unable to unlinked your account from %{is}"
msgstr ""

msgid "Unknown column name."
msgstr "Nom de colonne inconnu."

msgid "Unknown formatting setting"
msgstr "Réglage de mise en forme"

msgid "Unknown margin. Can only be 'top', 'bottom', 'left' or 'right'"
msgstr "Marge inconnue. Seules marges possibles : Haut, Bas, Gauche et Droite"

msgid "Unlink account"
msgstr "Délier le compte"

msgid "Unlink institutional credentials alert"
msgstr "Alerte de détachement dauthentifiant détablissement"

msgid "Unlink your institutional credentials"
msgstr "Détachez votre authentifiant détablissement"

msgid "Unlock my account"
msgstr ""

msgid "Unsaved answers"
msgstr "réponses non sauvegardées"

msgid "Unsaved changes"
msgstr "Modification non enregistrée"

msgid "Update Customisation"
msgstr ""

msgid "Upload a new logo file"
msgstr ""

msgid "User added to project"
msgstr ""

msgid "Users"
msgstr "Utilisateurs"

msgid "Version"
msgstr "Version"

msgid "View"
msgstr "Visualiser"

msgid "View all guidance"
msgstr "Voir tous les conseils"

msgid "View all templates"
msgstr "Voir tous les modèles"

msgid "View phase"
msgstr "Voir la phase"

msgid "View plans"
msgstr "Voir les plans"

msgid "Visibility"
msgstr "Visibilité"

msgid "Website"
msgstr "Site web"

msgid "Welcome to %{application_name}"
msgstr ""

msgid "Welcome."
msgstr "Bienvenue !"

msgid "When you create a new phase for your template, a version will automatically be created. Once you complete the form below you will be provided with options to create sections and questions."
msgstr "Quand vous créez une nouvelle phase dans votre modèle, une version sera créée automatiquement. Quand vous remplirez la grille ci-dessous, le système affichera des options pour créer des sections et des questions."

msgid "Would you like to save them now?"
msgstr "Voulez-vous faire la sauvegarde maintenant?"

msgid "Yes"
msgstr ""

msgid "Yes [Original Template Has Changed]"
msgstr ""

msgid "You are about to delete '%{guidance_group_name}'. This will affect guidance. Are you sure?"
msgstr "You are about to delete %{guidance_group_name}. This will affect guidance. Are you sure?"

msgid "You are about to delete '%{guidance_summary}'. Are you sure?"
msgstr "Vous allez effacer %{guidance_summary}. En êtes-vous sûr?"

msgid "You are about to delete '%{phase_title}'. This will affect versions, sections and questions linked to this phase. Are you sure?"
msgstr "Vous allez supprimer %{phase_title}. Cette opération affectera les versions, sections et questions liées à cette phase. En êtes-vous sûr?"

msgid "You are about to delete '%{question_text}'. Are you sure?"
msgstr "Vous allez supprimer la question : %{question_text}. En êtes-vous sûr?"

msgid "You are about to delete '%{section_title}'. This will affect questions linked to this section. Are you sure?"
msgstr "Vous allez supprimer %{section_title}. Cette opération affectera les questions liées à cette phase. En êtes-vous sûr?"

msgid "You are about to delete a suggested answer/ example for '%{question_text}'. Are you sure?"
msgstr "Vous allez supprimer la suggestion/lexemple de réponse à la questioo : %{question_text}. En êtes-vous sûr ?"

msgid "You are not authorized to perform this action."
msgstr ""

msgid "You can add an example or suggested answer to help users respond. These will be presented above the answer box and can be copied/ pasted."
msgstr "Vous pouvez ajouter un exemple ou une suggestion de réponse pour aider les utilisateurs. Ils safficheront au-dessus de la grille de réponse et on peut les copier/coller."

msgid "You can choose from:<ul><li>- text area (large box for paragraphs);</li> <li>- text field (for a short answer);</li> <li>- checkboxes where options are presented in a list and multiple values can be selected;</li> <li>- radio buttons where options are presented in a list but only one can be selected;</li> <li>- dropdown like this box - only one option can be selected;</li> <li>- multiple select box allows users to select several options from a scrollable list, using the CTRL key;</li></ul>"
msgstr "Vos choix possibles :<ul><li>- une zone de texte (un grand cadre pour les paragraphes);</li> <li>- un champ de texte (pour une réponse courte);</li> <li>- les cases à cocher se présentent en une liste où plusieurs choix peuvent être sélectionnés;</li> <li>- les boutons radio buttons se présentent en une liste où un seul choix est possible;</li> <li>- la liste déroulante comme cet encadré, où une seule sélection est possible;</li> <li>- un cadre à choix multiples permet à lutilisateur de faire plusieurs sélections dans une liste, avec la touche CTRL;</li></ul>"

msgid "You can edit any of the details below."
msgstr "Vous pouvez modifiez les informations ci-dessous."

msgid "You have altered answers but have not saved them:"
msgstr "Vous avez changé des réponses sans les sauvegarder:"

msgid "You have been given "
msgstr ""

msgid "You have been given access to a Data Management Plan"
msgstr ""

msgid "You have been granted permission by your organisation to use our API."
msgstr ""

msgid "You have unsaved answers in the following sections:"
msgstr ""

msgid "You may leave blank or select a different organisation to your own."
msgstr "Ce champ peut rester vide, ou vous pouvez sélectionner un autre organisme que le vôtre."

msgid "You must accept the terms and conditions to register."
msgstr ""

msgid "You must enter a valid email address."
msgstr "Vous devez entrer un courriel valide."

msgid "You need to sign in or sign up before continuing."
msgstr ""

msgid "Your"
msgstr ""

msgid "Your API token and instructions for using the API endpoints can be found here."
msgstr ""

msgid "Your ORCID"
msgstr "Votre ORCID"

msgid "Your access to"
msgstr ""

msgid "Your account is linked to your institutional credentials."
msgstr "Votre compte est lié à votre authentifiant détablissement."

msgid "Your account won't be created until you access the link above and set your password."
msgstr ""

msgid "Your browser does not support the video tag."
msgstr "La balise <video> nest pas reconnue par votre navigateur."

msgid "Your password must contain at least 8 characters."
msgstr ""

msgid "Your password won't change until you access the link above and create a new one."
msgstr ""

msgid "Your permissions relating to"
msgstr ""

msgid "[Unpublished Changes]"
msgstr ""

msgid "a day"
msgstr ""

msgid "about %d hours"
msgstr ""

msgid "about a minute"
msgstr ""

msgid "about a month"
msgstr ""

msgid "about a year"
msgstr ""

msgid "about an hour"
msgstr ""

msgid "access."
msgstr ""

msgid "account has been locked due to an excessive number of unsuccessful sign in attempts."
msgstr ""

msgid "add guidance text"
msgstr ""

# Timeago - found in lib/assets/javascripts/jquery.timeago.js
# ---------------------
# suffix ago
msgid "ago"
msgstr ""

#, fuzzy
msgid "answered"
msgstr "Réponse "

#, fuzzy
msgid "approx. %{space_used} of available space used (max %{num_pages} pages)"
msgstr "env. %{space_used}% despace disponible utilisé (%{num_pages} pages maxi)"

msgid "by"
msgstr ""

msgid "can't be blank"
msgstr ""

msgid "can't be larger than 500KB"
msgstr ""

msgid "can't be less than zero"
msgstr ""

msgid "e.g. School/ Department"
msgstr "par ex. : Faculté/Département"

msgid "format"
msgstr ""

msgid "from now"
msgstr ""

msgid "guidance"
msgstr ""

#, fuzzy
msgid "guidance group"
msgstr "Groupe de conseils"

msgid "guidance on"
msgstr ""

msgid "has been removed."
msgstr ""

msgid "have changed. You now have"
msgstr ""

msgid "height must be less than 100px"
msgstr ""

msgid "helpers.dropdown"
msgstr ""

msgid "helpers.is_test"
msgstr ""

msgid "helpers.links.cancel"
msgstr ""

msgid "helpers.project.is_test_help_text"
msgstr ""

msgid "into your browser"
msgstr ""

msgid "less than a minute"
msgstr ""

#, fuzzy
msgid "must be logged in"
msgstr "Dernière connexion"

msgid "must be one of the following formats: jpeg, jpg, png, gif, bmp"
msgstr ""

msgid "must be unique"
msgstr ""

#, fuzzy
msgid "must have access to guidances api"
msgstr "guidances"

#, fuzzy
msgid "note"
msgstr "Note"

msgid "or copy"
msgstr ""

#, fuzzy
msgid "org_admin.templates.edit_phase_label"
msgstr "org_admin"

#, fuzzy
msgid "organisation"
msgstr "Organisation"

msgid "password. You can do this through the link below."
msgstr ""

#, fuzzy
msgid "phase"
msgstr "Phase"

#, fuzzy
msgid "plan"
msgstr "plans"

msgid "profile"
msgstr ""

#, fuzzy
msgid "question"
msgstr "Question"

#, fuzzy
msgid "questions"
msgstr "Questions"

msgid "questions answered"
msgstr "questions avec réponses"

#, fuzzy
msgid "role"
msgstr "Rôle"

#, fuzzy
msgid "section"
msgstr "Section"

msgid "select a guidance group"
msgstr ""

msgid "select at least one theme"
msgstr ""

#, fuzzy
msgid "suggested answer"
msgstr "Suggestion de réponse"

#, fuzzy
msgid "template"
msgstr "templates"

msgid "user"
msgstr "user"

msgid "{\"Error\":\"Organisation does not exist\"}"
msgstr ""

msgid "{\"Error\":\"Organisation has more than one template and template name unspecified or invalid\"}"
msgstr ""

msgid "{\"Error\":\"Organisation specified is not a funder\"}"
msgstr ""

<<<<<<< HEAD
msgid "{\"Error\":\"You do not have authorisation to view this endpoint\"}"
=======
# ActiveRecord model errors that we could not override in the model's validation definition
msgid "activerecord.errors.models.user.attributes.email.blank"
msgstr ""
msgid "activerecord.errors.models.user.attributes.password.blank"
msgstr ""
msgid "activerecord.errors.models.user.attributes.current_password.invalid"
>>>>>>> c77ddfb0
msgstr ""<|MERGE_RESOLUTION|>--- conflicted
+++ resolved
@@ -1582,14 +1582,10 @@
 msgid "{\"Error\":\"Organisation specified is not a funder\"}"
 msgstr ""
 
-<<<<<<< HEAD
 msgid "{\"Error\":\"You do not have authorisation to view this endpoint\"}"
-=======
-# ActiveRecord model errors that we could not override in the model's validation definition
-msgid "activerecord.errors.models.user.attributes.email.blank"
-msgstr ""
+msgstr ""
+
 msgid "activerecord.errors.models.user.attributes.password.blank"
 msgstr ""
 msgid "activerecord.errors.models.user.attributes.current_password.invalid"
->>>>>>> c77ddfb0
 msgstr ""