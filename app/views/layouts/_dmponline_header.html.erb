<<<<<<< HEAD
<!-- header information -->

<div class="main_header">
	<div class="header_left">
        <div class="home_logo">
          <% if (user_signed_in?) && (!current_user.organisation.nil?) && (current_user.organisation.logo.present?) then %>
            <%= link_to(image_tag(current_user.organisation.logo.thumb('100x100%').url), current_user.organisation.target_url) %>
          <% else %> 
            <%= link_to( image_tag("logo.jpg"), root_path)%>
          <% end %>
        </div>
    </div>
    <div class="header_right">	
        <div class="org_branding">
             <%= render "layouts/dmponline_org_branding" %>
        </div>
        
        <div class="signin_signout_header_link">
             <%= render "layouts/dmponline_signin_signout" %>
        </div>
        
        <div class="main_navigation">
            <%= render "layouts/dmponline_navigation" %>
        </div> 
    
    </div>  
=======
<!-- header information -->

<div class="main_header">
	<div class="header_left">
        <div class="home_logo">
            <%= link_to( image_tag("logo.jpg"), root_path)%>
        </div>
    </div>
    <div class="header_right">	
        <div class="org_branding">
             <%= render "layouts/dmponline_org_branding" %>
        </div>
        
        <div class="signin_signout_header_link">
             <%= render "layouts/dmponline_signin_signout" %>
        </div>
        
        <div class="main_navigation">
            <%= render "layouts/dmponline_navigation" %>
        </div> 
    
    </div>  
>>>>>>> bea115fa
</div>    <|MERGE_RESOLUTION|>--- conflicted
+++ resolved
@@ -1,31 +1,3 @@
-<<<<<<< HEAD
-<!-- header information -->
-
-<div class="main_header">
-	<div class="header_left">
-        <div class="home_logo">
-          <% if (user_signed_in?) && (!current_user.organisation.nil?) && (current_user.organisation.logo.present?) then %>
-            <%= link_to(image_tag(current_user.organisation.logo.thumb('100x100%').url), current_user.organisation.target_url) %>
-          <% else %> 
-            <%= link_to( image_tag("logo.jpg"), root_path)%>
-          <% end %>
-        </div>
-    </div>
-    <div class="header_right">	
-        <div class="org_branding">
-             <%= render "layouts/dmponline_org_branding" %>
-        </div>
-        
-        <div class="signin_signout_header_link">
-             <%= render "layouts/dmponline_signin_signout" %>
-        </div>
-        
-        <div class="main_navigation">
-            <%= render "layouts/dmponline_navigation" %>
-        </div> 
-    
-    </div>  
-=======
 <!-- header information -->
 
 <div class="main_header">
@@ -48,5 +20,4 @@
         </div> 
     
     </div>  
->>>>>>> bea115fa
 </div>    