<<<<<<< HEAD
<%= stylesheet_link_tag "admin" %>

<h1>
	<%= t('org_admin.org_details_label') %>
</h1>
<%= t('org_admin.org_text')%>
<br/>
<div class="clear"></div>
<!-- :abbreviation, :banner_file_id, :description, :domain, :logo_file_id, :name,
 :stylesheet_file_id, :target_url, :organisation_type_id, :wayfless_entity, :parent_id, :sort_name
	-->
<div class="white_background blue_border">
	<!-- body -->
	<div class="dmp_details" >
        
        <!-- table with org details-->
		<table class="dmp_details_table">
			<% if @organisation.name.present? then%>
			<tr>
				<td class="first"><%= t('org_admin.org_name') %></td>
				<td><%= @organisation.name %></td>
			</tr>
			<%end%>
			<% if @organisation.abbreviation.present? then%>
			<tr>
				<td class="first"><%= t('org_admin.org_abbr') %></td>
				<td><%= @organisation.abbreviation %></td>
			</tr>
			<%end%>
                        <% if @organisation.logo.present? then%>
                          <tr>
                            <td class="first"><%= t('org_admin.org_logo') %></td>
                            <td><%= image_tag @organisation.logo.thumb('100x100%').url %></td>
                          </tr>
                        <%end%>
			<% if @organisation.description.present? then%>
			<tr>
				<td class="first"><%= t('org_admin.org_desc') %></td>
				<td><%= raw @organisation.description %></td>
			</tr>
			<%end%>
            <% if @organisation.banner_text.present? then%>
			<tr>
				<td class="first"><%= t('org_admin.org_banner_text') %></td>
				<td><%= raw @organisation.banner_text %></td>
			</tr>
			<%end%>
			<% if @organisation.target_url.present? then%>
			<tr>
				<td class="first"><%= t('org_admin.org_target_url') %></td>
				<td><%= @organisation.target_url %></td>
			</tr>
			<%end%>
			<% if @organisation.organisation_type_id.present? then%>
			<tr>
				<td class="first"><%= t('org_admin.org_type') %></td>
				<td><%= @organisation.organisation_type.name %></td>
			</tr>
			<%end%>
			<% if @organisation.parent_id.present? then%>
				<tr>
					<td class="first"><%= t('org_admin.parent_org') %></td>
					<td><%= @organisation.parent.name %></td>
				</tr>
			<%end%>
			<tr>
				<td class="first"><%= t('org_admin.last_updated') %></td>
				<td><%= l @organisation.updated_at.to_date, :formats => :short %></td>
			</tr>
		</table>
        
        <div class="div_clear">
        </div>
		<div class="move_2_right">
			<%= link_to t("helpers.submit.edit"), admin_edit_organisation_path(current_user.organisation), :class => 'btn btn-primary'%>
		</div>
		<br />
	</div>
</div>	
>>>>>>> d191694e1cedc43d310c37ca7ceae733e677fb03
=======
<%= stylesheet_link_tag "admin" %>

<h1>
	<%= t('org_admin.org_details_label') %>
</h1>
<%= t('org_admin.org_text')%>
<br/>
<div class="clear"></div>
<!-- :abbreviation, :banner_file_id, :description, :domain, :logo_file_id, :name,
 :stylesheet_file_id, :target_url, :organisation_type_id, :wayfless_entity, :parent_id, :sort_name
	-->
<div class="white_background blue_border">
	<!-- body -->
	<div class="dmp_details" >
        
        <!-- organisation logo -->
		<% if @organisation.logo_file_name.present? then%>
            <div class="div_right">
                <%= image_tag("#{@organisation.logo_file_name}", class: "org_logo_admin_area" )%>
            </div>
        <%end%>
        
        <!-- table with org details-->
		<table class="dmp_details_table">
			<% if @organisation.name.present? then%>
			<tr>
				<td class="first"><%= t('org_admin.org_name') %></td>
				<td><%= @organisation.name %></td>
			</tr>
			<%end%>
			<% if @organisation.abbreviation.present? then%>
			<tr>
				<td class="first"><%= t('org_admin.org_abbr') %></td>
				<td><%= @organisation.abbreviation %></td>
			</tr>
			<%end%>
			<% if @organisation.description.present? then%>
			<tr>
				<td class="first"><%= t('org_admin.org_desc') %></td>
				<td><%= raw @organisation.description %></td>
			</tr>
			<%end%>
            <% if @organisation.banner_text.present? then%>
			<tr>
				<td class="first"><%= t('org_admin.org_banner_text') %></td>
				<td><%= raw @organisation.banner_text %></td>
			</tr>
			<%end%>
			<% if @organisation.target_url.present? then%>
			<tr>
				<td class="first"><%= t('org_admin.org_target_url') %></td>
				<td><%= @organisation.target_url %></td>
			</tr>
			<%end%>
			<% if @organisation.organisation_type_id.present? then%>
			<tr>
				<td class="first"><%= t('org_admin.org_type') %></td>
				<td><%= @organisation.organisation_type.name %></td>
			</tr>
			<%end%>
			<% if @organisation.parent_id.present? then%>
				<tr>
					<td class="first"><%= t('org_admin.parent_org') %></td>
					<td><%= @organisation.parent.name %></td>
				</tr>
			<%end%>
			<tr>
				<td class="first"><%= t('org_admin.last_updated') %></td>
				<td><%= l @organisation.updated_at.to_date, :formats => :short %></td>
			</tr>
		</table>
        
        <div class="div_clear">
        </div>
		<div class="move_2_right">
			<%= link_to t("helpers.submit.edit"), admin_edit_organisation_path(current_user.organisation), :class => 'btn btn-primary'%>
		</div>
		<br />
	</div>
</div>	
>>>>>>> bea115fa
<|MERGE_RESOLUTION|>--- conflicted
+++ resolved
@@ -1,85 +1,3 @@
-<<<<<<< HEAD
-<%= stylesheet_link_tag "admin" %>
-
-<h1>
-	<%= t('org_admin.org_details_label') %>
-</h1>
-<%= t('org_admin.org_text')%>
-<br/>
-<div class="clear"></div>
-<!-- :abbreviation, :banner_file_id, :description, :domain, :logo_file_id, :name,
- :stylesheet_file_id, :target_url, :organisation_type_id, :wayfless_entity, :parent_id, :sort_name
-	-->
-<div class="white_background blue_border">
-	<!-- body -->
-	<div class="dmp_details" >
-        
-        <!-- table with org details-->
-		<table class="dmp_details_table">
-			<% if @organisation.name.present? then%>
-			<tr>
-				<td class="first"><%= t('org_admin.org_name') %></td>
-				<td><%= @organisation.name %></td>
-			</tr>
-			<%end%>
-			<% if @organisation.abbreviation.present? then%>
-			<tr>
-				<td class="first"><%= t('org_admin.org_abbr') %></td>
-				<td><%= @organisation.abbreviation %></td>
-			</tr>
-			<%end%>
-                        <% if @organisation.logo.present? then%>
-                          <tr>
-                            <td class="first"><%= t('org_admin.org_logo') %></td>
-                            <td><%= image_tag @organisation.logo.thumb('100x100%').url %></td>
-                          </tr>
-                        <%end%>
-			<% if @organisation.description.present? then%>
-			<tr>
-				<td class="first"><%= t('org_admin.org_desc') %></td>
-				<td><%= raw @organisation.description %></td>
-			</tr>
-			<%end%>
-            <% if @organisation.banner_text.present? then%>
-			<tr>
-				<td class="first"><%= t('org_admin.org_banner_text') %></td>
-				<td><%= raw @organisation.banner_text %></td>
-			</tr>
-			<%end%>
-			<% if @organisation.target_url.present? then%>
-			<tr>
-				<td class="first"><%= t('org_admin.org_target_url') %></td>
-				<td><%= @organisation.target_url %></td>
-			</tr>
-			<%end%>
-			<% if @organisation.organisation_type_id.present? then%>
-			<tr>
-				<td class="first"><%= t('org_admin.org_type') %></td>
-				<td><%= @organisation.organisation_type.name %></td>
-			</tr>
-			<%end%>
-			<% if @organisation.parent_id.present? then%>
-				<tr>
-					<td class="first"><%= t('org_admin.parent_org') %></td>
-					<td><%= @organisation.parent.name %></td>
-				</tr>
-			<%end%>
-			<tr>
-				<td class="first"><%= t('org_admin.last_updated') %></td>
-				<td><%= l @organisation.updated_at.to_date, :formats => :short %></td>
-			</tr>
-		</table>
-        
-        <div class="div_clear">
-        </div>
-		<div class="move_2_right">
-			<%= link_to t("helpers.submit.edit"), admin_edit_organisation_path(current_user.organisation), :class => 'btn btn-primary'%>
-		</div>
-		<br />
-	</div>
-</div>	
->>>>>>> d191694e1cedc43d310c37ca7ceae733e677fb03
-=======
 <%= stylesheet_link_tag "admin" %>
 
 <h1>
@@ -159,5 +77,4 @@
 		</div>
 		<br />
 	</div>
-</div>	
->>>>>>> bea115fa
+</div>	