<!DOCTYPE html>
<html>
    <head>
        <meta http-equiv="content-type" content="text/html; charset=utf-8" />
        <title>
            <% if @plan.project.dmptemplate.phases.count > 1 then %>
                <%= "#{@plan.project.title} - #{@plan.title}" %>
            <% else %>
                <%= @plan.project.title %>
            <% end %>
        </title>
        <style>
            html { font-family: <%= @formatting[:font_face].tr('"', '') -%>; font-size: <%= @formatting[:font_size] -%>pt; }
            h1 { font-size: <%= @formatting[:font_size] + 2 -%>pt; font-face:bold; padding: 0;}
            h2 { font-size: <%= @formatting[:font_size] + 1 -%>pt; font-face:bold; padding: 0; margin: 1em 0 0 0;}
            h3 { font-size: <%= @formatting[:font_size] + 0 -%>pt; font-face:bold; padding: 0; margin: 1em 0 0 0;}
            h2 + div.question > h3 { margin: 0; }
            table, tr, td, th, tbody, thead, tfoot { page-break-inside: avoid !important; }
            table { border-collapse: collapse; }
            th, td { border: 1px solid black !important; padding: 2px; }
            p { margin: 0.25em 0; }
        </style>
    </head>
    <body>
        <h1><%= @plan.title %></h1>
        <% @exported_plan.admin_details.each do |field|
             value = @exported_plan.send(field)
             if value.present?
        %>
          <p><strong><%= t("helpers.plan.export.#{field}") -%></strong> <%= value -%></p>
          <% end %>
        <% end %>

        <% @exported_plan.sections.each do |section| %>
            <h2><%= section.title %></h2>
            <% questions = @exported_plan.questions_for_section(section.id) %>
            <% questions.each_with_index do |question, idx| %>
                <div class="question">
                    <% unless idx == 0 && question.text == section.title %>
<<<<<<< HEAD
                        <h3><%= question.text %></h3>
=======
                        <h3><%= raw question.text %></h3>
>>>>>>> bea115fa
                    <% end %>
                    <% answer = @plan.answer(question.id, false) %>
                        <% if answer.nil? then %>
                            <p><%= t('helpers.plan.export.pdf.question_not_answered') -%></p>
                        <% else %>
                            <% q_format = question.question_format%>
                            <!-- display an answer for questions type 'checkbox','radio_buttons', 'multi_select_box' and 'dropdown'-->
                            <% if q_format.title == t("helpers.checkbox") || q_format.title == t("helpers.multi_select_box") ||
                                        q_format.title == t("helpers.radio_buttons") || q_format.title == t("helpers.dropdown") then%>
                                <ul>
                                    <% answer.options.each do |option| %>
                                        <li><%= option.text %></li>
                                    <% end %>
                                </ul>
                                <!-- Validates if this question has comments-->
                                <% if question.option_comment_display == true then%>
                                    <% if !answer.text.nil? then %>
                                        <%= raw answer.text.gsub(/<tr>(\s|<td>|<\/td>|&nbsp;)*(<\/tr>|<tr>)/,"") %>
                                    <%end%>
                                <%end%>
                            <%else%>
                                <!-- display an answer for questions type 'text area' and 'text field'-->
                                <% if !answer.text.nil? then %>
                                    <%= raw answer.text.gsub(/<tr>(\s|<td>|<\/td>|&nbsp;)*(<\/tr>|<tr>)/,"") %>
                                <%end%>
                            <% end %>
                    <% end %>
                </div>
            <% end %>
        <% end %>
    </body>
</html><|MERGE_RESOLUTION|>--- conflicted
+++ resolved
@@ -37,11 +37,7 @@
             <% questions.each_with_index do |question, idx| %>
                 <div class="question">
                     <% unless idx == 0 && question.text == section.title %>
-<<<<<<< HEAD
-                        <h3><%= question.text %></h3>
-=======
                         <h3><%= raw question.text %></h3>
->>>>>>> bea115fa
                     <% end %>
                     <% answer = @plan.answer(question.id, false) %>
                         <% if answer.nil? then %>
