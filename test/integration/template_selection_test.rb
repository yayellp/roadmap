require 'test_helper'

class TemplateSelectionTest < ActionDispatch::IntegrationTest
  include Devise::Test::IntegrationHelpers

  setup do
    scaffold_template
    @template = Template.default

    @researcher = User.last

    scaffold_org_admin(@template.org)

    @funder = Org.find_by(org_type: 2)
    @funder_template = @funder.templates.where(published: true).first #Template.create(title: 'Funder template', org: @funder, migrated: false)
    # Template can't be published on creation so do it afterward
    @funder_template.published = true
    @funder_template.save

    @org = @researcher.org
    @org_template = Template.create(title: 'Org template', org: @org, migrated: false)
    # Template can't be published on creation so do it afterward
    @org_template.published = true
    @org_template.save
  end

  # ----------------------------------------------------------
  test 'plan gets publish versions of templates' do
    original_id = @template.id
    template = version_template(@template)

    sign_in @researcher
<<<<<<< HEAD
    
    get "#{template_options_template_path(@researcher)}?plan[org_id]=#{@template.org_id}"
=======

    post plans_path(format: :js), {plan: {org_id: @template.org.id}}
>>>>>>> 3976b78b
    assert_response :success
    json = JSON.parse(@response.body)

    assert_equal 1, json['templates'].size
    assert_equal original_id, json['templates'][0]['id']
    assert_equal original_id, Template.live(@template.dmptemplate_id).id

    # Version the template again
    original_id = template.id
    template = version_template(template)

    # Make sure the published version is used
    get "#{template_options_template_path(@researcher)}?plan[org_id]=#{@template.org_id}"
    assert_response :success
    json = JSON.parse(@response.body)

    assert_equal 1, json['templates'].size
    assert_equal original_id, json['templates'][0]['id']
    assert_equal original_id, Template.live(@template.dmptemplate_id).id

    # Update the template and make sure the published version stayed the same
    sign_in @user
    put admin_update_template_path(template), {template: {title: "Blah blah blah"}}

    sign_in @researcher
<<<<<<< HEAD
    
    get "#{template_options_template_path(@researcher)}?plan[org_id]=#{@template.org_id}"
=======

    post plans_path(format: :js), {plan: {org_id: @template.org.id}}
>>>>>>> 3976b78b
    assert_response :success
    json = JSON.parse(@response.body)

    assert_equal 1, json['templates'].size
    assert_equal original_id, json['templates'][0]['id']
    assert_equal original_id, Template.live(@template.dmptemplate_id).id
  end

  # ----------------------------------------------------------
  test 'plan gets generic template when no funder or org' do
    temp = Template.find_by(published: true, is_default: true)
    if temp.blank?
      @template.is_default = true
      @template.save!
      temp = @template
    end

    sign_in @researcher
<<<<<<< HEAD
    
    get "#{template_options_template_path(@researcher)}?plan[org_id]="
    assert_response :success
    json = JSON.parse(@response.body)

    assert_equal 1, json['templates'].size
    assert_equal @template.id, json['templates'][0]['id']
=======

    post plans_path(format: :js), {plan: {org_id: nil}}
    assert_response :success
    assert @response.body.include?("$(\"#plan_template_id\").val(\"#{temp.id}\");"), @response.body
>>>>>>> 3976b78b
  end

  # ----------------------------------------------------------
  test 'plan gets org template when no funder' do
    sign_in @researcher
<<<<<<< HEAD
    
    get "#{template_options_template_path(@researcher)}?plan[org_id]=#{@org.id}&plan[funder_id]="
=======

    post plans_path(format: :js), {plan: {org_id: @org.id, funder_id: nil}}
>>>>>>> 3976b78b
    assert_response :success
    json = JSON.parse(@response.body)

    assert_equal 1, json['templates'].size
    assert_equal @org_template.id, json['templates'][0]['id']
  end

  # ----------------------------------------------------------
  test 'plan gets funder template when no org' do
    sign_in @researcher
<<<<<<< HEAD
    
    get "#{template_options_template_path(@researcher)}?plan[org_id]=&plan[funder_id]=#{@funder.id}"
=======

    post plans_path(format: :js), {plan: {org_id: nil, funder_id: @funder.id}}
>>>>>>> 3976b78b
    assert_response :success
    json = JSON.parse(@response.body)

    assert_equal 1, json['templates'].size
    assert_equal @funder_template.id, json['templates'][0]['id']
  end

  # ----------------------------------------------------------
  test 'plan gets funder template when org has no customization' do
    sign_in @researcher
<<<<<<< HEAD
    
    get "#{template_options_template_path(@researcher)}?plan[org_id]=#{@org.id}&plan[funder_id]=#{@funder.id}"
=======

    post plans_path(format: :js), {plan: {org_id: @org.id, funder_id: @funder.id}}
>>>>>>> 3976b78b
    assert_response :success
    json = JSON.parse(@response.body)

    assert_equal 1, json['templates'].size
    assert_equal @funder_template.id, json['templates'][0]['id']
  end

  # ----------------------------------------------------------
  test 'plan gets customized version of funder template' do
    customization = Template.create(title: 'Customization', org: @org)
    # Template can't be published on creation so do it afterward
    customization.published = true
    customization.customization_of = @funder_template.dmptemplate_id
    customization.save

    sign_in @researcher
<<<<<<< HEAD
    
    get "#{template_options_template_path(@researcher)}?plan[org_id]=#{@org.id}&plan[funder_id]=#{@funder.id}"
=======

    post plans_path(format: :js), {plan: {org_id: @org.id, funder_id: @funder.id}}
>>>>>>> 3976b78b
    assert_response :success
    json = JSON.parse(@response.body)
    
    assert_equal 1, json['templates'].size
    assert_equal customization.id, json['templates'][0]['id']
  end

  # ----------------------------------------------------------
  test 'list of templates is returned when the funder has multiples' do
    funder_template2 = Template.create(title: 'Funder template 2', org: @funder)
    # Template can't be published on creation so do it afterward
    funder_template2.published = true
    funder_template2.save

    sign_in @researcher
<<<<<<< HEAD
    
    get "#{template_options_template_path(@researcher)}?plan[org_id]=#{@org.id}&plan[funder_id]=#{@funder.id}"
=======

    post plans_path(format: :js), {plan: {org_id: @org.id, funder_id: @funder.id}}
>>>>>>> 3976b78b
    assert_response :success
    json = JSON.parse(@response.body)

    assert_equal 2, json['templates'].size
    assert_equal @funder_template.id, json['templates'][0]['id']
    assert_equal funder_template2.id, json['templates'][1]['id']
  end


  private
    # ----------------------------------------------------------
    def version_template(template)
      put admin_publish_template_path(template)
      Template.current(template.dmptemplate_id)
    end
end<|MERGE_RESOLUTION|>--- conflicted
+++ resolved
@@ -30,13 +30,8 @@
     template = version_template(@template)
 
     sign_in @researcher
-<<<<<<< HEAD
-    
+
     get "#{template_options_template_path(@researcher)}?plan[org_id]=#{@template.org_id}"
-=======
-
-    post plans_path(format: :js), {plan: {org_id: @template.org.id}}
->>>>>>> 3976b78b
     assert_response :success
     json = JSON.parse(@response.body)
 
@@ -62,13 +57,8 @@
     put admin_update_template_path(template), {template: {title: "Blah blah blah"}}
 
     sign_in @researcher
-<<<<<<< HEAD
-    
+
     get "#{template_options_template_path(@researcher)}?plan[org_id]=#{@template.org_id}"
-=======
-
-    post plans_path(format: :js), {plan: {org_id: @template.org.id}}
->>>>>>> 3976b78b
     assert_response :success
     json = JSON.parse(@response.body)
 
@@ -87,32 +77,19 @@
     end
 
     sign_in @researcher
-<<<<<<< HEAD
-    
     get "#{template_options_template_path(@researcher)}?plan[org_id]="
     assert_response :success
     json = JSON.parse(@response.body)
 
     assert_equal 1, json['templates'].size
     assert_equal @template.id, json['templates'][0]['id']
-=======
-
-    post plans_path(format: :js), {plan: {org_id: nil}}
-    assert_response :success
-    assert @response.body.include?("$(\"#plan_template_id\").val(\"#{temp.id}\");"), @response.body
->>>>>>> 3976b78b
   end
 
   # ----------------------------------------------------------
   test 'plan gets org template when no funder' do
     sign_in @researcher
-<<<<<<< HEAD
-    
     get "#{template_options_template_path(@researcher)}?plan[org_id]=#{@org.id}&plan[funder_id]="
-=======
 
-    post plans_path(format: :js), {plan: {org_id: @org.id, funder_id: nil}}
->>>>>>> 3976b78b
     assert_response :success
     json = JSON.parse(@response.body)
 
@@ -123,13 +100,8 @@
   # ----------------------------------------------------------
   test 'plan gets funder template when no org' do
     sign_in @researcher
-<<<<<<< HEAD
-    
     get "#{template_options_template_path(@researcher)}?plan[org_id]=&plan[funder_id]=#{@funder.id}"
-=======
 
-    post plans_path(format: :js), {plan: {org_id: nil, funder_id: @funder.id}}
->>>>>>> 3976b78b
     assert_response :success
     json = JSON.parse(@response.body)
 
@@ -140,13 +112,8 @@
   # ----------------------------------------------------------
   test 'plan gets funder template when org has no customization' do
     sign_in @researcher
-<<<<<<< HEAD
-    
+
     get "#{template_options_template_path(@researcher)}?plan[org_id]=#{@org.id}&plan[funder_id]=#{@funder.id}"
-=======
-
-    post plans_path(format: :js), {plan: {org_id: @org.id, funder_id: @funder.id}}
->>>>>>> 3976b78b
     assert_response :success
     json = JSON.parse(@response.body)
 
@@ -163,16 +130,11 @@
     customization.save
 
     sign_in @researcher
-<<<<<<< HEAD
-    
+
     get "#{template_options_template_path(@researcher)}?plan[org_id]=#{@org.id}&plan[funder_id]=#{@funder.id}"
-=======
-
-    post plans_path(format: :js), {plan: {org_id: @org.id, funder_id: @funder.id}}
->>>>>>> 3976b78b
     assert_response :success
     json = JSON.parse(@response.body)
-    
+
     assert_equal 1, json['templates'].size
     assert_equal customization.id, json['templates'][0]['id']
   end
@@ -185,13 +147,8 @@
     funder_template2.save
 
     sign_in @researcher
-<<<<<<< HEAD
-    
+
     get "#{template_options_template_path(@researcher)}?plan[org_id]=#{@org.id}&plan[funder_id]=#{@funder.id}"
-=======
-
-    post plans_path(format: :js), {plan: {org_id: @org.id, funder_id: @funder.id}}
->>>>>>> 3976b78b
     assert_response :success
     json = JSON.parse(@response.body)
 
