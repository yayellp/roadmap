--- conflicted
+++ resolved
@@ -6,7 +6,6 @@
 </h1>
 
 <div class="white_background blue_border">
-<<<<<<< HEAD
 	<!-- body -->
 	<div class="dmp_details">
           <%= form_for(@organisation, :url => admin_update_organisation_path(@organisation), :html => { :multipart => true, :id => "edit_org_details",  :method => :put}) do |f| %> 
@@ -85,16 +84,6 @@
             <div class="move_2_right">
                 <%= f.submit t('helpers.submit.save'), :class => 'btn btn-primary' %>
                 <%= link_to t('helpers.submit.cancel'), :back, :class => 'btn btn-primary' %>
-=======
-  <!-- body -->
-  <div class="dmp_details">
-
-    <%= form_for(@organisation, :url => admin_update_organisation_path(@organisation), :html => {:id => "edit_org_details", :method => :put}) do |f| %>
-        <!-- organisation logo -->
-        <% if @organisation.logo_file_name.present? then %>
-            <div class="div_right">
-              <%= image_tag("#{@organisation.logo_file_name}", class: "org_logo_admin_area") %>
->>>>>>> 14df3a75
             </div>
         <% end %>
 
