class Organisation < ActiveRecord::Base
  include GlobalHelpers
<<<<<<< HEAD

  extend Dragonfly::Model::Validations

  #associations between tables
  belongs_to :organisation_type
  has_many :guidance_groups
  has_many :dmptemplates
  has_many :sections
  has_many :users, through: :user_org_roles
  has_many :option_warnings
  has_many :suggested_answers
  has_and_belongs_to_many :token_permission_types, join_table: "org_token_permissions"

  has_many :user_org_roles

  belongs_to :parent, :class_name => 'Organisation'

	has_one :language

	has_many :children, :class_name => 'Organisation', :foreign_key => 'parent_id'

#	accepts_nested_attributes_for :organisation_type
	accepts_nested_attributes_for :dmptemplates
  accepts_nested_attributes_for :token_permission_types

	attr_accessible :abbreviation, :banner_text, :logo, :remove_logo, :description, :domain, 
                  :logo_file_name, :name, :stylesheet_file_id, :target_url, 
                  :organisation_type_id, :wayfless_entity, :parent_id, :sort_name,
                  :token_permission_type_ids, :language_id

  # allow validations for logo upload
  dragonfly_accessor :logo
  validates_property :height, of: :logo, in: (0..100)
  validates_property :format, of: :logo, in: ['jpeg', 'png', 'gif','jpg','bmp']
  validates_size_of :logo, maximum: 500.kilobytes

	def to_s
		name
	end

=======
    #associations between tables
    belongs_to :organisation_type
    has_many :guidance_groups
    has_many :dmptemplates
    has_many :sections
    has_many :users, through: :user_org_roles
    has_many :option_warnings
    has_many :suggested_answers
    has_and_belongs_to_many :token_permission_types, join_table: "org_token_permissions"

    has_many :user_org_roles

    belongs_to :parent, :class_name => 'Organisation'

		has_one :language

	has_many :children, :class_name => 'Organisation', :foreign_key => 'parent_id'

#	accepts_nested_attributes_for :organisation_type
	accepts_nested_attributes_for :dmptemplates
  accepts_nested_attributes_for :token_permission_types

	attr_accessible :abbreviation, :banner_text, :description, :domain,
                  :logo_file_name, :name, :stylesheet_file_id, :target_url,
                  :organisation_type_id, :wayfless_entity, :parent_id, :sort_name,
                  :token_permission_type_ids, :language_id


>>>>>>> bea115fa
  ##
  # returns the name of the organisation
  #
  # @return [String]
  def to_s
    name
  end

  ##
  # returns the abbreviation for the organisation if it exists, or the name if not
  #
  # @return [String] name or abbreviation of the organisation
  def short_name
    if abbreviation.nil? then
      return name
    else
      return abbreviation
    end
  end

  ##
  # finds all organisations who have a parent of the passed organisation type
  #
<<<<<<< HEAD
  # @params [String] the name of an organisation type
=======
  # @param [String] the name of an organisation type
>>>>>>> bea115fa
  # @return [Array<Organisation>]
  def self.orgs_with_parent_of_type(org_type)
    parents = OrganisationType.find_by_name(org_type).organisations
    children = Array.new
    parents.each do |parent|
        children += parent.children
    end
    return children
  end

  ##
  # returns a list of all guidance groups belonging to other organisations
  #
  # @return [Array<GuidanceGroup>]
  def self.other_organisations
    org_types = [GlobalHelpers.constant("organisation_types.funder")]
    organisations_list = []
    org_types.each do |ot|
      new_org_obejct = OrganisationType.find_by_name(ot)

      org_with_guidance = GuidanceGroup.joins(new_org_obejct.organisations)

      organisations_list = organisations_list + org_with_guidance
    end
    return organisations_list
  end


  ##
  # returns a list of all guidance groups belonging to other organisations
  #
  # @return [Array<GuidanceGroup>]
	def self.other_organisations
		org_types = [GlobalHelpers.constant("organisation_types.funder")]
		organisations_list = []
		org_types.each do |ot|
			new_org_obejct = OrganisationType.find_by_name(ot)

			org_with_guidance = GuidanceGroup.joins(new_org_obejct.organisations)

			organisations_list = organisations_list + org_with_guidance
		end
		return organisations_list
	end

  ##
  # returns a list of all sections of a given version from this organisation and it's parents
  #
<<<<<<< HEAD
  # @params version_id [Integer] version number of the section
=======
  # @param version_id [Integer] version number of the section
>>>>>>> bea115fa
  # @return [Array<Section>] list of sections
	def all_sections(version_id)
		if parent.nil?
			secs = sections.where("version_id = ?", version_id)
			if secs.nil? then
				secs = Array.new
			end
			return secs
		else
			return sections.where("version_id = ? ", version_id).all + parent.all_sections(version_id)
		end
	end

  ##
  # returns the guidance groups of this organisation and all of it's children
  #
  # @return [Array<GuidanceGroup>] list of guidance groups
	def all_guidance_groups
		ggs = guidance_groups
		children.each do |c|
			ggs = ggs + c.all_guidance_groups
		end
		return ggs
	end

  ##
  # returns the highest parent organisation in the tree
  #
  # @return [organisation] the root organisation
	def root
		if parent.nil?
			return self
		else
			return parent.root
		end
	end

  ##
  # takes in the id of, and returns an OptionWarning
  #
<<<<<<< HEAD
  # @params option_id [number] the id of the desired warning
=======
  # @param option_id [number] the id of the desired warning
>>>>>>> bea115fa
  # @return [OptionWarning] the specified warning
	def warning(option_id)
		warning = option_warnings.find_by_option_id(option_id)
		if warning.nil? && !parent.nil? then
			return parent.warning(option_id)
		else
			return warning
		end
	end

  ##
  # returns all published templates belonging to the organisation
  #
  # @return [Array<Dmptemplate>] published dmptemplates
	def published_templates
		return dmptemplates.where("published = ?", 1)
	end

  def check_api_credentials
    if token_permission_types.count == 0
      users.each do |user|
        user.api_token = ""
        user.save!
      end
    end
  end
end<|MERGE_RESOLUTION|>--- conflicted
+++ resolved
@@ -1,47 +1,5 @@
 class Organisation < ActiveRecord::Base
   include GlobalHelpers
-<<<<<<< HEAD
-
-  extend Dragonfly::Model::Validations
-
-  #associations between tables
-  belongs_to :organisation_type
-  has_many :guidance_groups
-  has_many :dmptemplates
-  has_many :sections
-  has_many :users, through: :user_org_roles
-  has_many :option_warnings
-  has_many :suggested_answers
-  has_and_belongs_to_many :token_permission_types, join_table: "org_token_permissions"
-
-  has_many :user_org_roles
-
-  belongs_to :parent, :class_name => 'Organisation'
-
-	has_one :language
-
-	has_many :children, :class_name => 'Organisation', :foreign_key => 'parent_id'
-
-#	accepts_nested_attributes_for :organisation_type
-	accepts_nested_attributes_for :dmptemplates
-  accepts_nested_attributes_for :token_permission_types
-
-	attr_accessible :abbreviation, :banner_text, :logo, :remove_logo, :description, :domain, 
-                  :logo_file_name, :name, :stylesheet_file_id, :target_url, 
-                  :organisation_type_id, :wayfless_entity, :parent_id, :sort_name,
-                  :token_permission_type_ids, :language_id
-
-  # allow validations for logo upload
-  dragonfly_accessor :logo
-  validates_property :height, of: :logo, in: (0..100)
-  validates_property :format, of: :logo, in: ['jpeg', 'png', 'gif','jpg','bmp']
-  validates_size_of :logo, maximum: 500.kilobytes
-
-	def to_s
-		name
-	end
-
-=======
     #associations between tables
     belongs_to :organisation_type
     has_many :guidance_groups
@@ -69,8 +27,6 @@
                   :organisation_type_id, :wayfless_entity, :parent_id, :sort_name,
                   :token_permission_type_ids, :language_id
 
-
->>>>>>> bea115fa
   ##
   # returns the name of the organisation
   #
@@ -94,11 +50,7 @@
   ##
   # finds all organisations who have a parent of the passed organisation type
   #
-<<<<<<< HEAD
-  # @params [String] the name of an organisation type
-=======
   # @param [String] the name of an organisation type
->>>>>>> bea115fa
   # @return [Array<Organisation>]
   def self.orgs_with_parent_of_type(org_type)
     parents = OrganisationType.find_by_name(org_type).organisations
@@ -147,11 +99,7 @@
   ##
   # returns a list of all sections of a given version from this organisation and it's parents
   #
-<<<<<<< HEAD
-  # @params version_id [Integer] version number of the section
-=======
   # @param version_id [Integer] version number of the section
->>>>>>> bea115fa
   # @return [Array<Section>] list of sections
 	def all_sections(version_id)
 		if parent.nil?
@@ -192,11 +140,7 @@
   ##
   # takes in the id of, and returns an OptionWarning
   #
-<<<<<<< HEAD
-  # @params option_id [number] the id of the desired warning
-=======
   # @param option_id [number] the id of the desired warning
->>>>>>> bea115fa
   # @return [OptionWarning] the specified warning
 	def warning(option_id)
 		warning = option_warnings.find_by_option_id(option_id)
