// This is a manifest file that'll be compiled into application.js, which will include all the files
// listed below.
//
// Any JavaScript/Coffee file within this directory, lib/assets/javascripts, vendor/assets/javascripts,
// or vendor/assets/javascripts of plugins, if any, can be referenced here using a relative path.
//
// It's not advisable to add code directly here, but if you do, it'll appear at the bottom of the
// the compiled file.
//
// WARNING: THE FIRST BLANK LINE MARKS THE END OF WHAT'S TO BE PROCESSED, ANY BLANK LINE SHOULD
// GO AFTER THE REQUIRES BELOW.
//
//= require jquery
//= require jquery_ujs
//= require v1.js
//= require jquery.placeholder.js
//= require jquery-ui.min.js
//= require jquery.tablesorter.min.js
//= require jquery-accessible-autocomplet-list-aria.js
//= require tinymce-jquery
//= require i18n
//= require i18n/translations
//= require_tree ./locale
//= require gettext/all
//= require roadmap-utils.js
//= require roadmap-form.js
//= require roadmap-tabs.js
//= require roadmap-modals.js
//= require roadmap-tables.js
//= require shared/login_form.js
//= require shared/register_form.js
<<<<<<< HEAD

$( document ).ready(function() {

  $('.accordion-body').on('show', function() {
    var plus = $(this).parent().children(".accordion-heading").children(".accordion-toggle").children(".icon-plus").removeClass("icon-plus").addClass("icon-minus");
  }).on('hide', function(){
    var minus = $(this).parent().children(".accordion-heading").children(".accordion-toggle").children(".icon-minus").removeClass("icon-minus").addClass("icon-plus");
  });

  //accordion home page
  $('.accordion-home').on('show', function() {
    var plus = $(this).parent().find(".plus-laranja").removeClass("plus-laranja").addClass("minus-laranja");
  }).on('hide', function(){
    var minus = $(this).parent().find(".minus-laranja").removeClass("minus-laranja").addClass("plus-laranja");
  });

  //accordion project details page when project has more than 1 plan
  $('.accordion-project').on('show', function() {
    var plus = $(this).parent().children(".accordion-heading").find(".plus-laranja").removeClass("plus-laranja").addClass("minus-laranja");
  }).on('hide', function(){
    var minus = $(this).parent().children(".accordion-heading").find(".minus-laranja").removeClass("minus-laranja").addClass("plus-laranja");
  });

	$('.export-format-selection').click(function(e){
		e.preventDefault();
		if($(this).val() == 'pdf'){
			$('#pdf-format-options').show();
		}else{
			$('#pdf-format-options').hide();
		}
	});

  //$('#3-or-4-splash').modal();


//  $(".help").popover();

//  $('.has-tooltip').tooltip({
//        placement: "right",
//        trigger: "focus"
//  });

  $(".show-edit-toggle").click(function (e) {
    e.preventDefault();
    
    $(".edit-plan-details").toggle();
    $(".show-plan-details").toggle();
  });

  $(".toggle-existing-user-access").change(function(){
    $(this).closest("form").submit();
  });

  $("#unlink-shibboleth-confirmed").click(function (){
        $("#unlink_flag").val('true');
    $("#edit_user").submit();
    
  });

  //Question Options
  // ---------------------------------------------------------------------------
  $(".options_table").on("click", ".remove-option", function(e){
    e.preventDefault();
    
    // Mark the option for removal 
    $($(this).siblings()[0]).val(true);
    
    // Hide the entire table row and the associated hidden field for the item
    $(this).parent().parent().addClass('hidden');
  });
  
  $(".add-option").click(function(e){
    e.preventDefault();

    var tbl = $(this).parent().find("table.options_table > tbody.options_tbody"),
        last = tbl.find("tr:last"),
        clone = last.clone();
        nbr = parseInt(last.find(".number_field").val());
  
    // Update the input field names and ids
    clone.find("input").each(function(index){
      $(this).prop("id", $(this).prop("id").replace(/_\d+_/g, "_" + nbr + "_"));
      $(this).prop("name", $(this).prop("name").replace(/\[\d+\]/g, "[" + nbr + "]"));
    });
  
    // Remove the hidden class and make sure the new row is not marked for removal
    clone.removeClass('hidden');
    clone.find("[id$=" + nbr + "__destroy]").val(false);
  
    // Default the other values
    clone.find("[id$=" + nbr + "_number]").val("" + (nbr + 1));
    clone.find("[id$=" + nbr + "_text]").val("");
    clone.find("[id$=" + nbr + "_is_default]").prop("checked", false);
    
    last.after(clone);
  });

  /*$('#continue-to-new').click(function(e){
    var destination = $(this).attr("href");
    var n = destination.lastIndexOf('=');
    destination = decodeURIComponent(destination.substring(n + 1));
    $.post('splash_logs', {destination: destination} );
    $("#3-or-4-splash").modal('hide');
    return false;
  });*/

});

// ---------------------------------------------------------------------------
function selectItemsFromJsonArray(array, selector, array_of_values, callback){
  var out = [];
  
  if(!Array.isArray(array_of_values)){
    array_of_values = [array_of_values];
  }

  for(var i = 0; i < array.length; i++){
    if(array_of_values.indexOf('' + array[i][selector]) >= 0){
      out.push(array[i]);
    }
  }
  
  var selectItemsFromJsonArrayInterval = setInterval(function(){
    if(i >= array.length){
      clearInterval(selectItemsFromJsonArrayInterval);
      callback(out);
    }
  }, 50);
}

=======
//= require bootstrap_listeners.js
//= require Dmproadmap.js

>>>>>>> 8a68a5aa
<|MERGE_RESOLUTION|>--- conflicted
+++ resolved
@@ -1,167 +1,33 @@
-// This is a manifest file that'll be compiled into application.js, which will include all the files
-// listed below.
-//
-// Any JavaScript/Coffee file within this directory, lib/assets/javascripts, vendor/assets/javascripts,
-// or vendor/assets/javascripts of plugins, if any, can be referenced here using a relative path.
-//
-// It's not advisable to add code directly here, but if you do, it'll appear at the bottom of the
-// the compiled file.
-//
-// WARNING: THE FIRST BLANK LINE MARKS THE END OF WHAT'S TO BE PROCESSED, ANY BLANK LINE SHOULD
-// GO AFTER THE REQUIRES BELOW.
-//
-//= require jquery
-//= require jquery_ujs
-//= require v1.js
-//= require jquery.placeholder.js
-//= require jquery-ui.min.js
-//= require jquery.tablesorter.min.js
-//= require jquery-accessible-autocomplet-list-aria.js
-//= require tinymce-jquery
-//= require i18n
-//= require i18n/translations
-//= require_tree ./locale
-//= require gettext/all
-//= require roadmap-utils.js
-//= require roadmap-form.js
-//= require roadmap-tabs.js
-//= require roadmap-modals.js
-//= require roadmap-tables.js
-//= require shared/login_form.js
-//= require shared/register_form.js
-<<<<<<< HEAD
-
-$( document ).ready(function() {
-
-  $('.accordion-body').on('show', function() {
-    var plus = $(this).parent().children(".accordion-heading").children(".accordion-toggle").children(".icon-plus").removeClass("icon-plus").addClass("icon-minus");
-  }).on('hide', function(){
-    var minus = $(this).parent().children(".accordion-heading").children(".accordion-toggle").children(".icon-minus").removeClass("icon-minus").addClass("icon-plus");
-  });
-
-  //accordion home page
-  $('.accordion-home').on('show', function() {
-    var plus = $(this).parent().find(".plus-laranja").removeClass("plus-laranja").addClass("minus-laranja");
-  }).on('hide', function(){
-    var minus = $(this).parent().find(".minus-laranja").removeClass("minus-laranja").addClass("plus-laranja");
-  });
-
-  //accordion project details page when project has more than 1 plan
-  $('.accordion-project').on('show', function() {
-    var plus = $(this).parent().children(".accordion-heading").find(".plus-laranja").removeClass("plus-laranja").addClass("minus-laranja");
-  }).on('hide', function(){
-    var minus = $(this).parent().children(".accordion-heading").find(".minus-laranja").removeClass("minus-laranja").addClass("plus-laranja");
-  });
-
-	$('.export-format-selection').click(function(e){
-		e.preventDefault();
-		if($(this).val() == 'pdf'){
-			$('#pdf-format-options').show();
-		}else{
-			$('#pdf-format-options').hide();
-		}
-	});
-
-  //$('#3-or-4-splash').modal();
-
-
-//  $(".help").popover();
-
-//  $('.has-tooltip').tooltip({
-//        placement: "right",
-//        trigger: "focus"
-//  });
-
-  $(".show-edit-toggle").click(function (e) {
-    e.preventDefault();
-    
-    $(".edit-plan-details").toggle();
-    $(".show-plan-details").toggle();
-  });
-
-  $(".toggle-existing-user-access").change(function(){
-    $(this).closest("form").submit();
-  });
-
-  $("#unlink-shibboleth-confirmed").click(function (){
-        $("#unlink_flag").val('true');
-    $("#edit_user").submit();
-    
-  });
-
-  //Question Options
-  // ---------------------------------------------------------------------------
-  $(".options_table").on("click", ".remove-option", function(e){
-    e.preventDefault();
-    
-    // Mark the option for removal 
-    $($(this).siblings()[0]).val(true);
-    
-    // Hide the entire table row and the associated hidden field for the item
-    $(this).parent().parent().addClass('hidden');
-  });
-  
-  $(".add-option").click(function(e){
-    e.preventDefault();
-
-    var tbl = $(this).parent().find("table.options_table > tbody.options_tbody"),
-        last = tbl.find("tr:last"),
-        clone = last.clone();
-        nbr = parseInt(last.find(".number_field").val());
-  
-    // Update the input field names and ids
-    clone.find("input").each(function(index){
-      $(this).prop("id", $(this).prop("id").replace(/_\d+_/g, "_" + nbr + "_"));
-      $(this).prop("name", $(this).prop("name").replace(/\[\d+\]/g, "[" + nbr + "]"));
-    });
-  
-    // Remove the hidden class and make sure the new row is not marked for removal
-    clone.removeClass('hidden');
-    clone.find("[id$=" + nbr + "__destroy]").val(false);
-  
-    // Default the other values
-    clone.find("[id$=" + nbr + "_number]").val("" + (nbr + 1));
-    clone.find("[id$=" + nbr + "_text]").val("");
-    clone.find("[id$=" + nbr + "_is_default]").prop("checked", false);
-    
-    last.after(clone);
-  });
-
-  /*$('#continue-to-new').click(function(e){
-    var destination = $(this).attr("href");
-    var n = destination.lastIndexOf('=');
-    destination = decodeURIComponent(destination.substring(n + 1));
-    $.post('splash_logs', {destination: destination} );
-    $("#3-or-4-splash").modal('hide');
-    return false;
-  });*/
-
-});
-
-// ---------------------------------------------------------------------------
-function selectItemsFromJsonArray(array, selector, array_of_values, callback){
-  var out = [];
-  
-  if(!Array.isArray(array_of_values)){
-    array_of_values = [array_of_values];
-  }
-
-  for(var i = 0; i < array.length; i++){
-    if(array_of_values.indexOf('' + array[i][selector]) >= 0){
-      out.push(array[i]);
-    }
-  }
-  
-  var selectItemsFromJsonArrayInterval = setInterval(function(){
-    if(i >= array.length){
-      clearInterval(selectItemsFromJsonArrayInterval);
-      callback(out);
-    }
-  }, 50);
-}
-
-=======
-//= require bootstrap_listeners.js
-//= require Dmproadmap.js
-
->>>>>>> 8a68a5aa
+// This is a manifest file that'll be compiled into application.js, which will include all the files
+// listed below.
+//
+// Any JavaScript/Coffee file within this directory, lib/assets/javascripts, vendor/assets/javascripts,
+// or vendor/assets/javascripts of plugins, if any, can be referenced here using a relative path.
+//
+// It's not advisable to add code directly here, but if you do, it'll appear at the bottom of the
+// the compiled file.
+//
+// WARNING: THE FIRST BLANK LINE MARKS THE END OF WHAT'S TO BE PROCESSED, ANY BLANK LINE SHOULD
+// GO AFTER THE REQUIRES BELOW.
+//
+//= require jquery
+//= require jquery_ujs
+//= require v1.js
+//= require jquery.placeholder.js
+//= require jquery-ui.min.js
+//= require jquery.tablesorter.min.js
+//= require jquery-accessible-autocomplet-list-aria.js
+//= require tinymce-jquery
+//= require i18n
+//= require i18n/translations
+//= require_tree ./locale
+//= require gettext/all
+//= require roadmap-utils.js
+//= require roadmap-form.js
+//= require roadmap-tabs.js
+//= require roadmap-modals.js
+//= require roadmap-tables.js
+//= require shared/login_form.js
+//= require shared/register_form.js
+//= require bootstrap_listeners.js
+//= require Dmproadmap.js