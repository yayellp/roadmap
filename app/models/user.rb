class User < ActiveRecord::Base
  include GlobalHelpers

  ##
  # Devise
  #   Include default devise modules. Others available are:
  #   :token_authenticatable, :confirmable,
  #   :lockable, :timeoutable and :omniauthable
  devise :invitable, :database_authenticatable, :registerable, :recoverable, :rememberable,
         :trackable, :validatable, :confirmable, :omniauthable, :omniauth_providers => [:shibboleth]

  ##
  # Associations
  has_and_belongs_to_many :perms, join_table: :users_perms
  belongs_to :language
  belongs_to :org
  has_many :answers
  has_many :notes
  has_many :exported_plans
  has_many :roles, dependent: :destroy
  has_many :plans, through: :roles do
<<<<<<< HEAD
    def filter(query)
      return self unless query.present?
      t = self.arel_table
      q = "%#{query}%"
      conditions = t[:title].matches(q)
      columns = %i(
        grant_number identifier description principal_investigator data_contact 
      )
      columns = ['grant_number', 'identifier', 'description', 'principal_investigator', 'data_contact']
      columns.each {|col| conditions = conditions.or(t[col].matches(q)) }
      self.where(conditions)
    end
  end
  
=begin
  has_many :projects, through: :roles do
=======
>>>>>>> df0fbddd
    def filter(query)
      return self unless query.present?
      t = self.arel_table
      q = "%#{query}%"
      conditions = t[:title].matches(q)
      columns = %i(
        grant_number identifier description principal_investigator data_contact 
      )
      columns = ['grant_number', 'identifier', 'description', 'principal_investigator', 'data_contact']
      columns.each {|col| conditions = conditions.or(t[col].matches(q)) }
      self.where(conditions)
    end
  end
=end
  
  has_many :user_identifiers
  has_many :identifier_schemes, through: :user_identifiers

  ##
  # Possibly needed for active_admin
  #   -relies on protected_attributes gem as syntax depricated in rails 4.2
  accepts_nested_attributes_for :roles
  attr_accessible :password_confirmation, :encrypted_password, :remember_me, :id, :email,
                  :firstname, :last_login,:login_count, :orcid_id, :password, :shibboleth_id, 
                  :user_status_id, :surname, :user_type_id, :org_id, :skip_invitation, 
                  :other_organisation, :accept_terms, :role_ids, :dmponline3, :api_token,
                  :organisation, :language, :language_id, :org, :perms, :confirmed_at

  validates :email, email: true, allow_nil: true, uniqueness: true

  ##
  # Settings
  # FIXME: The duplication in the block is to set defaults. It might be better if
  #        they could be set in Settings::PlanList itself, if possible.
  has_settings :plan_list, class_name: 'Settings::PlanList' do |s|
    s.key :plan_list, defaults: { columns: Settings::PlanList::DEFAULT_COLUMNS }
  end




  # EVALUATE CLASS AND INSTANCE METHODS BELOW
  #
  # What do they do? do they do it efficiently, and do we need them?





  ##
  # gives either the name of the user, or the email if name unspecified
  #
  # @param user_email [Boolean] defaults to true, allows the use of email if there is no firstname or surname
  # @return [String] the email or the firstname and surname of the user
  def name(use_email = true)
    if (firstname.blank? && surname.blank?) || use_email then
      return email
    else
      name = "#{firstname} #{surname}"
      return name.strip
    end
  end

  ##
  # Returns the user's identifier for the specified scheme name
  #
  # @param the identifier scheme name (e.g. ORCID)
  # @return [UserIdentifier] the user's identifier for that scheme
  def identifier_for(scheme)
    user_identifiers.where(identifier_scheme: scheme).first
  end

  ##
  # sets a new organisation id for the user
  # if the user has any perms such as org_admin or admin, those are removed
  # if the user had an api_token, that is removed
  #
  # @param new_organisation_id [Integer] the id for an organisation
  # @return [String] the empty string as a causality of setting api_token
  def organisation_id=(new_organisation_id)
    unless self.can_change_org? || new_organisation_id.nil? || self.organisation.nil?
      # rip all permissions from the user
      self.perms.delete_all
    end
    # set the user's new organisation
    super(new_organisation_id)
    self.save!
    # rip api permissions from the user
    self.remove_token!
  end

  ##
  # sets a new organisation for the user
  #
  # @param new_organisation [Organisation] the new organisation for the user
  def organisation=(new_organisation)
    organisation_id = new_organisation.id unless new_organisation.nil?
  end

  ##
  # checks if the user is a super admin
  # if the user has any privelege which requires them to see the super admin page
  # then they are a super admin
  #
  # @return [Boolean] true if the user is an admin
  def can_super_admin?
    return self.can_add_orgs? || self.can_grant_api_to_orgs? || can_change_org?
  end

  ##
  # checks if the user is an organisation admin
  # if the user has any privlege which requires them to see the org-admin pages
  # then they are an org admin
  #
  # @return [Boolean] true if the user is an organisation admin
  def can_org_admin?
    return self.can_grant_permissions? || self.can_modify_guidance? || self.can_modify_templates? || self.can_modify_org_details?
  end

  ##
  # checks if the user can add new organisations
  #
  # @return [Boolean] true if the user can add new organisations
  def can_add_orgs?
    perms.include? Perm.find_by(name: constant("roles.add_organisations"))
  end

  ##
  # checks if the user can change their organisation affiliations
  #
  # @return [Boolean] true if the user can change their organisation affiliations
  def can_change_org?
    perms.include? Perm.find_by(name: constant("roles.change_org_affiliation"))
  end

  ##
  # checks if the user can grant their permissions to others
  #
  # @return [Boolean] true if the user can grant their permissions to others
  def can_grant_permissions?
    perms.include? Perm.find_by(name: constant("roles.grant_permissions"))
  end

  ##
  # checks if the user can modify organisation templates
  #
  # @return [Boolean] true if the user can modify organisation templates
  def can_modify_templates?
    perms.include? Perm.find_by(name: constant("roles.modify_templates"))
  end

  ##
  # checks if the user can modify organisation guidance
  #
  # @return [Boolean] true if the user can modify organistion guidance
  def can_modify_guidance?
    perms.include? Perm.find_by(name: constant("roles.modify_guidance"))
  end

  ##
  # checks if the user can use the api
  #
  # @return [Boolean] true if the user can use the api
  def can_use_api?
    perms.include? Perm.find_by(name: constant("roles.use_api"))
  end

  ##
  # checks if the user can modify their org's details
  #
  # @return [Boolean] true if the user can modify the org's details
  def can_modify_org_details?
    perms.include? Perm.find_by(name: constant("roles.change_org_details"))
  end

  ##
  # checks if the user can grant the api to organisations
  #
  # @return [Boolean] true if the user can grant api permissions to organisations
  def can_grant_api_to_orgs?
    perms.include? Perm.find_by(name: constant('roles.grant_api_to_orgs'))
  end


  ##
  # checks if the user can grant the api to organisations
  #
  # @return [Boolean] true if the user can grant api permissions to organisations
  def can_grant_api_to_orgs?
    perms.include? Perm.find_by(name: constant('roles.grant_api_to_orgs'))
  end

  ##
  # checks what type the user's organisation is
  #
  # @return [String] the organisation type
  def org_type
    org_type = org.organisation_type
    return org_type
  end

  ##
  # removes the api_token from the user
  # modifies the user model
  def remove_token!
    unless api_token.blank?
      self.api_token = ""
      self.save!
    end
  end

  ##
  # generates a new token for the user unless the user already has a token.
  # modifies the user's model.
  def keep_or_generate_token!
    if api_token.nil? || api_token.empty?
      self.api_token = loop do
        random_token = SecureRandom.urlsafe_base64(nil, false)
        break random_token unless User.exists?(api_token: random_token)
      end
      self.save!
      # send an email to the user to notify them of their new api token
      #UserMailer.api_token_granted_notification(self)
    end
  end

  ##
  # Load the user based on the scheme and id provided by the Omniauth call
  # --------------------------------------------------------------
  def self.from_omniauth(auth)
    scheme = IdentifierScheme.find_by(name: auth.provider.downcase)
    
    if scheme.nil?
      throw Exception.new('Unknown OAuth provider: ' + auth.provider)
    else
      joins(:user_identifiers).where('user_identifiers.identifier': auth.uid, 
                   'user_identifiers.identifier_scheme_id': scheme.id).first
    end
  end

  # this generates a reset password link for a given user
  # which can then be sent to them with the appropriate host
  # prepended.
  def reset_password_link
    raw, enc = Devise.token_generator.generate(self.class, :reset_password_token)
    self.reset_password_token   = enc 
    self.reset_password_sent_at = Time.now.utc
    save(validate: false)

    edit_user_password_path  + '?reset_password_token=' + raw
  end

end<|MERGE_RESOLUTION|>--- conflicted
+++ resolved
@@ -19,7 +19,6 @@
   has_many :exported_plans
   has_many :roles, dependent: :destroy
   has_many :plans, through: :roles do
-<<<<<<< HEAD
     def filter(query)
       return self unless query.present?
       t = self.arel_table
@@ -34,25 +33,6 @@
     end
   end
   
-=begin
-  has_many :projects, through: :roles do
-=======
->>>>>>> df0fbddd
-    def filter(query)
-      return self unless query.present?
-      t = self.arel_table
-      q = "%#{query}%"
-      conditions = t[:title].matches(q)
-      columns = %i(
-        grant_number identifier description principal_investigator data_contact 
-      )
-      columns = ['grant_number', 'identifier', 'description', 'principal_investigator', 'data_contact']
-      columns.each {|col| conditions = conditions.or(t[col].matches(q)) }
-      self.where(conditions)
-    end
-  end
-=end
-  
   has_many :user_identifiers
   has_many :identifier_schemes, through: :user_identifiers
 
