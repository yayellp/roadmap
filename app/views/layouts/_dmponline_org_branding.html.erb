<<<<<<< HEAD
<!-- Org branding info -->
<div class="branding_container">
	<% if user_signed_in? %>
		<% if !current_user.organisation.nil? %>
		
			<!-- Organisation Logo -->
      <% if current_user.organisation.logo.present? %>
				<div class="header_org_logo">
        	<%= link_to(image_tag(current_user.organisation.logo.thumb('100x100%').url), current_user.organisation.target_url) %>
				</div>
      <% end %>

			<!-- Banner text -->
			<% if current_user.organisation.banner_text.present? %>
				<div class="header_org_banner_text">
					<span class="header_org_banner_text_vertical_align">
						<%= raw current_user.organisation.banner_text %>
					</span>
				</div>
			<%end%>
			
		<%end%>
	<%end%>
=======
<!-- Org branding info -->
<div class="branding_container">
	<% if user_signed_in? %>
		<% if !current_user.organisation.present? %>
			<!-- Organisation Logo -->
      <% if current_user.organisation.logo.present? %>
				<div class="header_org_logo">
        	<%= link_to(image_tag(current_user.organisation.logo.thumb('100x100%').url), current_user.organisation.target_url) %>
				</div>
      <% end %>

			<!-- Banner text -->
			<% if current_user.organisation.banner_text.present? %>
				<div class="header_org_banner_text">
					<span class="header_org_banner_text_vertical_align">
						<%= raw current_user.organisation.banner_text %>
					</span>
				</div>
			<%end%>
			
		<%end%>
	<%end%>
>>>>>>> 18c0c9d1
</div><|MERGE_RESOLUTION|>--- conflicted
+++ resolved
@@ -1,28 +1,3 @@
-<<<<<<< HEAD
-<!-- Org branding info -->
-<div class="branding_container">
-	<% if user_signed_in? %>
-		<% if !current_user.organisation.nil? %>
-		
-			<!-- Organisation Logo -->
-      <% if current_user.organisation.logo.present? %>
-				<div class="header_org_logo">
-        	<%= link_to(image_tag(current_user.organisation.logo.thumb('100x100%').url), current_user.organisation.target_url) %>
-				</div>
-      <% end %>
-
-			<!-- Banner text -->
-			<% if current_user.organisation.banner_text.present? %>
-				<div class="header_org_banner_text">
-					<span class="header_org_banner_text_vertical_align">
-						<%= raw current_user.organisation.banner_text %>
-					</span>
-				</div>
-			<%end%>
-			
-		<%end%>
-	<%end%>
-=======
 <!-- Org branding info -->
 <div class="branding_container">
 	<% if user_signed_in? %>
@@ -45,5 +20,4 @@
 			
 		<%end%>
 	<%end%>
->>>>>>> 18c0c9d1
 </div>