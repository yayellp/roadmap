--- conflicted
+++ resolved
@@ -40,13 +40,11 @@
 
   # POST /resource
   def create
-<<<<<<< HEAD
     oauth = {provider: nil, uid: nil}
     IdentifierScheme.all.each do |scheme|
       oauth = session["devise.#{scheme.name.downcase}_data"] unless session["devise.#{scheme.name.downcase}_data"].nil?
     end
-=======
->>>>>>> 10c5c054
+
     if !sign_up_params[:accept_terms]
       redirect_to after_sign_up_error_path_for(resource), alert: _('You must accept the terms and conditions to register.')
     elsif params[:user][:org_id].blank? && params[:user][:other_organisation].blank?
