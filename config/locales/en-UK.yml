--- conflicted
+++ resolved
@@ -928,7 +928,6 @@
     org_not_funder: '{"Error":"Organisation specified is not a funder"}'
     org_multiple_templates: '{"Error":"Organisation has more than one template and template name unspecified or invalid"}'
     no_auth_for_endpoint: '{"Error":"You do not have authorisation to view this endpoint"}'
-<<<<<<< HEAD
     bad_resource: '{"Error":"You do not have authorisation to view this resource"}'
 
   magic_strings:
@@ -949,7 +948,4 @@
       plans: 'plans'
       templates: 'templates'
       statistics: 'statistics'
-    languages:
-=======
-    bad_resource: '{"Error":"You do not have authorisation to view this resource"}'
->>>>>>> ae3bb64d
+    languages: