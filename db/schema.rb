--- conflicted
+++ resolved
@@ -123,7 +123,6 @@
   end
 
   create_table "identifier_schemes", force: :cascade do |t|
-<<<<<<< HEAD
     t.string   "name",              limit: 255
     t.string   "logo",              limit: 255
     t.string   "api_key",           limit: 255
@@ -131,14 +130,6 @@
     t.string   "authorization_uri", limit: 255
     t.string   "landing_page_uri",  limit: 255
     t.string   "params",            limit: 255
-=======
-    t.string   "name",             limit: 255
-    t.string   "logo",             limit: 255
-    t.string   "api_key",          limit: 255
-    t.string   "api_secret",       limit: 255
-    t.string   "landing_page_uri", limit: 255
-    t.string   "params",           limit: 255
->>>>>>> 434a945a
     t.datetime "created_at"
     t.datetime "updated_at"
   end
@@ -372,39 +363,16 @@
   create_table "token_permission_types", force: :cascade do |t|
     t.string   "token_type",       limit: 255
     t.text     "text_description", limit: 65535
-<<<<<<< HEAD
     t.datetime "created_at"
     t.datetime "updated_at"
   end
 
-  create_table "user_identifiers", force: :cascade do |t|
-    t.string   "identifier",           limit: 255
-=======
->>>>>>> 434a945a
-    t.datetime "created_at"
-    t.datetime "updated_at"
-    t.integer  "user_id",              limit: 4
-    t.integer  "identifier_scheme_id", limit: 4
-  end
-
-<<<<<<< HEAD
-  add_index "user_identifiers", ["identifier_scheme_id"], name: "fk_rails_fe95df7db0", using: :btree
-  add_index "user_identifiers", ["user_id"], name: "fk_rails_65c9a98cdb", using: :btree
-
-  create_table "user_org_roles", force: :cascade do |t|
-    t.integer  "user_id",           limit: 4
-    t.integer  "organisation_id",   limit: 4
-    t.integer  "user_role_type_id", limit: 4
-    t.datetime "created_at",                  null: false
-    t.datetime "updated_at",                  null: false
-=======
   create_table "user_identifiers", force: :cascade do |t|
     t.string   "identifier",           limit: 255
     t.datetime "created_at"
     t.datetime "updated_at"
     t.integer  "user_id",              limit: 4
     t.integer  "identifier_scheme_id", limit: 4
->>>>>>> 434a945a
   end
 
   add_index "user_identifiers", ["identifier_scheme_id"], name: "fk_rails_fe95df7db0", using: :btree
