--- conflicted
+++ resolved
@@ -3,12 +3,9 @@
   ##
   # Associations
   has_many :questions
-<<<<<<< HEAD
   
   validates :title, presence: true, uniqueness: true
   
-=======
-
   ##
   # Possibly needed for active_admin
   #   -relies on protected_attributes gem as syntax depricated in rails 4.2
@@ -20,7 +17,6 @@
   # What do they do? do they do it efficiently, and do we need them?
 
 
->>>>>>> 14f019c8
   ##
   # gives the title of the question_format
   #
