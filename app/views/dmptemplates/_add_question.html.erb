<<<<<<< HEAD
<!-- 
**Project: DMPonline v4
**Description: This block displays adding a new question, its guidance, and options when multiple choice is selected
in the admin interface.
**Arguments transferred: an instance of 'section'  
**Copyright: Digital Curation Centre
-->

<% @new_question = Question.new %>
<% @new_question.number = section.questions.count + 1 %>
						

<%= form_for @new_question, :url => {:action => "admin_createquestion"}, :html => {:id => "new_question_#{section.id}"} do |f| %>
<%= f.hidden_field :section_id, :value => section.id %>
<div class="question-div">
	<table class="dmp_details_table phase">
			<!--Question number -->
			<tr>
				<td class="first_template"><%= t("org_admin.questions.question_number_label")%></td>
				<td><%= f.number_field :number, :in => 1..50, :class => "number_field has-tooltip", "data-toggle" => "tooltip", "title" => t("org_admin.questions.number_help_text") %>
				
					<div class="border_bottom"></div>
				</td>
			</tr>
			
			<!--Question text -->
			<tr>
				<td class="first_template"><%= t("org_admin.questions.question_text_label")%></td>
				<td><%= f.text_area :text, :rows => "5", :id => "new_question_text_#{section.id}" %>
					<div class="border_bottom"></div>
				</td>
			</tr>
			
			<!-- Question format -->
			<tr>
				<td class="first_template"><%= t("org_admin.questions.answer_format_label")%></td>
				<td><%= f.hidden_field :section_id, :value => section.id, :class => "section_id" %>
					<div id="new-ques-format" class="ques_format">
						<div class="div_left_icon">
							<%= f.select :question_format_id, 
								options_from_collection_for_select(QuestionFormat.all.order("title"), :id, :title, QuestionFormat.find_by_title(t("helpers.text_area")).id), 
								{},	:id => "new-select-format-#{section.id}"%>
						</div>
						<div class="div_right_icon">
							<%= link_to( image_tag("help_button.png"), "#", :class => "question_format_popover", :rel => "popover", "data-html" => "true",  "data-content" => t("org_admin.questions.question_format_help_text_html"))%>
						</div>
						
					</div>	
					<div class="clearfix"></div>	
					<!--display form to enter option from checkbox/radio button/ dropdown/ multi select box-->
					<div id="new-options-<%= section.id%>" style="display:none;" class="ques_format_option">
						<table class="options_table">
							<thead>
								<tr>
									<th nowrap class="small"><%= t("org_admin.option_order_label")%></th>
									<th nowrap class="medium"><%= t("org_admin.option_text_label")%></th>
									<th nowrap class="small"><%= t("org_admin.option_default_label")%></th>
									<th nowrap class="small"><%= link_to( image_tag("help_button.png"), "#", :class => "question_options_popover", :rel => "popover", "data-html" => "true", "data-content" => t("org_admin.questions.question_options_help_text_html"))%></th>	
								</tr>
							</thead>
							<tbody class="options_tbody">
								<% i = 0 %>
								
								<% 2.times {@new_question.options.build } %>
                  <% @new_question.options.each do |options_q|%>
                      <%= f.fields_for :options, options_q do |op|%>
                          <% i = i + 1%>
                          <% options_q.number = i %>
                          <%= render "option_fields", :f => op %>
											<%end%>
									
									<%end%>	
								
							</tbody>
							
						</table>

						<a href="#" class="add-option"><%= t("org_admin.add_option_label") %></a>
												
												
                        <div class="clearfix"></div>
                        <!--display for selecting comment box when multiple choice is being used-->
                        <%= f.check_box :option_comment_display, :as => :check_boxes%><%= f.label t("org_admin.questions.option_comment_display_checkbox"), :class => "checkbox inline"%>
					</div>
					<div class="clearfix"></div>	
					<!--display for default value for text field label-->
					<div id="new-default-text-field-<%= section.id%>" style="display:none;" class="ques_format">
						<div>
							<%= t("org_admin.questions.default_answer_label")%>
						</div>
					</div>
					<div class="clearfix"></div>	
					<!--display for default value for text area label -->
					<div id="new-default-text-area-<%= section.id%>" style="display:none;" class="ques_format">
						<div >
							<%= t("org_admin.questions.default_answer_label")%>
						</div>
					</div>
					<div class="clearfix"></div>	
					<div id="new-default-value-field-<%= section.id%>" style="display:none;" class="ques_format">
						<div class="div_left_icon">
							<%= text_area_tag("new-question-default-value", "", class: "tinymce") %>
						</div>
						<div class="div_right_icon">
							<%= link_to( image_tag("help_button.png"), "#", :class => "default_answer_popover", :rel => "popover", "data-html" => "true", "data-content" => t("org_admin.questions.default_answer_help_text_html"))%>
						</div>
						
					</div>	
					<div class="add_space"></div>
					<div class="clearfix"></div>	
					<div class="border_bottom"></div>
				</td>	
			</tr>
			
			<!-- Suggested answer or Example-->
			<tr>
				<td class="first_template"><%= t("org_admin.questions.suggested_or_example_answer_label")%></td>
				<td><div class="div_left_icon">
						<% suggested_answer = @new_question.suggested_answers.build %>
						<%= f.fields_for :suggested_answers, suggested_answer do |s|%>
							<%= s.hidden_field :organisation_id, :value => current_user.organisation.id %>
							<ul>
								<li><%= s.select :is_example, {t("org_admin.questions.example_answer_label") => true, t("org_admin.questions.suggested_answer_label") => false} %></li>
								<li><%= s.text_area :text, :rows => 5 %></li>
							</ul>
						<%end%>
					</div>
					<div class="div_right_icon">
						<%= link_to( image_tag("help_button.png"), "#", :class => "suggested_answer_popover", :rel => "popover", "data-html" => "true", "data-content" => t("org_admin.questions.suggested_answer_help_text_html"))%>
					</div>
					<div class="clearfix"></div>			
					<div class="border_bottom"></div>	
					
				</td>
			</tr>
			
			<!-- Guidance for Question -->
			<tr>
				<td class="first_template"><%= t("org_admin.questions.guidance_label")%></td>
				<td><div class="div_left_icon">
						<%= text_area_tag("new-question-guidance", "", class: "tinymce") %>
					</div>
					<div class="div_right_icon">
						<%= link_to( image_tag("help_button.png"), "#", :class => "question_guidance_popover", :rel => "popover", "data-html" => "true", "data-content" => t("org_admin.questions.question_guidance_help_text_html"))%>
					</div>
					<div class="clearfix"></div>			
					<div class="border_bottom"></div>
				</td>
			</tr>
			
			<!-- Themes -->
			<tr>
				<td class="first_template"><%= t("org_admin.questions.themes_label")%></td>
				<td><div class="div_left_icon">
						<%= f.collection_select(:theme_ids,
							Theme.all.order("title"),
							:id, :title, {:prompt => false, :include_blank => t('helpers.none')}, {:multiple => true})%>
					</div>
					<div class="div_right_icon">
						<%= link_to( image_tag("help_button.png"), "#", :class => "question_themes_popover", :rel => "popover", "data-html" => "true", "data-content" => t("org_admin.questions.question_themes_help_text_html"))%>
					</div>
					
					
				</td>
			</tr>
		</table>	
		<br />
		
		<!-- submit buttons -->
		<div class="move_2_right">
            <%= hidden_field_tag :section_id, section.id, :class => "section_id" %>
			<%= f.submit t("helpers.submit.save"), :class => "btn btn-primary new_question_save_button" %>
            <%= hidden_field_tag :section_id, section.id, :class => "section_id_new" %>
			<%= link_to t("helpers.submit.cancel"), '#', :class => "btn cancel cancel_add_new_question" %>
		</div>
	</div>	

<%end%>



=======
<!-- 
**Project: DMPRoadmap
**Description: This block displays adding a new question, its guidance, and options when multiple choice is selected
in the admin interface.
**Arguments transferred: an instance of 'section'  
**Copyright: Digital Curation Centre and University of California Curation Center
-->

<% @new_question = Question.new %>
<% @new_question.number = section.questions.count + 1 %>
						

<%= form_for @new_question, :url => {:action => "admin_createquestion"}, :html => {:id => "new_question_#{section.id}"} do |f| %>
<%= f.hidden_field :section_id, :value => section.id %>
<div class="question-div">
	<table class="dmp_details_table phase">
			<!--Question number -->
			<tr>
				<td class="first_template"><%= t("org_admin.questions.question_number_label")%></td>
				<td><%= f.number_field :number, :in => 1..50, :class => "number_field has-tooltip", "data-toggle" => "tooltip", "title" => t("org_admin.questions.number_help_text") %>
				
					<div class="border_bottom"></div>
				</td>
			</tr>
			
			<!--Question text -->
			<tr>
				<td class="first_template"><%= t("org_admin.questions.question_text_label")%></td>
				<td><%= f.text_area :text, :rows => "5", :id => "new_question_text_#{section.id}" %>
					<div class="border_bottom"></div>
				</td>
			</tr>
			
			<!-- Question format -->
			<tr>
				<td class="first_template"><%= t("org_admin.questions.answer_format_label")%></td>
				<td><%= f.hidden_field :section_id, :value => section.id, :class => "section_id" %>
					<div id="new-ques-format" class="ques_format">
						<div class="div_left_icon">
							<%= f.select :question_format_id, 
								options_from_collection_for_select(QuestionFormat.all.order("title"), :id, :title, QuestionFormat.find_by_title(t("helpers.text_area")).id), 
								{},	:id => "new-select-format-#{section.id}"%>
						</div>
						<div class="div_right_icon">
							<%= link_to( image_tag("help_button.png"), "#", :class => "question_format_popover", :rel => "popover", "data-html" => "true",  "data-content" => t("org_admin.questions.question_format_help_text_html"))%>
						</div>
						
					</div>	
					<div class="clearfix"></div>	
					<!--display form to enter option from checkbox/radio button/ dropdown/ multi select box-->
					<div id="new-options-<%= section.id%>" style="display:none;" class="ques_format_option">
						<table class="options_table">
							<thead>
								<tr>
									<th nowrap class="small"><%= t("org_admin.option_order_label")%></th>
									<th nowrap class="medium"><%= t("org_admin.option_text_label")%></th>
									<th nowrap class="small"><%= t("org_admin.option_default_label")%></th>
									<th nowrap class="small"><%= link_to( image_tag("help_button.png"), "#", :class => "question_options_popover", :rel => "popover", "data-html" => "true", "data-content" => t("org_admin.questions.question_options_help_text_html"))%></th>	
								</tr>
							</thead>
							<tbody class="options_tbody">
								<% i = 0 %>
								
								<% 2.times {@new_question.options.build } %>
                  <% @new_question.options.each do |options_q|%>
                      <%= f.fields_for :options, options_q do |op|%>
                          <% i = i + 1%>
                          <% options_q.number = i %>
                          <%= render "option_fields", :f => op %>
											<%end%>
									
									<%end%>	
								
							</tbody>
							
						</table>

						<a href="#" class="add-option"><%= t("org_admin.add_option_label") %></a>
												
												
                        <div class="clearfix"></div>
                        <!--display for selecting comment box when multiple choice is being used-->
                        <%= f.check_box :option_comment_display, :as => :check_boxes%><%= f.label t("org_admin.questions.option_comment_display_checkbox"), :class => "checkbox inline"%>
					</div>
					<div class="clearfix"></div>	
					<!--display for default value for text field label-->
					<div id="new-default-text-field-<%= section.id%>" style="display:none;" class="ques_format">
						<div>
							<%= t("org_admin.questions.default_answer_label")%>
						</div>
					</div>
					<div class="clearfix"></div>	
					<!--display for default value for text area label -->
					<div id="new-default-text-area-<%= section.id%>" style="display:none;" class="ques_format">
						<div >
							<%= t("org_admin.questions.default_answer_label")%>
						</div>
					</div>
					<div class="clearfix"></div>	
					<div id="new-default-value-field-<%= section.id%>" style="display:none;" class="ques_format">
						<div class="div_left_icon">
							<%= text_area_tag("new-question-default-value", "", class: "tinymce") %>
						</div>
						<div class="div_right_icon">
							<%= link_to( image_tag("help_button.png"), "#", :class => "default_answer_popover", :rel => "popover", "data-html" => "true", "data-content" => t("org_admin.questions.default_answer_help_text_html"))%>
						</div>
						
					</div>	
					<div class="add_space"></div>
					<div class="clearfix"></div>	
					<div class="border_bottom"></div>
				</td>	
			</tr>
			
			<!-- Suggested answer or Example-->
			<tr>
				<td class="first_template"><%= t("org_admin.questions.suggested_or_example_answer_label")%></td>
				<td><div class="div_left_icon">
						<% suggested_answer = @new_question.suggested_answers.build %>
						<%= f.fields_for :suggested_answers, suggested_answer do |s|%>
							<%= s.hidden_field :organisation_id, :value => current_user.organisation.id %>
							<ul>
								<li><%= s.select :is_example, {t("org_admin.questions.example_answer_label") => true, t("org_admin.questions.suggested_answer_label") => false} %></li>
								<li><%= s.text_area :text, :rows => 5 %></li>
							</ul>
						<%end%>
					</div>
					<div class="div_right_icon">
						<%= link_to( image_tag("help_button.png"), "#", :class => "suggested_answer_popover", :rel => "popover", "data-html" => "true", "data-content" => t("org_admin.questions.suggested_answer_help_text_html"))%>
					</div>
					<div class="clearfix"></div>			
					<div class="border_bottom"></div>	
					
				</td>
			</tr>
			
			<!-- Guidance for Question -->
			<tr>
				<td class="first_template"><%= t("org_admin.questions.guidance_label")%></td>
				<td><div class="div_left_icon">
						<%= text_area_tag("new-question-guidance", "", class: "tinymce") %>
					</div>
					<div class="div_right_icon">
						<%= link_to( image_tag("help_button.png"), "#", :class => "question_guidance_popover", :rel => "popover", "data-html" => "true", "data-content" => t("org_admin.questions.question_guidance_help_text_html"))%>
					</div>
					<div class="clearfix"></div>			
					<div class="border_bottom"></div>
				</td>
			</tr>
			
			<!-- Themes -->
			<tr>
				<td class="first_template"><%= t("org_admin.questions.themes_label")%></td>
				<td><div class="div_left_icon">
						<%= f.collection_select(:theme_ids,
							Theme.all.order("title"),
							:id, :title, {:prompt => false, :include_blank => t('helpers.none')}, {:multiple => true})%>
					</div>
					<div class="div_right_icon">
						<%= link_to( image_tag("help_button.png"), "#", :class => "question_themes_popover", :rel => "popover", "data-html" => "true", "data-content" => t("org_admin.questions.question_themes_help_text_html"))%>
					</div>
					
					
				</td>
			</tr>
		</table>	
		<br />
		
		<!-- submit buttons -->
		<div class="move_2_right">
            <%= hidden_field_tag :section_id, section.id, :class => "section_id" %>
			<%= f.submit t("helpers.submit.save"), :class => "btn btn-primary new_question_save_button" %>
            <%= hidden_field_tag :section_id, section.id, :class => "section_id_new" %>
			<%= link_to t("helpers.submit.cancel"), '#', :class => "btn cancel cancel_add_new_question" %>
		</div>
	</div>	

<%end%>


>>>>>>> ae3bb64d
<|MERGE_RESOLUTION|>--- conflicted
+++ resolved
@@ -1,186 +1,3 @@
-<<<<<<< HEAD
-<!-- 
-**Project: DMPonline v4
-**Description: This block displays adding a new question, its guidance, and options when multiple choice is selected
-in the admin interface.
-**Arguments transferred: an instance of 'section'  
-**Copyright: Digital Curation Centre
--->
-
-<% @new_question = Question.new %>
-<% @new_question.number = section.questions.count + 1 %>
-						
-
-<%= form_for @new_question, :url => {:action => "admin_createquestion"}, :html => {:id => "new_question_#{section.id}"} do |f| %>
-<%= f.hidden_field :section_id, :value => section.id %>
-<div class="question-div">
-	<table class="dmp_details_table phase">
-			<!--Question number -->
-			<tr>
-				<td class="first_template"><%= t("org_admin.questions.question_number_label")%></td>
-				<td><%= f.number_field :number, :in => 1..50, :class => "number_field has-tooltip", "data-toggle" => "tooltip", "title" => t("org_admin.questions.number_help_text") %>
-				
-					<div class="border_bottom"></div>
-				</td>
-			</tr>
-			
-			<!--Question text -->
-			<tr>
-				<td class="first_template"><%= t("org_admin.questions.question_text_label")%></td>
-				<td><%= f.text_area :text, :rows => "5", :id => "new_question_text_#{section.id}" %>
-					<div class="border_bottom"></div>
-				</td>
-			</tr>
-			
-			<!-- Question format -->
-			<tr>
-				<td class="first_template"><%= t("org_admin.questions.answer_format_label")%></td>
-				<td><%= f.hidden_field :section_id, :value => section.id, :class => "section_id" %>
-					<div id="new-ques-format" class="ques_format">
-						<div class="div_left_icon">
-							<%= f.select :question_format_id, 
-								options_from_collection_for_select(QuestionFormat.all.order("title"), :id, :title, QuestionFormat.find_by_title(t("helpers.text_area")).id), 
-								{},	:id => "new-select-format-#{section.id}"%>
-						</div>
-						<div class="div_right_icon">
-							<%= link_to( image_tag("help_button.png"), "#", :class => "question_format_popover", :rel => "popover", "data-html" => "true",  "data-content" => t("org_admin.questions.question_format_help_text_html"))%>
-						</div>
-						
-					</div>	
-					<div class="clearfix"></div>	
-					<!--display form to enter option from checkbox/radio button/ dropdown/ multi select box-->
-					<div id="new-options-<%= section.id%>" style="display:none;" class="ques_format_option">
-						<table class="options_table">
-							<thead>
-								<tr>
-									<th nowrap class="small"><%= t("org_admin.option_order_label")%></th>
-									<th nowrap class="medium"><%= t("org_admin.option_text_label")%></th>
-									<th nowrap class="small"><%= t("org_admin.option_default_label")%></th>
-									<th nowrap class="small"><%= link_to( image_tag("help_button.png"), "#", :class => "question_options_popover", :rel => "popover", "data-html" => "true", "data-content" => t("org_admin.questions.question_options_help_text_html"))%></th>	
-								</tr>
-							</thead>
-							<tbody class="options_tbody">
-								<% i = 0 %>
-								
-								<% 2.times {@new_question.options.build } %>
-                  <% @new_question.options.each do |options_q|%>
-                      <%= f.fields_for :options, options_q do |op|%>
-                          <% i = i + 1%>
-                          <% options_q.number = i %>
-                          <%= render "option_fields", :f => op %>
-											<%end%>
-									
-									<%end%>	
-								
-							</tbody>
-							
-						</table>
-
-						<a href="#" class="add-option"><%= t("org_admin.add_option_label") %></a>
-												
-												
-                        <div class="clearfix"></div>
-                        <!--display for selecting comment box when multiple choice is being used-->
-                        <%= f.check_box :option_comment_display, :as => :check_boxes%><%= f.label t("org_admin.questions.option_comment_display_checkbox"), :class => "checkbox inline"%>
-					</div>
-					<div class="clearfix"></div>	
-					<!--display for default value for text field label-->
-					<div id="new-default-text-field-<%= section.id%>" style="display:none;" class="ques_format">
-						<div>
-							<%= t("org_admin.questions.default_answer_label")%>
-						</div>
-					</div>
-					<div class="clearfix"></div>	
-					<!--display for default value for text area label -->
-					<div id="new-default-text-area-<%= section.id%>" style="display:none;" class="ques_format">
-						<div >
-							<%= t("org_admin.questions.default_answer_label")%>
-						</div>
-					</div>
-					<div class="clearfix"></div>	
-					<div id="new-default-value-field-<%= section.id%>" style="display:none;" class="ques_format">
-						<div class="div_left_icon">
-							<%= text_area_tag("new-question-default-value", "", class: "tinymce") %>
-						</div>
-						<div class="div_right_icon">
-							<%= link_to( image_tag("help_button.png"), "#", :class => "default_answer_popover", :rel => "popover", "data-html" => "true", "data-content" => t("org_admin.questions.default_answer_help_text_html"))%>
-						</div>
-						
-					</div>	
-					<div class="add_space"></div>
-					<div class="clearfix"></div>	
-					<div class="border_bottom"></div>
-				</td>	
-			</tr>
-			
-			<!-- Suggested answer or Example-->
-			<tr>
-				<td class="first_template"><%= t("org_admin.questions.suggested_or_example_answer_label")%></td>
-				<td><div class="div_left_icon">
-						<% suggested_answer = @new_question.suggested_answers.build %>
-						<%= f.fields_for :suggested_answers, suggested_answer do |s|%>
-							<%= s.hidden_field :organisation_id, :value => current_user.organisation.id %>
-							<ul>
-								<li><%= s.select :is_example, {t("org_admin.questions.example_answer_label") => true, t("org_admin.questions.suggested_answer_label") => false} %></li>
-								<li><%= s.text_area :text, :rows => 5 %></li>
-							</ul>
-						<%end%>
-					</div>
-					<div class="div_right_icon">
-						<%= link_to( image_tag("help_button.png"), "#", :class => "suggested_answer_popover", :rel => "popover", "data-html" => "true", "data-content" => t("org_admin.questions.suggested_answer_help_text_html"))%>
-					</div>
-					<div class="clearfix"></div>			
-					<div class="border_bottom"></div>	
-					
-				</td>
-			</tr>
-			
-			<!-- Guidance for Question -->
-			<tr>
-				<td class="first_template"><%= t("org_admin.questions.guidance_label")%></td>
-				<td><div class="div_left_icon">
-						<%= text_area_tag("new-question-guidance", "", class: "tinymce") %>
-					</div>
-					<div class="div_right_icon">
-						<%= link_to( image_tag("help_button.png"), "#", :class => "question_guidance_popover", :rel => "popover", "data-html" => "true", "data-content" => t("org_admin.questions.question_guidance_help_text_html"))%>
-					</div>
-					<div class="clearfix"></div>			
-					<div class="border_bottom"></div>
-				</td>
-			</tr>
-			
-			<!-- Themes -->
-			<tr>
-				<td class="first_template"><%= t("org_admin.questions.themes_label")%></td>
-				<td><div class="div_left_icon">
-						<%= f.collection_select(:theme_ids,
-							Theme.all.order("title"),
-							:id, :title, {:prompt => false, :include_blank => t('helpers.none')}, {:multiple => true})%>
-					</div>
-					<div class="div_right_icon">
-						<%= link_to( image_tag("help_button.png"), "#", :class => "question_themes_popover", :rel => "popover", "data-html" => "true", "data-content" => t("org_admin.questions.question_themes_help_text_html"))%>
-					</div>
-					
-					
-				</td>
-			</tr>
-		</table>	
-		<br />
-		
-		<!-- submit buttons -->
-		<div class="move_2_right">
-            <%= hidden_field_tag :section_id, section.id, :class => "section_id" %>
-			<%= f.submit t("helpers.submit.save"), :class => "btn btn-primary new_question_save_button" %>
-            <%= hidden_field_tag :section_id, section.id, :class => "section_id_new" %>
-			<%= link_to t("helpers.submit.cancel"), '#', :class => "btn cancel cancel_add_new_question" %>
-		</div>
-	</div>	
-
-<%end%>
-
-
-
-=======
 <!-- 
 **Project: DMPRoadmap
 **Description: This block displays adding a new question, its guidance, and options when multiple choice is selected
@@ -359,6 +176,3 @@
 	</div>	
 
 <%end%>
-
-
->>>>>>> ae3bb64d
