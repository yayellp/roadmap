--- conflicted
+++ resolved
@@ -15,31 +15,18 @@
   has_many :guidance_groups
   has_many :templates
   has_many :users
-<<<<<<< HEAD
-  has_many :suggested_answers
-
-=======
   has_many :annotations
   
->>>>>>> 3f531ca5
   has_and_belongs_to_many :token_permission_types, join_table: "org_token_permissions", unique: true
 
   ##
   # Possibly needed for active_admin
   #   -relies on protected_attributes gem as syntax depricated in rails 4.2
-<<<<<<< HEAD
-#	attr_accessible :abbreviation, :banner_text, :logo, :remove_logo,
-#                  :logo_file_name, :name, :target_url,
-#                  :organisation_type_id, :wayfless_entity, :parent_id, :sort_name,
-#                  :token_permission_type_ids, :language_id, :contact_email,
-#                  :language, :org_type, :region, :token_permission_types
-=======
 	attr_accessible :abbreviation, :banner_text, :logo, :remove_logo,
                   :logo_file_name, :name, :target_url,
                   :organisation_type_id, :wayfless_entity, :parent_id, :sort_name,
                   :token_permission_type_ids, :language_id, :contact_email, 
                   :language, :org_type, :region, :token_permission_types
->>>>>>> 3f531ca5
 
   ##
   # Validators
