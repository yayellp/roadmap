--- conflicted
+++ resolved
@@ -11,14 +11,10 @@
 #
 # It's strongly recommended to check this file into your version control system.
 
-<<<<<<< HEAD
-ActiveRecord::Schema.define(version: 20161122152339) do
-=======
 ActiveRecord::Schema.define(version: 20161208122123) do
 
   # These are extensions that must be enabled in order to support this database
   enable_extension "plpgsql"
->>>>>>> 0dce8810
 
   # These are extensions that must be enabled in order to support this database
   enable_extension "plpgsql"
@@ -32,41 +28,6 @@
     t.datetime "updated_at",  null: false
   end
 
-<<<<<<< HEAD
-  create_table "answers_options", :id => false, :force => true do |t|
-    t.integer "answer_id", :null => false
-    t.integer "option_id", :null => false
-  end
-
-  add_index "answers_options", ["answer_id", "option_id"], name: "index_answers_options_on_answer_id_and_option_id", using: :btree
-
-  create_table "comments", :force => true do |t|
-    t.integer  "user_id"
-    t.integer  "question_id"
-    t.text     "text"
-    t.datetime "created_at",  null: false
-    t.datetime "updated_at",  null: false
-    t.boolean  "archived"
-    t.integer  "plan_id"
-    t.integer  "archived_by"
-  end
-
-  create_table "dmptemplates", :force => true do |t|
-    t.string   "title"
-    t.text     "description"
-    t.boolean  "published"
-    t.integer  "organisation_id"
-    t.datetime "created_at",      null: false
-    t.datetime "updated_at",      null: false
-    t.string   "locale"
-    t.boolean  "is_default"
-  end
-
-  create_table "dmptemplates_guidance_groups", :id => false, :force => true do |t|
-    t.integer "dmptemplate_id"
-    t.integer "guidance_group_id"
-  end
-=======
   create_table "answers_question_options", id: false, force: :cascade do |t|
     t.integer "answer_id",          null: false
     t.integer "question_option_id", null: false
@@ -74,7 +35,6 @@
 
   add_index "answers_question_options", ["answer_id", "question_option_id"], name: "answer_question_option_index", using: :btree
   add_index "answers_question_options", ["question_option_id", "answer_id"], name: "question_option_answer_index", using: :btree
->>>>>>> 0dce8810
 
   create_table "exported_plans", :force => true do |t|
     t.integer  "plan_id"
@@ -118,29 +78,14 @@
 
   create_table "guidance_groups", :force => true do |t|
     t.string   "name"
-<<<<<<< HEAD
-    t.integer  "organisation_id"
-=======
-    t.integer  "org_id"
->>>>>>> 0dce8810
+    t.integer  "org_id"
     t.datetime "created_at",      null: false
     t.datetime "updated_at",      null: false
     t.boolean  "optional_subset"
     t.boolean  "published"
   end
 
-<<<<<<< HEAD
-  create_table "guidance_in_group", :id => false, :force => true do |t|
-    t.integer "guidance_id",       :null => false
-    t.integer "guidance_group_id", :null => false
-  end
-
-  add_index "guidance_in_group", ["guidance_id", "guidance_group_id"], name: "index_guidance_in_group_on_guidance_id_and_guidance_group_id", using: :btree
-
-  create_table "guidances", :force => true do |t|
-=======
   create_table "guidances", force: :cascade do |t|
->>>>>>> 0dce8810
     t.text     "text"
     t.integer  "guidance_group_id"
     t.datetime "created_at",        null: false
@@ -155,112 +100,6 @@
     t.boolean "default_language"
   end
 
-<<<<<<< HEAD
-  create_table "new_answers", force: :cascade do |t|
-    t.text     "text"
-    t.integer  "new_plan_id"
-    t.integer  "user_id"
-    t.integer  "new_question_id"
-    t.datetime "created_at"
-    t.datetime "updated_at"
-  end
-
-  create_table "new_answers_question_options", id: false, force: :cascade do |t|
-    t.integer "new_answer_id",      null: false
-    t.integer "question_option_id", null: false
-  end
-
-  add_index "new_answers_question_options", ["new_answer_id", "question_option_id"], name: "answer_question_option_index", using: :btree
-  add_index "new_answers_question_options", ["question_option_id", "new_answer_id"], name: "question_option_answer_index", using: :btree
-
-  create_table "new_phases", force: :cascade do |t|
-    t.string   "title"
-    t.text     "description"
-    t.integer  "number"
-    t.integer  "template_id"
-    t.datetime "created_at"
-    t.datetime "updated_at"
-    t.string   "slug"
-    t.integer  "vid"
-    t.boolean  "modifiable"
-  end
-
-  create_table "new_plans", force: :cascade do |t|
-    t.integer  "project_id"
-    t.string   "title"
-    t.integer  "template_id"
-    t.datetime "created_at"
-    t.datetime "updated_at"
-    t.string   "slug"
-    t.string   "grant_number"
-    t.string   "identifier"
-    t.text     "description"
-    t.string   "principal_investigator"
-    t.string   "principal_investigator_identifier"
-    t.string   "data_contact"
-    t.string   "funder_name"
-  end
-
-  create_table "new_questions", force: :cascade do |t|
-    t.text     "text"
-    t.text     "default_value"
-    t.text     "guidance"
-    t.integer  "number"
-    t.integer  "new_section_id"
-    t.datetime "created_at"
-    t.datetime "updated_at"
-    t.integer  "question_format_id"
-    t.boolean  "option_comment_display", default: true
-    t.boolean  "modifiable"
-    t.integer  "question_id"
-  end
-
-  create_table "new_questions_themes", id: false, force: :cascade do |t|
-    t.integer "new_question_id", null: false
-    t.integer "theme_id",        null: false
-  end
-
-  add_index "new_questions_themes", ["new_question_id", "theme_id"], name: "question_theme_index", using: :btree
-  add_index "new_questions_themes", ["theme_id", "new_question_id"], name: "theme_question_index", using: :btree
-
-  create_table "new_sections", force: :cascade do |t|
-    t.string   "title"
-    t.text     "description"
-    t.integer  "number"
-    t.datetime "created_at"
-    t.datetime "updated_at"
-    t.boolean  "published"
-    t.integer  "new_phase_id"
-    t.boolean  "modifiable"
-  end
-
-  create_table "new_suggested_answers", force: :cascade do |t|
-    t.integer  "new_question_id"
-    t.integer  "organisation_id"
-    t.text     "text"
-    t.boolean  "is_example"
-    t.datetime "created_at"
-    t.datetime "updated_at"
-  end
-
-  create_table "notes", force: :cascade do |t|
-    t.integer  "user_id"
-    t.text     "text"
-    t.boolean  "archived"
-    t.integer  "new_answer_id"
-    t.integer  "archived_by"
-    t.datetime "created_at"
-    t.datetime "updated_at"
-  end
-
-  create_table "options", :force => true do |t|
-    t.integer  "question_id"
-    t.string   "text"
-    t.integer  "number"
-    t.boolean  "is_default"
-    t.datetime "created_at",  null: false
-    t.datetime "updated_at",  null: false
-=======
   create_table "notes", force: :cascade do |t|
     t.integer  "user_id"
     t.text     "text"
@@ -269,7 +108,6 @@
     t.integer  "archived_by"
     t.datetime "created_at"
     t.datetime "updated_at"
->>>>>>> 0dce8810
   end
 
   create_table "org_token_permissions", force: :cascade do |t|
@@ -279,32 +117,14 @@
     t.datetime "updated_at"
   end
 
-<<<<<<< HEAD
-  create_table "organisation_types", :force => true do |t|
-    t.string   "name"
-    t.text     "description"
-    t.datetime "created_at",  null: false
-    t.datetime "updated_at",  null: false
-  end
-
-  create_table "organisations", :force => true do |t|
-=======
   create_table "orgs", force: :cascade do |t|
->>>>>>> 0dce8810
     t.string   "name"
     t.string   "abbreviation"
     t.text     "description"
     t.string   "target_url"
-<<<<<<< HEAD
-    t.integer  "organisation_type_id"
-    t.string   "wayfless_entity"
-    t.datetime "created_at",           null: false
-    t.datetime "updated_at",           null: false
-=======
     t.string   "wayfless_entity"
     t.datetime "created_at",                  null: false
     t.datetime "updated_at",                  null: false
->>>>>>> 0dce8810
     t.integer  "parent_id"
     t.boolean  "is_other"
     t.string   "sort_name"
@@ -331,56 +151,6 @@
     t.string   "title"
     t.text     "description"
     t.integer  "number"
-<<<<<<< HEAD
-    t.integer  "dmptemplate_id"
-    t.datetime "created_at",     null: false
-    t.datetime "updated_at",     null: false
-    t.string   "slug"
-  end
-
-  add_index "phases", ["dmptemplate_id"], name: "index_phases_on_dmptemplate_id", using: :btree
-  add_index "phases", ["slug"], name: "index_phases_on_slug", unique: true, using: :btree
-
-  create_table "plan_sections", :force => true do |t|
-    t.integer  "user_id"
-    t.integer  "section_id"
-    t.integer  "plan_id"
-    t.datetime "created_at",   null: false
-    t.datetime "updated_at",   null: false
-    t.datetime "release_time"
-  end
-
-  create_table "plans", :force => true do |t|
-    t.boolean  "locked"
-    t.integer  "project_id"
-    t.integer  "version_id"
-    t.datetime "created_at", null: false
-    t.datetime "updated_at", null: false
-  end
-
-  create_table "project_groups", :force => true do |t|
-    t.boolean  "project_creator"
-    t.boolean  "project_editor"
-    t.integer  "user_id"
-    t.integer  "project_id"
-    t.datetime "created_at",            null: false
-    t.datetime "updated_at",            null: false
-    t.boolean  "project_administrator"
-  end
-
-  create_table "project_guidance", :id => false, :force => true do |t|
-    t.integer "project_id",        :null => false
-    t.integer "guidance_group_id", :null => false
-  end
-
-  add_index "project_guidance", ["project_id", "guidance_group_id"], name: "index_project_guidance_on_project_id_and_guidance_group_id", using: :btree
-
-  create_table "projects", :force => true do |t|
-    t.string   "title"
-    t.integer  "dmptemplate_id"
-    t.datetime "created_at",                        null: false
-    t.datetime "updated_at",                        null: false
-=======
     t.integer  "template_id"
     t.datetime "created_at"
     t.datetime "updated_at"
@@ -394,7 +164,6 @@
     t.integer  "template_id"
     t.datetime "created_at"
     t.datetime "updated_at"
->>>>>>> 0dce8810
     t.string   "slug"
     t.string   "grant_number"
     t.string   "identifier"
@@ -405,13 +174,7 @@
     t.string   "funder_name"
   end
 
-<<<<<<< HEAD
-  add_index "projects", ["slug"], name: "index_projects_on_slug", unique: true, using: :btree
-
-  create_table "question_formats", :force => true do |t|
-=======
   create_table "question_formats", force: :cascade do |t|
->>>>>>> 0dce8810
     t.string   "title"
     t.text     "description"
     t.datetime "created_at",  null: false
@@ -419,12 +182,7 @@
   end
 
   create_table "question_options", force: :cascade do |t|
-<<<<<<< HEAD
-    t.integer  "new_question_id"
-    t.integer  "option_id"
-=======
     t.integer  "question_id"
->>>>>>> 0dce8810
     t.string   "text"
     t.integer  "number"
     t.boolean  "is_default"
@@ -437,21 +195,12 @@
     t.text     "default_value"
     t.text     "guidance"
     t.integer  "number"
-<<<<<<< HEAD
-    t.integer  "dependency_id"
-    t.text     "dependency_text"
-=======
->>>>>>> 0dce8810
     t.integer  "section_id"
     t.datetime "created_at",                            null: false
     t.datetime "updated_at",                            null: false
     t.integer  "question_format_id"
-<<<<<<< HEAD
-    t.boolean  "option_comment_display", :default => true
-=======
     t.boolean  "option_comment_display", default: true
     t.boolean  "modifiable"
->>>>>>> 0dce8810
   end
 
   create_table "questions_themes", :id => false, :force => true do |t|
@@ -459,12 +208,8 @@
     t.integer "theme_id",    :null => false
   end
 
-<<<<<<< HEAD
-  add_index "questions_themes", ["question_id", "theme_id"], name: "index_questions_themes_on_question_id_and_theme_id", using: :btree
-=======
   add_index "questions_themes", ["question_id", "theme_id"], name: "question_theme_index", using: :btree
   add_index "questions_themes", ["theme_id", "question_id"], name: "theme_question_index", using: :btree
->>>>>>> 0dce8810
 
   create_table "region_groups", force: :cascade do |t|
     t.integer "super_region_id"
@@ -478,36 +223,19 @@
   end
 
   create_table "roles", force: :cascade do |t|
-<<<<<<< HEAD
-    t.boolean  "creator"
-    t.boolean  "editor"
-    t.boolean  "administrator"
-    t.integer  "user_id"
-    t.integer  "new_plan_id"
-    t.datetime "created_at"
-    t.datetime "updated_at"
-=======
     t.integer  "user_id"
     t.integer  "plan_id"
     t.datetime "created_at"
     t.datetime "updated_at"
     t.integer  "access",     default: 0, null: false
->>>>>>> 0dce8810
   end
 
   create_table "sections", force: :cascade do |t|
     t.string   "title"
     t.text     "description"
     t.integer  "number"
-<<<<<<< HEAD
-    t.integer  "version_id"
-    t.integer  "organisation_id"
-    t.datetime "created_at",      null: false
-    t.datetime "updated_at",      null: false
-=======
-    t.datetime "created_at"
-    t.datetime "updated_at"
->>>>>>> 0dce8810
+    t.datetime "created_at"
+    t.datetime "updated_at"
     t.boolean  "published"
     t.integer  "phase_id"
     t.boolean  "modifiable"
@@ -534,26 +262,16 @@
     t.integer  "question_id"
     t.integer  "org_id"
     t.text     "text"
-<<<<<<< HEAD
-    t.datetime "created_at",      null: false
-    t.datetime "updated_at",      null: false
     t.boolean  "is_example"
-=======
-    t.boolean  "is_example"
-    t.datetime "created_at"
-    t.datetime "updated_at"
->>>>>>> 0dce8810
+    t.datetime "created_at"
+    t.datetime "updated_at"
   end
 
   create_table "templates", force: :cascade do |t|
     t.string   "title"
     t.text     "description"
     t.boolean  "published"
-<<<<<<< HEAD
-    t.integer  "organisation_id"
-=======
-    t.integer  "org_id"
->>>>>>> 0dce8810
+    t.integer  "org_id"
     t.string   "locale"
     t.boolean  "is_default"
     t.datetime "created_at"
@@ -577,20 +295,11 @@
     t.integer "guidance_id"
   end
 
-<<<<<<< HEAD
-  create_table "user_org_roles", :force => true do |t|
-    t.integer  "user_id"
-    t.integer  "organisation_id"
-    t.integer  "user_role_type_id"
-    t.datetime "created_at",        :null => false
-    t.datetime "updated_at",        :null => false
-=======
   create_table "token_permission_types", force: :cascade do |t|
     t.string   "token_type"
     t.text     "text_description"
     t.datetime "created_at"
     t.datetime "updated_at"
->>>>>>> 0dce8810
   end
 
   create_table "users", force: :cascade do |t|
@@ -620,15 +329,11 @@
     t.string   "other_organisation"
     t.boolean  "dmponline3"
     t.boolean  "accept_terms"
-<<<<<<< HEAD
-    t.integer  "organisation_id"
-=======
     t.integer  "org_id"
     t.string   "api_token"
     t.integer  "invited_by_id"
     t.string   "invited_by_type"
     t.integer  "language_id"
->>>>>>> 0dce8810
   end
 
   add_index "users", ["confirmation_token"], name: "index_users_on_confirmation_token", unique: true, using: :btree
@@ -643,20 +348,6 @@
 
   add_index "users_perms", ["user_id", "perm_id"], name: "index_users_perms_on_user_id_and_perm_id", using: :btree
 
-<<<<<<< HEAD
-  create_table "versions", :force => true do |t|
-    t.string   "title"
-    t.text     "description"
-    t.boolean  "published"
-    t.integer  "number"
-    t.integer  "phase_id"
-    t.datetime "created_at",  null: false
-    t.datetime "updated_at",  null: false
-  end
-
-  add_index "versions", ["phase_id"], name: "index_versions_on_phase_id", using: :btree
-
-=======
   add_foreign_key "answers", "plans"
   add_foreign_key "answers", "questions"
   add_foreign_key "answers", "users"
@@ -689,5 +380,4 @@
   add_foreign_key "users", "orgs"
   add_foreign_key "users_perms", "perms"
   add_foreign_key "users_perms", "users"
->>>>>>> 0dce8810
-end+end
