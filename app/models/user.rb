class User < ActiveRecord::Base
  include GlobalHelpers

  ##
  # Devise
  #   Include default devise modules. Others available are:
  #   :token_authenticatable, :confirmable,
  #   :lockable, :timeoutable and :omniauthable
  devise :invitable, :database_authenticatable, :registerable, :recoverable, :rememberable,
         :trackable, :validatable, :confirmable, :omniauthable, :omniauth_providers => [:shibboleth]

  ##
  # Associations
  has_and_belongs_to_many :perms, join_table: :users_perms
  belongs_to :language
  belongs_to :org
  has_many :answers
  has_many :notes
  has_many :exported_plans
  has_many :roles, dependent: :destroy
  has_many :plans, through: :roles do
    def filter(query)
      return self unless query.present?
      t = self.arel_table
      q = "%#{query}%"
      conditions = t[:title].matches(q)
      columns = %i(
        grant_number identifier description principal_investigator data_contact 
      )
      columns = ['grant_number', 'identifier', 'description', 'principal_investigator', 'data_contact']
      columns.each {|col| conditions = conditions.or(t[col].matches(q)) }
      self.where(conditions)
    end
  end
  
  has_many :user_identifiers
  has_many :identifier_schemes, through: :user_identifiers

  ##
  # Possibly needed for active_admin
  #   -relies on protected_attributes gem as syntax depricated in rails 4.2
  accepts_nested_attributes_for :roles
  attr_accessible :password_confirmation, :encrypted_password, :remember_me, :id, :email,
                  :firstname, :last_login,:login_count, :orcid_id, :password, :shibboleth_id, 
                  :user_status_id, :surname, :user_type_id, :org_id, :skip_invitation, 
                  :other_organisation, :accept_terms, :role_ids, :dmponline3, :api_token,
                  :organisation, :language, :language_id, :org, :perms, :confirmed_at

  validates :email, email: true, allow_nil: true, uniqueness: true

  ##
  # Settings
  # FIXME: The duplication in the block is to set defaults. It might be better if
  #        they could be set in Settings::PlanList itself, if possible.
  has_settings :plan_list, class_name: 'Settings::PlanList' do |s|
    s.key :plan_list, defaults: { columns: Settings::PlanList::DEFAULT_COLUMNS }
  end




  # EVALUATE CLASS AND INSTANCE METHODS BELOW
  #
  # What do they do? do they do it efficiently, and do we need them?





  ##
  # gives either the name of the user, or the email if name unspecified
  #
  # @param user_email [Boolean] defaults to true, allows the use of email if there is no firstname or surname
  # @return [String] the email or the firstname and surname of the user
  def name(use_email = true)
    if (firstname.blank? && surname.blank?) || use_email then
      return email
    else
      name = "#{firstname} #{surname}"
      return name.strip
    end
  end

  ##
  # Returns the user's identifier for the specified scheme name
  #
  # @param the identifier scheme name (e.g. ORCID)
  # @return [UserIdentifier] the user's identifier for that scheme
  def identifier_for(scheme)
    user_identifiers.where(identifier_scheme: scheme).first
  end

  ##
  # sets a new organisation id for the user
  # if the user has any perms such as org_admin or admin, those are removed
  # if the user had an api_token, that is removed
  #
  # @param new_organisation_id [Integer] the id for an organisation
  # @return [String] the empty string as a causality of setting api_token
  def organisation_id=(new_organisation_id)
    unless self.can_change_org? || new_organisation_id.nil? || self.organisation.nil?
      # rip all permissions from the user
      self.perms.delete_all
    end
    # set the user's new organisation
    super(new_organisation_id)
    self.save!
    # rip api permissions from the user
    self.remove_token!
  end

  ##
  # sets a new organisation for the user
  #
  # @param new_organisation [Organisation] the new organisation for the user
  def organisation=(new_organisation)
    organisation_id = new_organisation.id unless new_organisation.nil?
  end

  ##
  # checks if the user is a super admin
  # if the user has any privelege which requires them to see the super admin page
  # then they are a super admin
  #
  # @return [Boolean] true if the user is an admin
  def can_super_admin?
    return self.can_add_orgs? || self.can_grant_api_to_orgs? || can_change_org?
  end

  ##
  # checks if the user is an organisation admin
  # if the user has any privlege which requires them to see the org-admin pages
  # then they are an org admin
  #
  # @return [Boolean] true if the user is an organisation admin
  def can_org_admin?
    return self.can_grant_permissions? || self.can_modify_guidance? || self.can_modify_templates? || self.can_modify_org_details?
  end

  ##
  # checks if the user can add new organisations
  #
  # @return [Boolean] true if the user can add new organisations
  def can_add_orgs?
    perms.include? Perm.find_by(name: constant("roles.add_organisations"))
  end

  ##
  # checks if the user can change their organisation affiliations
  #
  # @return [Boolean] true if the user can change their organisation affiliations
  def can_change_org?
    perms.include? Perm.find_by(name: constant("roles.change_org_affiliation"))
  end

  ##
  # checks if the user can grant their permissions to others
  #
  # @return [Boolean] true if the user can grant their permissions to others
  def can_grant_permissions?
    perms.include? Perm.find_by(name: constant("roles.grant_permissions"))
  end

  ##
  # checks if the user can modify organisation templates
  #
  # @return [Boolean] true if the user can modify organisation templates
  def can_modify_templates?
    perms.include? Perm.find_by(name: constant("roles.modify_templates"))
  end

  ##
  # checks if the user can modify organisation guidance
  #
  # @return [Boolean] true if the user can modify organistion guidance
  def can_modify_guidance?
    perms.include? Perm.find_by(name: constant("roles.modify_guidance"))
  end

  ##
  # checks if the user can use the api
  #
  # @return [Boolean] true if the user can use the api
  def can_use_api?
    perms.include? Perm.find_by(name: constant("roles.use_api"))
  end

  ##
  # checks if the user can modify their org's details
  #
  # @return [Boolean] true if the user can modify the org's details
  def can_modify_org_details?
    perms.include? Perm.find_by(name: constant("roles.change_org_details"))
  end

  ##
  # checks if the user can grant the api to organisations
  #
  # @return [Boolean] true if the user can grant api permissions to organisations
  def can_grant_api_to_orgs?
    perms.include? Perm.find_by(name: constant('roles.grant_api_to_orgs'))
  end


  ##
  # checks if the user can grant the api to organisations
  #
  # @return [Boolean] true if the user can grant api permissions to organisations
  def can_grant_api_to_orgs?
    perms.include? Perm.find_by(name: constant('roles.grant_api_to_orgs'))
  end

  ##
  # checks what type the user's organisation is
  #
  # @return [String] the organisation type
  def org_type
    org_type = org.organisation_type
    return org_type
  end

  ##
  # removes the api_token from the user
  # modifies the user model
  def remove_token!
    unless api_token.blank?
      self.api_token = ""
      self.save!
    end
  end

  ##
  # generates a new token for the user unless the user already has a token.
  # modifies the user's model.
  def keep_or_generate_token!
    if api_token.nil? || api_token.empty?
      self.api_token = loop do
        random_token = SecureRandom.urlsafe_base64(nil, false)
        break random_token unless User.exists?(api_token: random_token)
      end
      self.save!
      # send an email to the user to notify them of their new api token
      #UserMailer.api_token_granted_notification(self)
    end
  end

  ##
  # Load the user based on the scheme and id provided by the Omniauth call
  # --------------------------------------------------------------
  def self.from_omniauth(auth)
    scheme = IdentifierScheme.find_by(name: auth.provider.downcase)
    
    if scheme.nil?
      throw Exception.new('Unknown OAuth provider: ' + auth.provider)
    else
      joins(:user_identifiers).where('user_identifiers.identifier': auth.uid, 
                   'user_identifiers.identifier_scheme_id': scheme.id).first
    end
  end

<<<<<<< HEAD

    # this generates a reset password link for a given user
=======
  # this generates a reset password link for a given user
>>>>>>> 4fe7fceb
  # which can then be sent to them with the appropriate host
  # prepended.
  def reset_password_link
    raw, enc = Devise.token_generator.generate(self.class, :reset_password_token)
    self.reset_password_token   = enc 
    self.reset_password_sent_at = Time.now.utc
    save(validate: false)

    edit_user_password_path  + '?reset_password_token=' + raw
  end

end<|MERGE_RESOLUTION|>--- conflicted
+++ resolved
@@ -258,12 +258,7 @@
     end
   end
 
-<<<<<<< HEAD
-
-    # this generates a reset password link for a given user
-=======
   # this generates a reset password link for a given user
->>>>>>> 4fe7fceb
   # which can then be sent to them with the appropriate host
   # prepended.
   def reset_password_link
