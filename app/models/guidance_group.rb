--- conflicted
+++ resolved
@@ -13,19 +13,14 @@
     attr_accessible :organisation_id, :name, :optional_subset, :published, :as => [:default, :admin]
     attr_accessible :dmptemplate_ids, :as => [:default, :admin]
 
-<<<<<<< HEAD
-=======
   ##
   # Converts a guidance group to a string containing the display name
   #
   # @return [String] the name of the organisation, with or without the name of the guidance group
->>>>>>> 97cb77ae
 	def to_s
 		"#{display_name}"
 	end
 
-<<<<<<< HEAD
-=======
   ##
   # Converts the current guidance group to a string containing the display name.
   # If it's organisation has no other guidance groups, then the name is simply
@@ -33,7 +28,6 @@
   # organisation followed by the name of the guidance group.
   #
   # @return [String] the display name for the guidance group
->>>>>>> 97cb77ae
 	def display_name
 		if organisation.guidance_groups.count > 1
 			return "#{organisation.name}: #{name}"
@@ -42,14 +36,11 @@
 		end
 	end
 
-<<<<<<< HEAD
-=======
   ##
   # Returns the list of all guidance groups not coming from the given organisations
   #
   # @params excluded_orgs [Array<Organisation>] a list of organisations to exclude in the result
   # @return [Array<GuidanceGroup>] a list of guidance groups
->>>>>>> 97cb77ae
 	def self.guidance_groups_excluding(excluded_orgs)
 		excluded_org_ids = Array.new
 		excluded_orgs.each do |org|
@@ -59,18 +50,6 @@
 		return return_orgs
 	end
 
-<<<<<<< HEAD
-  def self.can_view(user, id)
-  # we define guidance groups viewable to a user by:
-  #   those owned by the DCC
-  #   those owned by a funder organisation
-  #   those owned by an organisation, of which the user is a member
-
-  guidance_group = GuidanceGroup.find_by(id: id)
-  viewable = false
-  # groups are viewable if they are owned by any of the user's organisations
-  user.organisations do |organisation|
-=======
   ##
   # Returns whether or not a given user can view a given guidance group
   # we define guidances viewable to a user by those owned by:
@@ -82,77 +61,63 @@
   # @param user [User] a user object
   # @return [Boolean] true if the specified user can view the specified guidance group, false otherwise
   def self.can_view?(user, id)
-  guidance_group = GuidanceGroup.find_by(id: id)
-  viewable = false
+    guidance_group = GuidanceGroup.find_by(id: id)
+    viewable = false
 
-  # groups are viewable if they are owned by any of the user's organisations
-  user.organisations.each do |organisation|
->>>>>>> 97cb77ae
-    if guidance_group.organisation.id == organisation.id
+    # groups are viewable if they are owned by any of the user's organisations
+    user.organisations.each do |organisation|
+      if guidance_group.organisation.id == organisation.id
+        viewable = true
+      end
+    end
+    # groups are viewable if they are owned by the DCC
+    Organisation.where( name: "Digital Curation Centre").find_each do |dcc|
+      if guidance_group.organisation.id == dcc.id
+        viewable = true
+      end
+    end
+    # groups are viewable if they are owned by a funder
+    if guidance_group.organisation.organisation_type == OrganisationType.find_by( name: "Funder")
       viewable = true
     end
-  end
-  # groups are viewable if they are owned by the DCC
-  Organisation.where( name: "Digital Curation Centre").find_each do |dcc|
-    if guidance_group.organisation.id == dcc.id
-      viewable = true
-    end
-  end
-  # groups are viewable if they are owned by a funder
-  if guidance_group.organisation.organisation_type == OrganisationType.find_by( name: "Funder")
-    viewable = true
+
+    return viewable
   end
 
-  return viewable
-end
+    ##
+    # Returns a list of all guidance groups which a specified user can view
+    # we define guidance groups viewable to a user by those owned by:
+    #   the DCC
+    #   a funder organisation
+    #   an organisation, of which the user is a member
+    #
+    # @param user [User] a user object
+    # @return [Array<GuidanceGroup>] a list of all "viewable" guidance groups to a user
+  def self.all_viewable(user)
+    # first find all groups owned by the DCC
+    dcc_groups = []
+    Organisation.where( name: "Digital Curation Centre").find_each do |dcc|
+      dcc_groups = dcc_groups + dcc.guidance_groups
+      logger.info "another one"
+    end
 
-<<<<<<< HEAD
-def self.all_viewable(user)
-  # we define guidance groups viewable to a user by:
-  #   those owned by the DCC
-  #   those owned by a funder organisation
-  #   those owned by an organisation, of which the user is a member
-
-=======
-  ##
-  # Returns a list of all guidance groups which a specified user can view
-  # we define guidance groups viewable to a user by those owned by:
-  #   the DCC
-  #   a funder organisation
-  #   an organisation, of which the user is a member
-  #
-  # @param user [User] a user object
-  # @return [Array<GuidanceGroup>] a list of all "viewable" guidance groups to a user
-def self.all_viewable(user)
->>>>>>> 97cb77ae
-  # first find all groups owned by the DCC
-  dcc_groups = []
-  Organisation.where( name: "Digital Curation Centre").find_each do |dcc|
-    dcc_groups = dcc_groups + dcc.guidance_groups
-    logger.info "another one"
+    # find all groups owned by  a Funder organisation
+    funder_groups = []
+    funders = OrganisationType.find_by( name: "Funder")
+    logger.debug "found an org type? #{funders.organisations.first.name}"
+    funders.organisations.each do |funder|
+      funder_groups = funder_groups + funder.guidance_groups
+      logger.info "iterating through funders"
+    end
+    # find all groups owned by any of the user's organisations
+    organisation_groups = []
+    user.organisations.each do |organisation|
+      organisation_groups = organisation_groups + organisation.guidance_groups
+    end
+    # pass this list to the view with respond_with @all_viewable_groups
+    all_viewable_groups = dcc_groups + funder_groups + organisation_groups
+    all_viewable_groups = all_viewable_groups.uniq{|x| x.id}
+    logger.debug "we finished it?"
+    return all_viewable_groups
   end
-
-  # find all groups owned by  a Funder organisation
-  funder_groups = []
-  funders = OrganisationType.find_by( name: "Funder")
-  logger.debug "found an org type? #{funders.organisations.first.name}"
-  funders.organisations.each do |funder|
-    funder_groups = funder_groups + funder.guidance_groups
-    logger.info "iterating through funders"
-  end
-  # find all groups owned by any of the user's organisations
-  organisation_groups = []
-  user.organisations.each do |organisation|
-    organisation_groups = organisation_groups + organisation.guidance_groups
-  end
-  # pass this list to the view with respond_with @all_viewable_groups
-  all_viewable_groups = dcc_groups + funder_groups + organisation_groups
-  all_viewable_groups = all_viewable_groups.uniq{|x| x.id}
-  logger.debug "we finished it?"
-  return all_viewable_groups
-end
-
-
-
-
 end