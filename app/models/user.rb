--- conflicted
+++ resolved
@@ -227,7 +227,6 @@
   # @return [Boolean] true if the user can modify the org's details
   def can_modify_org_details?
     roles.include? Role.find_by(name: constant("user_role_types.change_org_details"))
-<<<<<<< HEAD
   end
 
   ##
@@ -238,8 +237,6 @@
     roles.include? Role.find_by(name: constant('user_role_types.grant_api_to_orgs'))
   end
 
-=======
-  end
 
   ##
   # checks if the user can grant the api to organisations
@@ -249,19 +246,6 @@
     roles.include? Role.find_by(name: constant('user_role_types.grant_api_to_orgs'))
   end
 
-<<<<<<< HEAD
-=======
-  ##
-  # checks if the user can grant the api to organisations
-  #
-  # @return [Boolean] true if the user can grant api permissions to organisations
-  def can_grant_api_to_orgs?
-    grant_api = roles.find_by(name: constant('user_role_types.grant_api_to_orgs'))
-    return !grant_api.nil?
-  end
-
->>>>>>> eefba90cb7d91e65f756f9c14fcacc628f6508d5
->>>>>>> 4c35911d
   ##
   # checks what type the user's organisation is
   #
