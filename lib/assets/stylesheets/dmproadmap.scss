--- conflicted
+++ resolved
@@ -17,7 +17,6 @@
   @extend .fa-#{$icon}:before;
 }
 
-<<<<<<< HEAD
 .input-large {
   width: 550px;
 }
@@ -26,7 +25,8 @@
 }
 .input-small {
   width: 110px;
-=======
+}
+
 .arrow-left {
   display: inline-block;
   width: 0;
@@ -34,7 +34,6 @@
   border-top: 12px solid transparent;
   border-bottom: 12px solid transparent;
   border-right: 12px solid $dark-grey;
->>>>>>> cccfd8b6
 }
 
 .main_header {
@@ -76,10 +75,6 @@
       -moz-border-radius: 10px;
       border-radius: 10px;
       
-<<<<<<< HEAD
-      .heading-spacer {
-        height: 35px;
-=======
       legend {
         font-family: $header-font;
         color: $primary-color;
@@ -90,7 +85,6 @@
         float: left; /* positions the legend within the fieldset box */
         padding-top: 20px;
         border-bottom: none;
->>>>>>> cccfd8b6
       }
       
       label, 
@@ -113,8 +107,6 @@
         margin-left: 5px;
       }
     }
-<<<<<<< HEAD
-=======
     
     input.form-submit {
       background-color: $primary-color;
@@ -152,7 +144,6 @@
         border-radius: 5px;
       }
     }
->>>>>>> cccfd8b6
   }
 }
 
