--- conflicted
+++ resolved
@@ -4,31 +4,6 @@
 # [+Created:+] 03/09/2014
 # [+Copyright:+] Digital Curation Centre and University of California Curation Center
 class Phase < ActiveRecord::Base
-<<<<<<< HEAD
-
-  extend FriendlyId
-
-  #associations between tables
-  belongs_to :dmptemplate
-
-# TODO: We shouldn't be short-cutting access to grandchildren and great grandchildren
-  has_many :versions, :dependent => :destroy
-  has_many :sections, :through => :versions, :dependent => :destroy
-  has_many :questions, :through => :sections, :dependent => :destroy
-
-# TODO: REMOVE AND HANDLE ATTRIBUTE SECURITY IN THE CONTROLLER!
-  #Link the child's data
-  accepts_nested_attributes_for :versions, :allow_destroy => true 
-#  accepts_nested_attributes_for :dmptemplate
-
-# TODO: REMOVE AND HANDLE ATTRIBUTE SECURITY IN THE CONTROLLER!
-  attr_accessible :description, :number, :title, :versions, :dmptemplate,
-                  :dmptemplate_id, :versions, :as => [:default, :admin]
-
-  friendly_id :title, use: [:slugged, :history, :finders]
-
-  validates :title, :number, :dmptemplate, presence: true
-=======
 	extend FriendlyId
 
 	##
@@ -40,7 +15,8 @@
 	##
   # Possibly needed for active_admin
   #   -relies on protected_attributes gem as syntax depricated in rails 4.2
-	attr_accessible :description, :number, :title, :template_id, :as => [:default, :admin]
+	attr_accessible :description, :number, :title, :template_id, 
+                  :template, :sections, :as => [:default, :admin]
 
   ##
   # sluggable title
@@ -60,7 +36,6 @@
 
 
 
->>>>>>> 14f019c8
 
   ##
   # returns the title of the phase
