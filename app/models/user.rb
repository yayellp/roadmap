class User < ActiveRecord::Base
  include GlobalHelpers

  # Collect all the available Omniauth Schemes
<<<<<<< HEAD
  omniauth_schemes = IdentifierScheme.all.collect{ |scheme| scheme.name.downcase.to_sym }
=======
  # First check for existence of IdentifierSchemes underlying table. Rake will
  #   attempt to compile this code during the DB migrations because it is a scope
  #   used by devise in the config/routes.rb file
  if ActiveRecord::Base.connection.table_exists?('identifier_schemes')
    omniauth_schemes = IdentifierScheme.all.collect{ |scheme| scheme.name.downcase.to_sym }
  else
    omniauth_schemes = []
  end
>>>>>>> 0abcf045
  
	# Include default devise modules. Others available are:
	# :token_authenticatable, :confirmable,
	# :lockable, :timeoutable and :omniauthable
	devise :invitable, :database_authenticatable, :registerable, :recoverable, 
         :rememberable, :trackable, :validatable, :confirmable, 
         :omniauthable, :omniauth_providers => omniauth_schemes

  #associations between tables
  belongs_to :user_type
  belongs_to :user_status
  has_many :answers
  has_many :user_org_roles
  has_many :user_identifiers
  has_many :project_groups, :dependent => :destroy
  has_many :user_role_types, through: :user_org_roles
	belongs_to :language

  belongs_to :organisation

  has_many :projects, through: :project_groups do
    def filter(query)
      return self unless query.present?

      t = self.arel_table
      q = "%#{query}%"

      conditions = t[:title].matches(q)

      columns = %i(
        grant_number identifier description principal_investigator data_contact 
      )
      columns = ['grant_number', 'identifier', 'description', 'principal_investigator', 'data_contact']

      columns.each {|col| conditions = conditions.or(t[col].matches(q)) }

      self.where(conditions)
    end
  end

  has_and_belongs_to_many :roles, :join_table => :users_roles

  has_many :plan_sections

  accepts_nested_attributes_for :roles
  attr_accessible :password_confirmation, :encrypted_password, :remember_me, :id, :email,
                  :firstname, :last_login,:login_count, :orcid_id, :password, :shibboleth_id, 
                  :user_status_id, :surname, :user_type_id, :organisation_id, :skip_invitation, 
                  :other_organisation, :accept_terms, :role_ids, :dmponline3, :api_token,
                  :organisation, :language

  validates :email, email: true, allow_nil: true, uniqueness: true

  # FIXME: The duplication in the block is to set defaults. It might be better if
  #        they could be set in Settings::PlanList itself, if possible.
  has_settings :plan_list, class_name: 'Settings::PlanList' do |s|
    s.key :plan_list, defaults: { columns: Settings::PlanList::DEFAULT_COLUMNS }
  end

  ##
  # gives either the name of the user, or the email if name unspecified
  #
  # @param user_email [Boolean] defaults to true, allows the use of email if there is no firstname or surname
  # @return [String] the email or the firstname and surname of the user
  def name(use_email = true)
    if ((firstname.nil? && surname.nil?) || (firstname.strip == "" && surname.strip == "")) && use_email then
      return email
    else
      name = "#{firstname} #{surname}"
      return name.strip
    end
  end

  ##
  # Returns the user's identifier for the specified scheme name
  #
  # @param the identifier scheme name (e.g. ORCID)
  # @return [UserIdentifier] the user's identifier for that scheme
  def identifier_for(scheme)
    user_identifiers.where(identifier_scheme: scheme).first
  end

  ##
  # sets a new organisation id for the user
  # if the user has any roles such as org_admin or admin, those are removed
  # if the user had an api_token, that is removed
  #
  # @param new_organisation_id [Integer] the id for an organisation
  # @return [String] the empty string as a causality of setting api_token
  def organisation_id=(new_organisation_id)
    unless self.can_change_org? || new_organisation_id.nil? || self.organisation.nil?
      # rip all permissions from the user
      self.roles.delete_all
    end
    # set the user's new organisation
    super(new_organisation_id)
    self.save!
    # rip api permissions from the user
    self.remove_token!
  end

  ##
  # sets a new organisation for the user
  #
  # @param new_organisation [Organisation] the new organisation for the user
  def organisation=(new_organisation)
    organisation_id = new_organisation.id unless new_organisation.nil?
  end

  ##
  # checks if the user is a super admin
  # if the user has any privelege which requires them to see the super admin page
  # then they are a super admin
  #
  # @return [Boolean] true if the user is an admin
  def can_super_admin?
    return self.can_add_orgs? || self.can_grant_api_to_orgs? || can_change_org?
  end

  ##
  # checks if the user is an organisation admin
  # if the user has any privlege which requires them to see the org-admin pages
  # then they are an org admin
  #
  # @return [Boolean] true if the user is an organisation admin
  def can_org_admin?
    return self.can_grant_permissions? || self.can_modify_guidance? || self.can_modify_templates? || self.can_modify_org_details?
  end

  ##
  # checks if the user can add new organisations
  #
  # @return [Boolean] true if the user can add new organisations
  def can_add_orgs?
    roles.include? Role.find_by(name: constant("user_role_types.add_organisations"))
  end

  ##
  # checks if the user can change their organisation affiliations
  #
  # @return [Boolean] true if the user can change their organisation affiliations
  def can_change_org?
    roles.include? Role.find_by(name: constant("user_role_types.change_org_affiliation"))
  end

  ##
  # checks if the user can grant their permissions to others
  #
  # @return [Boolean] true if the user can grant their permissions to others
  def can_grant_permissions?
    roles.include? Role.find_by(name: constant("user_role_types.grant_permissions"))
  end

  ##
  # checks if the user can modify organisation templates
  #
  # @return [Boolean] true if the user can modify organisation templates
  def can_modify_templates?
    roles.include? Role.find_by(name: constant("user_role_types.modify_templates"))
  end

  ##
  # checks if the user can modify organisation guidance
  #
  # @return [Boolean] true if the user can modify organistion guidance
  def can_modify_guidance?
    roles.include? Role.find_by(name: constant("user_role_types.modify_guidance"))
  end

  ##
  # checks if the user can use the api
  #
  # @return [Boolean] true if the user can use the api
  def can_use_api?
    roles.include? Role.find_by(name: constant("user_role_types.use_api"))
  end

  ##
  # checks if the user can modify their org's details
  #
  # @return [Boolean] true if the user can modify the org's details
  def can_modify_org_details?
    roles.include? Role.find_by(name: constant("user_role_types.change_org_details"))
  end

  ##
  # checks if the user can grant the api to organisations
  #
  # @return [Boolean] true if the user can grant api permissions to organisations
  def can_grant_api_to_orgs?
    roles.include? Role.find_by(name: constant('user_role_types.grant_api_to_orgs'))
  end


  ##
  # checks if the user can grant the api to organisations
  #
  # @return [Boolean] true if the user can grant api permissions to organisations
  def can_grant_api_to_orgs?
    roles.include? Role.find_by(name: constant('user_role_types.grant_api_to_orgs'))
  end

  ##
  # checks what type the user's organisation is
  #
  # @return [String] the organisation type
  def org_type
    org_type = organisation.organisation_type.name
    return org_type
  end

  ##
  # removes the api_token from the user
  # modifies the user model
  def remove_token!
    unless api_token.blank?
      self.api_token = ""
      self.save!
    end
  end

  ##
  # generates a new token for the user unless the user already has a token.
  # modifies the user's model.
  def keep_or_generate_token!
    if api_token.nil? || api_token.empty?
      self.api_token = loop do
        random_token = SecureRandom.urlsafe_base64(nil, false)
        break random_token unless User.exists?(api_token: random_token)
      end
      self.save!
      # send an email to the user to notify them of their new api token
      UserMailer.api_token_granted_notification(self)
    end
  end

  ##
  # updates the user permissions to the new system.
  # the old system only had admin and org-admin roles, which loosely map to the
  # new permissions system.
  def self.update_user_permissions
    admin                   = Role.find_by(name: 'admin')
    org_admin               = Role.find_by(name: 'org_admin')
    add_orgs                = Role.find_by(name: 'add_organisations')
    change_org_affiliation  = Role.find_by(name: 'change_org_affiliation')
    grant_api_to_orgs       = Role.find_by(name: 'grant_api_to_orgs')
    grant_permissions       = Role.find_by(name: 'grant_permissions')
    modify_templates        = Role.find_by(name: 'modify_templates')
    modify_guidance         = Role.find_by(name: 'modify_guidance')
    change_org_details      = Role.find_by(name: 'change_org_details')
    User.includes(:roles).all.each do |user|
      if user.roles.include? admin
        #add admin roles
        user.roles << add_orgs unless user.roles.include? add_orgs
        user.roles << change_org_affiliation unless user.roles.include? change_org_affiliation
        user.roles << grant_api_to_orgs unless user.roles.include? grant_api_to_orgs
        user.roles << grant_permissions unless user.roles.include? grant_permissions
        user.roles.delete(admin)
        user.save!
      end
      if user.roles.include? org_admin
        #add org-admin roles
        user.roles << grant_permissions unless user.roles.include? grant_permissions
        user.roles << modify_templates unless user.roles.include? modify_templates
        user.roles << modify_guidance unless user.roles.include? modify_guidance
        user.roles << change_org_details unless user.roles.include? change_org_details
        user.roles.delete(org_admin)
        # save the user
        user.save!
      end
    end
  end

  ##
  # Load the user based on the scheme and id provided by the Omniauth call
  # --------------------------------------------------------------
  def self.from_omniauth(auth)
    scheme = IdentifierScheme.find_by(name: auth.provider.upcase)
    
    if scheme.nil?
      throw Exception.new('Unknown OAuth provider: ' + auth.provider)
    else
      joins(:user_identifiers).where('user_identifiers.identifier': auth.uid, 
                   'user_identifiers.identifier_scheme_id': scheme.id).first
    end
  end

end<|MERGE_RESOLUTION|>--- conflicted
+++ resolved
@@ -2,18 +2,7 @@
   include GlobalHelpers
 
   # Collect all the available Omniauth Schemes
-<<<<<<< HEAD
   omniauth_schemes = IdentifierScheme.all.collect{ |scheme| scheme.name.downcase.to_sym }
-=======
-  # First check for existence of IdentifierSchemes underlying table. Rake will
-  #   attempt to compile this code during the DB migrations because it is a scope
-  #   used by devise in the config/routes.rb file
-  if ActiveRecord::Base.connection.table_exists?('identifier_schemes')
-    omniauth_schemes = IdentifierScheme.all.collect{ |scheme| scheme.name.downcase.to_sym }
-  else
-    omniauth_schemes = []
-  end
->>>>>>> 0abcf045
   
 	# Include default devise modules. Others available are:
 	# :token_authenticatable, :confirmable,
