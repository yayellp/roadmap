<%= stylesheet_link_tag "admin" %>

<h1>
    <%= t('org_admin.users_list') %>
</h1>

<%= raw t('org_admin.user_text_html')%>
  <table id="dmp_table" class="dmp_table tablesorter">
    <thead>
      <tr>
          <th class="dmp_th_big"><%= t('org_admin.user_full_name') %></th>
          <th class="dmp_th_medium"><%= t('org_admin.user_name') %></th>
          <th class="dmp_th_small"><%= t('org_admin.last_logged_in') %></th>
          <th class="dmp_th_small"><%= t('org_admin.how_many_plans') %></th>
          <th class="dmp_th_small"><%= t('org_admin.is_org_admin') %></th>
      </tr>
    </thead>

<<<<<<< HEAD
    <tbody>
      <% @users.each do |user| %>
          <% if !user.nil? then%>
            <tr>
              <td class="dmp_td_big">
                  <% if !user.name.nil? then%>
                      <%= user.name %>
                  <% end %>
              </td>
              <td class="dmp_td_medium">
                  <%= user.email %>
              </td>
              <td class="dmp_td_small">
                  <% if !user.last_sign_in_at.nil? then%>
                  <%= l user.last_sign_in_at.to_date, :formats => :short %>
                  <% end %>
              </td>
              <td class="dmp_td_small">
                  <% if !user.project_groups.nil? then%>
                  <%= user.project_groups.length %>
                  <% end %>
              </td>
              <td class="dmp_td_small">
                <% b_label = t('helpers.submit.edit')%>
                <%= link_to b_label, admin_grant_permissions_user_path(user), :class => "dmp_table_link"%>
              </td>
            </tr>
          <% end %>
=======
      <tbody>
      <%= form_tag( admin_api_update_users_path, method: :put) do %>
        <% @users.each do |user| %>
            <% if !user.nil? then%>
              <tr>
                <td class="dmp_td_big">
                    <% if !user.name.nil? then%>
                        <%= user.name %>
                    <% end %>
                </td>
                <td class="dmp_td_medium">
                    <%= user.email %>
                </td>
                <td class="dmp_td_small">
                    <% if !user.last_sign_in_at.nil? then%>
                    <%= l user.last_sign_in_at.to_date, :formats => :short %>
                    <% end %>
                </td>
                <td class="dmp_td_small">
                    <% if !user.project_groups.nil? then%>
                    <%= user.project_groups.count %>
                    <% end %>
                </td>
                <td class="dmp_td_small">
                    <%= check_box_tag "org_admin_ids[]", user.id, user.can_org_admin? %>
                </td>
                <% if current_user.organisation.token_permission_types.count > 0 %>
                <td class="dmp_td_small">
                    <%= check_box_tag "api_user_ids[]", user.id, user.api_token !="" %>
                </td>
                <% end %>
              </tr>
            <% end %>
        <% end %>
      </tbody>
      <%= submit_tag "Update Users" %>
>>>>>>> eefba90c
      <% end %>
    </tbody>
  </table><|MERGE_RESOLUTION|>--- conflicted
+++ resolved
@@ -15,8 +15,6 @@
           <th class="dmp_th_small"><%= t('org_admin.is_org_admin') %></th>
       </tr>
     </thead>
-
-<<<<<<< HEAD
     <tbody>
       <% @users.each do |user| %>
           <% if !user.nil? then%>
@@ -45,44 +43,6 @@
               </td>
             </tr>
           <% end %>
-=======
-      <tbody>
-      <%= form_tag( admin_api_update_users_path, method: :put) do %>
-        <% @users.each do |user| %>
-            <% if !user.nil? then%>
-              <tr>
-                <td class="dmp_td_big">
-                    <% if !user.name.nil? then%>
-                        <%= user.name %>
-                    <% end %>
-                </td>
-                <td class="dmp_td_medium">
-                    <%= user.email %>
-                </td>
-                <td class="dmp_td_small">
-                    <% if !user.last_sign_in_at.nil? then%>
-                    <%= l user.last_sign_in_at.to_date, :formats => :short %>
-                    <% end %>
-                </td>
-                <td class="dmp_td_small">
-                    <% if !user.project_groups.nil? then%>
-                    <%= user.project_groups.count %>
-                    <% end %>
-                </td>
-                <td class="dmp_td_small">
-                    <%= check_box_tag "org_admin_ids[]", user.id, user.can_org_admin? %>
-                </td>
-                <% if current_user.organisation.token_permission_types.count > 0 %>
-                <td class="dmp_td_small">
-                    <%= check_box_tag "api_user_ids[]", user.id, user.api_token !="" %>
-                </td>
-                <% end %>
-              </tr>
-            <% end %>
-        <% end %>
-      </tbody>
-      <%= submit_tag "Update Users" %>
->>>>>>> eefba90c
       <% end %>
     </tbody>
   </table>