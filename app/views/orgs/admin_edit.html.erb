--- conflicted
+++ resolved
@@ -7,38 +7,7 @@
 <div class="row">
   <div class="col-md-12">
   <%= form_for(@org, url: admin_update_org_path(@org), html: { multipart: true, method: :put, id: "edit_org_details_form", class: "form-horizontal" } ) do |f| %>
-
-<<<<<<< HEAD
-      <fieldset class="side-by-side">
-        <div class="form-input">
-          <%= f.label :name, class: 'required' %>
-          <%= f.text_field :name, class: "left-indent required input-large" %>
-        </div>
-        <div class="form-input">
-          <%= f.label :abbreviation, class: 'required' %>
-          <%= f.text_field :abbreviation, class: "left-indent required input-small" %>
-        </div>
-      
-        <% if @org.logo.present? %>
-          <div class="org-logo form-input">
-            <%= f.label :logo %>
-            <%= image_tag @org.logo.url, alt: "#{@org.name} #{_('logo')}", class: 'left-indent' %>
-            <div class="inline" id="logo-controls">
-              <%= f.label _('Remove logo') % {application_name: Rails.configuration.branding[:application][:name]}, for: :remove_logo %>
-              <%= f.check_box :remove_logo, 'data-toggle': 'tooltip', title: _("This will remove your organisation's logo") %>
-              <br />
-              <div class="inline" id="logo-controls-separator">
-                <strong> - <%= _('or') %> - </strong>
-              </div>
-              <br />
-              <%= f.file_field :logo %>
-            </div>
-          </div>
-        <% else %>
-          <div class="form-input">
-            <%= f.label :logo %>
-            <%= f.file_field :logo %>
-=======
+    
     <div class="form-group">
       <%= f.label :name, 'Organization Name', class: "col-sm-2 control-label" %>
       <div class="col-sm-8">
@@ -61,7 +30,6 @@
           <%= f.label _('Remove logo') % {application_name: Rails.configuration.branding[:application][:name]}, for: :remove_logo, class: "col-sm-2 control-label" %>
           <div class="checkbox">
             <%= f.check_box :remove_logo, title: _("This will remove your organisation's logo") %>
->>>>>>> 68d4901c
           </div>
           <br />
           <div>
