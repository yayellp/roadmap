--- conflicted
+++ resolved
@@ -1,38 +1,6 @@
 class User < ActiveRecord::Base
   include GlobalHelpers
-<<<<<<< HEAD
-
-	# Include default devise modules. Others available are:
-	# :token_authenticatable, :confirmable,
-	# :lockable, :timeoutable and :omniauthable
-	devise :invitable, :database_authenticatable, :registerable, :recoverable, 
-         :rememberable, :trackable, :validatable, :confirmable, 
-         :omniauthable, omniauth_providers: [:orcid]
-
-  #associations between tables
-  belongs_to :user_type
-  belongs_to :user_status
-  has_many :answers
-  has_many :user_org_roles
-  has_many :project_groups, :dependent => :destroy
-  has_many :user_role_types, through: :user_org_roles
-  has_many :exported_plans
-  has_many :user_identifiers
-  has_many :identifier_schemes, through: :user_identifiers
-  
-	belongs_to :language
-  belongs_to :organisation
-
-  has_many :projects, through: :project_groups do
-    def filter(query)
-      return self unless query.present?
-
-      t = self.arel_table
-      q = "%#{query}%"
-
-      conditions = t[:title].matches(q)
-
-=======
+
   ##
   # Devise
   #   Include default devise modules. Others available are:
@@ -55,42 +23,18 @@
       t = self.arel_table
       q = "%#{query}%"
       conditions = t[:title].matches(q)
->>>>>>> 14f019c8
       columns = %i(
         grant_number identifier description principal_investigator data_contact 
       )
       columns = ['grant_number', 'identifier', 'description', 'principal_investigator', 'data_contact']
-<<<<<<< HEAD
-
       columns.each {|col| conditions = conditions.or(t[col].matches(q)) }
-
-=======
-      columns.each {|col| conditions = conditions.or(t[col].matches(q)) }
->>>>>>> 14f019c8
       self.where(conditions)
     end
   end
-
-<<<<<<< HEAD
-  has_and_belongs_to_many :roles, :join_table => :users_roles
-
-  has_many :plan_sections
-
-  accepts_nested_attributes_for :roles
-  attr_accessible :password_confirmation, :encrypted_password, :remember_me, :id, :email,
-                  :firstname, :last_login,:login_count, :orcid_id, :password, :shibboleth_id, 
-                  :user_status_id, :surname, :user_type_id, :organisation_id, :skip_invitation, 
-                  :other_organisation, :accept_terms, :role_ids, :dmponline3, :api_token,
-                  :organisation, :language, :language_id, :exported_plans
-
-  validates :email, email: true, allow_nil: true, uniqueness: true
-
-  # FIXME: The duplication in the block is to set defaults. It might be better if
-  #        they could be set in Settings::PlanList itself, if possible.
-  has_settings :plan_list, class_name: 'Settings::PlanList' do |s|
-    s.key :plan_list, defaults: { columns: Settings::PlanList::DEFAULT_COLUMNS }
-  end
-=======
+  
+  has_many :user_identifiers
+  has_many :identifier_schemes, through: :user_identifiers
+
   ##
   # Possibly needed for active_admin
   #   -relies on protected_attributes gem as syntax depricated in rails 4.2
@@ -121,7 +65,6 @@
 
 
 
->>>>>>> 14f019c8
 
   ##
   # gives either the name of the user, or the email if name unspecified
@@ -198,11 +141,7 @@
   #
   # @return [Boolean] true if the user can add new organisations
   def can_add_orgs?
-<<<<<<< HEAD
-    roles.include? Role.find_by(name: constant("roles.add_organisations"))
-=======
     perms.include? Perm.find_by(name: constant("user_role_types.add_organisations"))
->>>>>>> 14f019c8
   end
 
   ##
@@ -210,11 +149,7 @@
   #
   # @return [Boolean] true if the user can change their organisation affiliations
   def can_change_org?
-<<<<<<< HEAD
-    roles.include? Role.find_by(name: constant("roles.change_org_affiliation"))
-=======
     perms.include? Perm.find_by(name: constant("user_role_types.change_org_affiliation"))
->>>>>>> 14f019c8
   end
 
   ##
@@ -222,11 +157,7 @@
   #
   # @return [Boolean] true if the user can grant their permissions to others
   def can_grant_permissions?
-<<<<<<< HEAD
-    roles.include? Role.find_by(name: constant("roles.grant_permissions"))
-=======
     perms.include? Perm.find_by(name: constant("user_role_types.grant_permissions"))
->>>>>>> 14f019c8
   end
 
   ##
@@ -234,11 +165,7 @@
   #
   # @return [Boolean] true if the user can modify organisation templates
   def can_modify_templates?
-<<<<<<< HEAD
-    roles.include? Role.find_by(name: constant("roles.modify_templates"))
-=======
     perms.include? Perm.find_by(name: constant("user_role_types.modify_templates"))
->>>>>>> 14f019c8
   end
 
   ##
@@ -246,11 +173,7 @@
   #
   # @return [Boolean] true if the user can modify organistion guidance
   def can_modify_guidance?
-<<<<<<< HEAD
-    roles.include? Role.find_by(name: constant("roles.modify_guidance"))
-=======
     perms.include? Perm.find_by(name: constant("user_role_types.modify_guidance"))
->>>>>>> 14f019c8
   end
 
   ##
@@ -258,11 +181,7 @@
   #
   # @return [Boolean] true if the user can use the api
   def can_use_api?
-<<<<<<< HEAD
-    roles.include? Role.find_by(name: constant("roles.use_api"))
-=======
     perms.include? Perm.find_by(name: constant("user_role_types.use_api"))
->>>>>>> 14f019c8
   end
 
   ##
@@ -270,11 +189,7 @@
   #
   # @return [Boolean] true if the user can modify the org's details
   def can_modify_org_details?
-<<<<<<< HEAD
-    roles.include? Role.find_by(name: constant("roles.change_org_details"))
-=======
     perms.include? Perm.find_by(name: constant("user_role_types.change_org_details"))
->>>>>>> 14f019c8
   end
 
   ##
@@ -282,11 +197,7 @@
   #
   # @return [Boolean] true if the user can grant api permissions to organisations
   def can_grant_api_to_orgs?
-<<<<<<< HEAD
-    roles.include? Role.find_by(name: constant('roles.grant_api_to_orgs'))
-=======
     perms.include? Perm.find_by(name: constant('user_role_types.grant_api_to_orgs'))
->>>>>>> 14f019c8
   end
 
 
@@ -295,11 +206,7 @@
   #
   # @return [Boolean] true if the user can grant api permissions to organisations
   def can_grant_api_to_orgs?
-<<<<<<< HEAD
-    roles.include? Role.find_by(name: constant('roles.grant_api_to_orgs'))
-=======
     perms.include? Perm.find_by(name: constant('user_role_types.grant_api_to_orgs'))
->>>>>>> 14f019c8
   end
 
   ##
