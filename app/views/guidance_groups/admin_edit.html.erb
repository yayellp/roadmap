<% javascript 'admin.js' %>

<h1>
  <%= _('Guidance group') %>
</h1>

<<<<<<< HEAD
<div class="content">
  <%= form_for(@guidance_group, url: admin_update_guidance_group_path(@guidance_group), html: {method: :put, class: 'roadmap-form bordered'}) do |f| %>
    <fieldset class="side-by-side">
      <div class="form-input">
        <%= f.label :name %>
        <%= f.text_field :name, as: :string, class: 'input-medium required' %>
        <div class="inline">
          <%= link_to(image_tag('help_button.png'), '#', class: 'guidance_group_title_popover', rel: "popover", 'data-html' => "true", 'data-content' => _('Add an appropriate name for your guidance group. This name will be used to tell the end user where the guidance has come from. It will be appended to text identifying the theme e.g. "[guidance group name]: guidance on data sharing" so we suggest you just use the institution or department name.')) %>
=======
<div class="div_clear"></div>

<div class="white_background blue_border">
  <!-- body -->
  <div class="dmp_details">
    <%= form_for(@guidance_group, url: admin_update_guidance_group_path(@guidance_group), html: {method: :put}) do |f| %>

        <table class="dmp_details_table guidance_table">
          <tr>
            <td class="first"><%= _('Name') %></td>
            <td>
              <div class="div_left_icon_g">
                <%= f.text_field :name,
                                 as: :string,
                                 class: 'text_field' %>

              </div>
              <div class="div_right_icon_g">
                <%= link_to(image_tag('help_button.png'), '#', "data-toggle": "popover", rel: "popover", 'data-html' => "true", 'data-content' => _('Add an appropriate name for your guidance group. This name will be used to tell the end user where the guidance has come from. It will be appended to text identifying the theme e.g. "[guidance group name]: guidance on data sharing" so we suggest you just use the institution or department name.')) %>
              </div>
            </td>
          </tr>
          <!-- if guidance group published then display check_box -->
          <% if @guidance_group.published == true then %>
              <tr>
                <td class="first"><%= _('Published') %></td>
                <td>
                  <div class="div_left_icon_g">
                    <%= f.check_box :published %>
                  </div>
                  <div class="div_right_icon_g">
                    <!--%= link_to( image_tag('help_button.png'), '#', :class => 'guidance_group_subset_popover', :rel => "popover", 'data-html' => "true", 'data-content' => _('If the guidance is only meant for a subset of users e.g. those in a specific college or institute, check this box.  Users will be able to select to display this subset guidance when answering questions in the 'create plan' wizard.'))%-->
                  </div>
                </td>
              </tr>
          <% end %>

          <tr>
            <td class="first"><%= _('Optional subset') %></td>
            <td>
              <div class="div_left_icon_g">
                <%= f.check_box :optional_subset %> <%= _('e.g. School/ Department') %>
              </div>
              <div class="div_right_icon_g">
                <%= link_to(image_tag('help_button.png'), '#', "data-toggle": "popover", rel: "popover", 'data-html' => "true", 'data-content' => _("If the guidance is only meant for a subset of users e.g. those in a specific college or institute, check this box.  Users will be able to select to display this subset guidance when answering questions in the 'create plan' wizard.")) %>
              </div>
            </td>
          </tr>

        </table>

        <!-- submit buttons -->

        <div class="move_2_right">
          <%= f.submit _('Save'), class: 'btn btn-primary' %>
          <% if @guidance_group.published == false then %>
              <%= f.submit _('Publish'), name: "save_publish", class: "btn btn-primary" %>
          <% end %>
          <%= link_to _('Cancel'), :back, class: 'btn cancel' %>
>>>>>>> 6ab65a50
        </div>
      </div>
    
      <!-- if guidance group published then display check_box -->
      <% if @guidance_group.published == true then %>
        <div class="form-input">
          <%= f.label :published %>
          <%= f.check_box :published %>
          <div class="inline">
            <!--%= link_to( image_tag('help_button.png'), '#', :class => 'guidance_group_subset_popover', :rel => "popover", 'data-html' => "true", 'data-content' => _('If the guidance is only meant for a subset of users e.g. those in a specific college or institute, check this box.  Users will be able to select to display this subset guidance when answering questions in the 'create plan' wizard.'))%-->
          </div>
        </div>
      <% end %>

      <div class="form-input">
        <%= f.label :optional_subset %>
        <%= f.check_box :optional_subset %> <%= _('e.g. School/ Department') %>
        <div class="inline">
          <%= link_to(image_tag('help_button.png'), '#', class: 'guidance_group_subset_popover', rel: "popover", 'data-html' => "true", 'data-content' => _("If the guidance is only meant for a subset of users e.g. those in a specific college or institute, check this box.  Users will be able to select to display this subset guidance when answering questions in the 'create plan' wizard.")) %>
        </div>
      </div>
       
      <!-- submit buttons -->
      <br />
      <div class="form-input">
        <label></label>
        <%= f.submit _('Save'), class: 'btn btn-primary' %>
        <% if @guidance_group.published == false then %>
          <%= f.submit _('Publish'), name: "save_publish", class: "btn btn-primary" %>
        <% end %>
      </div>
    </fieldset>
  <% end %>
</div>
<|MERGE_RESOLUTION|>--- conflicted
+++ resolved
@@ -1,110 +1,48 @@
-<% javascript 'admin.js' %>
-
-<h1>
-  <%= _('Guidance group') %>
-</h1>
-
-<<<<<<< HEAD
-<div class="content">
-  <%= form_for(@guidance_group, url: admin_update_guidance_group_path(@guidance_group), html: {method: :put, class: 'roadmap-form bordered'}) do |f| %>
-    <fieldset class="side-by-side">
-      <div class="form-input">
-        <%= f.label :name %>
-        <%= f.text_field :name, as: :string, class: 'input-medium required' %>
-        <div class="inline">
-          <%= link_to(image_tag('help_button.png'), '#', class: 'guidance_group_title_popover', rel: "popover", 'data-html' => "true", 'data-content' => _('Add an appropriate name for your guidance group. This name will be used to tell the end user where the guidance has come from. It will be appended to text identifying the theme e.g. "[guidance group name]: guidance on data sharing" so we suggest you just use the institution or department name.')) %>
-=======
-<div class="div_clear"></div>
-
-<div class="white_background blue_border">
-  <!-- body -->
-  <div class="dmp_details">
-    <%= form_for(@guidance_group, url: admin_update_guidance_group_path(@guidance_group), html: {method: :put}) do |f| %>
-
-        <table class="dmp_details_table guidance_table">
-          <tr>
-            <td class="first"><%= _('Name') %></td>
-            <td>
-              <div class="div_left_icon_g">
-                <%= f.text_field :name,
-                                 as: :string,
-                                 class: 'text_field' %>
-
-              </div>
-              <div class="div_right_icon_g">
-                <%= link_to(image_tag('help_button.png'), '#', "data-toggle": "popover", rel: "popover", 'data-html' => "true", 'data-content' => _('Add an appropriate name for your guidance group. This name will be used to tell the end user where the guidance has come from. It will be appended to text identifying the theme e.g. "[guidance group name]: guidance on data sharing" so we suggest you just use the institution or department name.')) %>
-              </div>
-            </td>
-          </tr>
-          <!-- if guidance group published then display check_box -->
-          <% if @guidance_group.published == true then %>
-              <tr>
-                <td class="first"><%= _('Published') %></td>
-                <td>
-                  <div class="div_left_icon_g">
-                    <%= f.check_box :published %>
-                  </div>
-                  <div class="div_right_icon_g">
-                    <!--%= link_to( image_tag('help_button.png'), '#', :class => 'guidance_group_subset_popover', :rel => "popover", 'data-html' => "true", 'data-content' => _('If the guidance is only meant for a subset of users e.g. those in a specific college or institute, check this box.  Users will be able to select to display this subset guidance when answering questions in the 'create plan' wizard.'))%-->
-                  </div>
-                </td>
-              </tr>
-          <% end %>
-
-          <tr>
-            <td class="first"><%= _('Optional subset') %></td>
-            <td>
-              <div class="div_left_icon_g">
-                <%= f.check_box :optional_subset %> <%= _('e.g. School/ Department') %>
-              </div>
-              <div class="div_right_icon_g">
-                <%= link_to(image_tag('help_button.png'), '#', "data-toggle": "popover", rel: "popover", 'data-html' => "true", 'data-content' => _("If the guidance is only meant for a subset of users e.g. those in a specific college or institute, check this box.  Users will be able to select to display this subset guidance when answering questions in the 'create plan' wizard.")) %>
-              </div>
-            </td>
-          </tr>
-
-        </table>
-
-        <!-- submit buttons -->
-
-        <div class="move_2_right">
-          <%= f.submit _('Save'), class: 'btn btn-primary' %>
-          <% if @guidance_group.published == false then %>
-              <%= f.submit _('Publish'), name: "save_publish", class: "btn btn-primary" %>
-          <% end %>
-          <%= link_to _('Cancel'), :back, class: 'btn cancel' %>
->>>>>>> 6ab65a50
-        </div>
-      </div>
-    
-      <!-- if guidance group published then display check_box -->
-      <% if @guidance_group.published == true then %>
-        <div class="form-input">
-          <%= f.label :published %>
-          <%= f.check_box :published %>
-          <div class="inline">
-            <!--%= link_to( image_tag('help_button.png'), '#', :class => 'guidance_group_subset_popover', :rel => "popover", 'data-html' => "true", 'data-content' => _('If the guidance is only meant for a subset of users e.g. those in a specific college or institute, check this box.  Users will be able to select to display this subset guidance when answering questions in the 'create plan' wizard.'))%-->
-          </div>
-        </div>
-      <% end %>
-
-      <div class="form-input">
-        <%= f.label :optional_subset %>
-        <%= f.check_box :optional_subset %> <%= _('e.g. School/ Department') %>
-        <div class="inline">
-          <%= link_to(image_tag('help_button.png'), '#', class: 'guidance_group_subset_popover', rel: "popover", 'data-html' => "true", 'data-content' => _("If the guidance is only meant for a subset of users e.g. those in a specific college or institute, check this box.  Users will be able to select to display this subset guidance when answering questions in the 'create plan' wizard.")) %>
-        </div>
-      </div>
-       
-      <!-- submit buttons -->
-      <br />
-      <div class="form-input">
-        <label></label>
-        <%= f.submit _('Save'), class: 'btn btn-primary' %>
-        <% if @guidance_group.published == false then %>
-          <%= f.submit _('Publish'), name: "save_publish", class: "btn btn-primary" %>
-        <% end %>
-      </div>
-    </fieldset>
-  <% end %>
-</div>
+<% javascript 'admin.js' %>
+
+<h1>
+  <%= _('Guidance group') %>
+</h1>
+
+<div class="content">
+  <%= form_for(@guidance_group, url: admin_update_guidance_group_path(@guidance_group), html: {method: :put, class: 'roadmap-form bordered'}) do |f| %>
+    <fieldset class="side-by-side">
+      <div class="form-input">
+        <%= f.label :name %>
+        <%= f.text_field :name, as: :string, class: 'input-medium required' %>
+        <div class="inline">
+          <%= link_to(image_tag('help_button.png'), '#', "data-toggle": "popover", rel: "popover", 'data-html' => "true", 'data-content' => _('Add an appropriate name for your guidance group. This name will be used to tell the end user where the guidance has come from. It will be appended to text identifying the theme e.g. "[guidance group name]: guidance on data sharing" so we suggest you just use the institution or department name.')) %>
+        </div>
+      </div>
+    
+      <!-- if guidance group published then display check_box -->
+      <% if @guidance_group.published == true then %>
+        <div class="form-input">
+          <%= f.label :published %>
+          <%= f.check_box :published %>
+          <div class="inline">
+            <!--%= link_to( image_tag('help_button.png'), '#', :class => 'guidance_group_subset_popover', :rel => "popover", 'data-html' => "true", 'data-content' => _('If the guidance is only meant for a subset of users e.g. those in a specific college or institute, check this box.  Users will be able to select to display this subset guidance when answering questions in the 'create plan' wizard.'))%-->
+          </div>
+        </div>
+      <% end %>
+
+      <div class="form-input">
+        <%= f.label :optional_subset %>
+        <%= f.check_box :optional_subset %> <%= _('e.g. School/ Department') %>
+        <div class="inline">
+          <%= link_to(image_tag('help_button.png'), '#', "data-toggle": "popover", rel: "popover", 'data-html' => "true", 'data-content' => _("If the guidance is only meant for a subset of users e.g. those in a specific college or institute, check this box.  Users will be able to select to display this subset guidance when answering questions in the 'create plan' wizard.")) %>
+        </div>
+      </div>
+       
+      <!-- submit buttons -->
+      <br />
+      <div class="form-input">
+        <label></label>
+        <%= f.submit _('Save'), class: 'btn btn-primary' %>
+        <% if @guidance_group.published == false then %>
+          <%= f.submit _('Publish'), name: "save_publish", class: "btn btn-primary" %>
+        <% end %>
+      </div>
+    </fieldset>
+  <% end %>
+</div>