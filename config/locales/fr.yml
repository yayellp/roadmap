# [+Project:+] DMPonline v4
# [+Description:+] This file contains all the text present on DMPonline that is not being retrieve from the database.
# [+Copyright:+] Digital Curation Centre 

fr:
  date:

    formats:

      # Use the strftime parameters for formats.
      # When no format has been given, it uses default.
      # You can provide other formats here if you like!
      default: "%d-%m-%Y"
      short: "%d/%m/%Y"

      long: "%d %B, %Y"


    day_names: [dimanche, lundi, mardi, mercredi, jeudi, vendredi, samedi]
    abbr_day_names: [DIM, LUN, MAR, MER, JEU, VEN, SAM]

    # Don't forget the nil at the beginning; there's no such thing as a 0th month
    month_names:  [~, janvier, février, mars, avril, mai, juin, juillet, août, septembre, octobre, novembre, décembre]
    abbr_month_names:  [~, JAN, FEV, MAR, AVR, MAI, JUN, JUL, AOU, SEP, OCT, NOV, DEC]
    # Used in date_select and datetime_select.
    order:
      - jour
      - mois
      - année

  time:
    formats:
      default: "%a, %d %b %Y %H:%M:%S %z"
      short: "%d %b %H:%M"
      custom: "%d/%m/%Y %H:%M"
      long: "%B %d, %Y %H:%M"
# TRANSLATION: In French commun usage, the difference between AM and PM is expressed numerically, eg. 10:00 am is 10:00 and  10:00 pm is 22:00, otherwise keeping am and pm with hours from 01 to 12 as in English is the best option. 
    am: "am"
    pm: "pm"

  tool_title: "DMPonline"
  dmponline3_text: "Version précédente de DMPonline"
  dcc_name: "Digital Curation Centre"
  welcome_title: "Bienvenue !"
  welcome_text: "<p>DMPonline est un développement du <a href='http://dcc.ac.uk' target='_blank'>Digital Curation Centre</a> (Centre de curation numérique britannique - DCC) pour vous aider dans la rédaction de plans de gestion de données, ou DMP.</p>"
  screencast_text: "Vidéo en ligne sur l'utilisation de DMPonline"
  screencast_error_text: "La balise <video> n'est pas reconnue par votre navigateur."

  admin:
    org_title: "Nom de l'organisme"
    org: "Organisme"
    orgs: "Organismes"
    org_type: "Type de l'organisme"
    org_parent: "Organisme de tutelle"
    org_created_message: "Création de l'organisme effectuée."
    org_updated_message: "Mise à jour de l'organisme effectuée."
    plans: "Plans"
    title: "Titre"
    desc: "Description"
    guidance_group: "Groupe d'assistance"
    no_guidance_group: "Pas de groupe d'assistance"
    guidance: "Assitance"
    name: "Nom"
    abbrev: "Abréviation"
    question: "Question"
    question_format: "Format de question"
    questions: "Questions"
    template_title: "Titre du modèle"
    section_title: "Titre de section"
    phase_title: "Titre de la phase"
    version_title: "Titre de la version"
    user_name: "Nom d'utilisateur"
    firstname: "Prénom"
    surname: "Nom"
    user: "Utilisateur"
    user_org_role: "Rôle de l'utilisateur dans l'organisme"
    user_role_type: "Type de rôle de l'utilsateur"
    user_role: "Rôle de l'utilisateur"
    role: "Rôle"
    user_status: "Statut de l'utilisateur"
    user_type: "Type d'utilisateur"
    last_logged_in: "Dernière connexion"
    version_numb: "Numéro de version"
    details: "Détails"
    phases: "Phases"
    phase: "Phase"
    version: "Version"
    versions: "Versions"
    sections: "Sections"
    section: "Section"
    multi_options: "Options à questions multiples"
    templates: "Modèles"
    template: "Modèle"
    themes: "Thèmes"
    theme: "Thème"
    sug_answer: "Réponse proposée"
    sug_answers: "Réponses proposées"
    old_temp_field: "ancien champ de modèle"
    old_theme_field: "ancien champ de thème"


  org_admin:
    admin_area: "Administration"
    template_label: "Modèles"
    user_list_label: "Utilisateurs"
    org_details_label:  "Détails sur l'organisme"
    org_text: "Voici/il s'agit des informations de base sur votre organisme."
    org_abbr_help_text_html: "Ceci correspond à l'étiquette qui s'affiche avec vos conseils, par ex. : 'Conseils de Glasgow sur les métadonnées'. Le mieux est d'utiliser une abréviation ou un raccorci du nom."
    users_list: "Liste des utilisateurs"
    user_full_name: "Nom"
    user_name: "Courriel"
    last_logged_in: "Dernière connexion"
    how_many_plans: "Nombre de plans?"
    user_text_html: "La liste ci-dessous indique les utilisateurs de votre organisme. Ces informations peuvent être triées par champ."
    org_name: "Nom"
    org_abbr: "Abréviation"
    org_desc: "Description"
    org_banner_text: "Texte de la bannière en haut d'écran"
    org_target_url: "Site web"
    org_type: "Type d'organisme"
    parent_org: "Organisme principal"
    last_updated: "Dernière mise à jour"
    desc_help_text_html: "<div class='tooltip_box'>Entrez les informations décrivant votre organisme, svp.</div>"
    top_banner_help_text_html: "<div class='tooltip_box'>Entrez ici les informations que vous souhaitez faire voir à vos utilisateurs quand ils se connecteront. Ne pas dépasser 165 caractères.</div>"
    template_desc_help_text_html: "<div class='tooltip_box'>Entrez une description qui permet de distinguer différents modèles, par ex. : pour des publics différents.</div>"
    abbre_help_text: "Merci d'entrer une abréviation du nom de votre organisme."
    target_url_help_text: "Formation à la rédaction de documents scientifiques en anglais une adresse web valide."
    name_help_text: "Entrez le nom de votre organisme."
    guidance_label: "Conseils"
    templates_label: "Modèles"
    add_option_label: "Ajoutez une option"
    add_question_label: "Ajoutez une question"
    add_section_label: "Ajoutez une section"
    remove_option_label: "Retirez"
    option_order_label: "Ordre"
    option_text_label: "Texte"
    option_default_label: "Par défaut"
    guidance:
      guidance_list: "Liste de conseils"
      text_label: "Texte"
      themes_label: "Thèmes"
      question_label: "Question"
      by_theme_or_by_question: "Si ces conseils s'appliquent :"
      by_themes_label: "par thèmes"
      by_question_label: "par question"
      template: "Modèle"
      templates: "Modèles"
      guidance_group_label: "Groupe de conseils"
      created: "Créé"
      last_updated: "Dernière m. à j."
      actions: "Actions"
      add_guidance: "Ajoutez des conseils"
      created_message: "Création de conseils effectuée."
      updated_message: "Mise à jour de conseils effectuée."
      help_text_html: "<div class='tooltip_box'>Entrez le texte des conseils pour ce thème.</div>"
      new_label: "Nouveaux conseils"
      view_all_guidance: "Voir tous les conseils"
      text_help_text_html: "Entrez ici vos conseils. Vous pouvez ajouter des liens là où il faut."
      apply_to_help_text_html: "Décidez si vos conseils s'affichent par thèmes (situation par défaut) ou s'ils ne s'appliquent qu'à une question spécifique dans un des modèles de bailleur de subventions."
      by_themes_help_text_html: "Sélectionnez le ou les thèmes liés à ces conseils."
      by_question_help_text_html: "Sélectionnez le modèle, la phase, la version ou la section qui s'applique parmi les options de cette liste déroulante pour définir la question qui doit afficher ces conseils."
      guidance_group_select_help_text_html: "Sélectionnez le groupe auxquel ces conseils sont liés."
      guidance_text_html: "<p>Vous pouvez rédiger différents conseils devant s'afficher en fonction d'un thème (par ex. : des conseils généraux sur l'enregistrement et le stockage devant apparaître systématiquement) ou d'autres pour des questions spécifiques. Vous gagnerez à écrire des conseils généraux par thème, car ceux-ci s'afficheront automatiquement dans tous les modèles plutôt qu'en rédiger pour accompagner chaque thème.</p>
      <p>Habituellement, vous souhaitez afficher des conseils dans tous les modèles, mais dans certains cas ils peut être souhaitable d'en afficher que concernant des bailleurs de subvention précis, par ex. :en cas d'instructions propres à une soumission au BBSRC. Cette situation peut être paramétrée au besoin.</p>"
      delete_message_html: "Vous allez effacer '%{guidance_summary}'. En êtes-vous sûr?"
    guidance_group:
      add_guidance_group: "Ajoutez un groupe de conseils"
      guidance_group_list: "Liste des groupes de conseils"
      name_label: "Nom"
      subset: "Sous-ensemble facultatif"
      subset_eg: "par ex. : Faculté/Département"
      all_temp: "Toues les modèles"
      help_text_add: "Veuillez entrer le titre du groupe"
      subset_option_help_text: "Si les conseils ne sont destinés qu'à un sous-ensemble d'utilisateurs (par ex. : faisant partie d'une faculté ou d'un institut), cochez cette case.  Les utilisateurs pourront sélectionner ce sous-groupe de conseils 
 lorqu'ils répondront aux questions dans l'assistant de création de plan."
      template_help_text_html: "Sélectionnez le modèle dans lequel vous voulez que s'affichent vos conseils. Habituellement, il s'agit de tous les modèles."
      title_help_text_html: "Ajoutez un nom adéquat à votre groupe de conseils, par ex. : Conseils de Glasgow. Ce nom sera utilié pour indiquer à l'utilisateur final l'origine des conseils, par ex. : 'Glasgow Guidance on Metadata'"
      delete_message: "You are about to delete '%{guidance_group_name}'. This will affect guidance. Are you sure?"
      guidance_group_text_html: "<p>Commencez par créer un groupe de conseils. Celui-ci peut désigner un établissement dans son ensemble, ou un sous-ensemble : une faculté, un institut, un département. Quand vous créerez des conseils, on vous demandera de les affecter à un groupe de conseils.</p>"
      created_message: "Création du groupe de conseils effectuée."
      updated_message: "Mise à jour du groupe de conseils effectuée."
      destroyed_message: "Suppression du groupe de conseils effectuée."
    templates:
      create_template: "Créer un modèle"
      new_label: "Nouveau modèle"
      template_details: "Détails du modèle"
      edit_details: "Modifier les détails du modèle"
      view_all_templates: "Voir tous les modèles"
      funders_temp: "Modèles des bailleurs de subventions"
      title_help_text: "Merci de saisir un titre pour votre modèle."
      section_title_help_text: "Merci d'entrer un titre de section"
      help_text_html: "<div class='tooltip_box'>Merci de saisir une description pour ce thème.</div>"
      create_own_template_text_html: "<p>Si vous souhaitez ajouter un modèle institutionnel propre à un plan de gestion de données, utilisez le bouton 'créer un modèle'. Vous pouvez au besoin créer plusieurs modèles, par ex. : un pour des chercheurs et un pour des thésards.</p>
              <p>Votre modèle apparaîtra aux utilisateurs de votre établissement quand aucun modèle propre à un bailleur de subvention ne s'applique. Si vous souhaitez ajouter des questions dans un modèle de bailleur de subventions, utilisez les options de 'personalisation de modèle' ci-après.</p>"
      create_new_template_text_html: "<p>Pour créer un nouveau modèle, commencez par saisir un titre et une description. Un fois ces éléments enregistrés, le programme vous propose d'ajouter une phase ou plus. </p>"
      desc_help_text_html: "Saisissez une description qui vous permet de distinguer un modèle de l'autre, par ex. : si vous visez différents"
      own_temp: "Modèles propres"
      add_phase_label: "Ajouter une nouvelle phase +"
      view_phase_label: "Voir la phase"
      edit_phase_label: "Modifier la phase"
      back_to_edit_phase_label: "Retour à la vue à modifier"
      #Vérifier qu'il s'agit bien de cela ci-dessus...
      edit_phase_details_label: "Modifiez les détails de la phase"
      phase_details_label: "Détails de la phase"
      phase_order_label: "Ordre d'affichage"
      phase_details_text_html: "<p>Vous définissez ici le titre que verrons les utilisateurs. Si vous souhaitez que votre DMP comporte plusieurs phases, cela doit apparaître clairement dans le titre et la description.<p/>"
      phase_title_help_text: "Saisissez une titre pour cette phase, par ex. : DMP initial, DMP complet... Ce sont ces mentions que verrons les utilisateurs dans les onglets pendant la rédaction d'un plan. Si le vôtre ne comporte qu'une phase, donnez-lui un nom général, par ex. : DMP de Glasgow"
      phase_number_help_text: "Cette fonction vous permet de classer les phases de votre modèle."
      phase_desc_help_text_html: "Entrez une courte description. Les utilisateurs la verront au-dessus du récapitulaif des parties et des questions auxquels ils devront répondre."
      phase_delete_message: "Vous allez supprimer '%{phase_title}'. Cette opération affectera les versions, sections et questions liées à cette phase. En êtes-vous sûr?"
      phase_new_text_html: "Quand vous créez une nouvelle phase dans votre modèle, une version sera créée automatiquement. Quand vous remplirez la grille ci-dessous, le système affichera des options pour créer des sections et des questions."
      versions_label: "Versions"
      version_details_label: "Détails de la version"
      add_section: "Ajouter une section"
      new_section: "Nouveau titre de section"
      section_title_placeholder: "Le nouveau titre de section"
      section_desc_help_text_html: "<div class='tooltip_box'>Saisissez une courte description. Celle-ci peut résumer l'objet de la section ou donner des indications sur comment y répondre. Ce texte s'affichera dans la bannière de couleur quand une section sera ouverte pour modification.</div>"
      section_number_help_text: "Cette fonction vous permet de classer des sections."
      add_question: "Ajouter une question"
      created: "Créée à"
      last_updated: "Dernière m.à j."
      published_label: "Publiée"
      cannot_publish: "Veuillez vérifier que vous avez créé une phase au moins dans une version publiée."
      title_label: "Titee"
      desc_label: "Description"
      actions: "Actions"
      customise: "Personnaliser"
      edit_customisation: "Modifier la personnalisation"
      created_message: "Création des informations effectuée."
      updated_message: "Mise à jour des informations effectuée."
      destroyed_message: "Suppression des informations effectuée."
      section_delete_message: "Vous allez supprimer '%{section_title}'. Cette opération affectera les questions liées à cette phase. En êtes-vous sûr?"
    versions:
      clone_versions_label: "Effectuer des changements importants"
      edit_versions_label: "Effectuer des changements mineurs"
      edit_label: "Modifier"
      versions_text_html: "Une première version est créée automatiquement. Si vous devez opérer des changements importants dans des versions publiées par la suite (par ex. : ajouter une section, des questions) veuillez créer une nouvelle version. Si vous ne devez faire que des corrections ou de petits changements sans modifier le sens, modifiez la version en cours."
      desc_help_text_html: "Saisissez une courte description."
      delete_message: "Vous allez supprimer '%{version_title}'. Cette opération affectera les sections et les questions liées à cette version. En êtes-vous sûr?"
      edit_alert_label: "Modifiez l'alerte"
      edit_alert_text: "Veuillez revoir les types de changements que vous vous apprêtez à faire : ce plan est déjà publié et pourrait être en cours d'utilisation"
    questions:
      question_text_label: "Texte de la question"
      question_number_label: "Numéro de la question"
      question_edit_button: "Modifier la question"
      question_delete_button: "Supprimer la question"
      answer_format_label: "Format de réponse"
      example_answer_label: "Exemple de réponse"
      suggested_answer_label: "Suggestion de réponse"
      suggested_answer_help_text_html: "Vous pouvez ajouter un exemple ou une suggestion de réponse pour aider les utilisateurs. Ils s'afficheront au-dessus de la grille de réponse et on peut les copier/coller."
      suggested_or_example_answer_label: "Suggestion/exemple de réponse"
      suggested_or_example_answer_button: "Ajouter une suggestion/un exemple de réponse"
      edit_suggested_answer_button: "Modifier la suggestion/l'exemple de réponse"
      delete_suggested_answer_message: "Vous allez supprimer la suggestion/l'exemple de réponse à la questioo : '%{question_text}'. En êtes-vous sûr ?"
      default_value_label: "Valeur par défaut"
      number_help_text: "Cette fonction vous permet de classer les questions dans une section."
      question_format_help_text_html: "Vos choix possibles :<ul><li>- une zone de texte (un grand cadre pour les paragraphes);</li> <li>- un champ de texte (pour une réponse courte);</li>
      <li>- les cases à cocher se présentent en une liste où plusieurs choix peuvent être sélectionnés;</li>
      <li>- les boutons radio buttons se présentent en une liste où un seul choix est possible;</li>
      <li>- la liste déroulante comme cet encadré, où une seule sélection est possible;</li>
      <li>- un cadre à choix multiples permet à l'utilisateur de faire plusieurs sélections dans une liste, avec la touche CTRL;</li></ul>"
      default_answer_help_text_html: "Tout ce que vous écrivez s'affiche dans la boîte de réponse. Si vous souhaitez une réponse ayant une certaine forme (par ex. : des tableaux), c'est ici que vous pouvez entrer ce style."
      themes_label: "Thèmes"
      question_themes_help_text_html: "<p>Sélectionnez les thèmes relatifs à cette question.</p>
      <p>Cette fonction permet d'intégrer une documentation générale d'assistance de votre établissement, comme encore issue d'autres sources comme le DCC et des facultés ou départements auxquels vous fournissez des conseils. </p>
      <p>Vous pouvez sélectionner plusieurs thèmes avec la touche CTRL.</p>"
      default_answer_label: "Réponse par défaut"
      guidance_label: "Conseils"
      question_guidance_help_text_html: "Saisissez des instructions spécifiques pour accompagner cette question. Si vous avez des conseils par thèmes aussi : ceux-ci vont être aiguillés ici selon ce que sélectionnez ci-dessous, aussi mieux vaut éviter de dupliquer trop d'extraits."
      delete_message: "Vous allez supprimer la question : '%{question_text}'. En êtes-vous sûr?"
      question_options_help_text_html: "Saisissez toutes les options que vous voulez afficher. Si vous voulez paramétrer la sélection par défaut d'un élément, cochez la case correspondante."

  helpers:
    home: "Accueil"
    return_home: "Revenir à l'accueil"
    admin_area: "Espace Super admin"
    edit_profile: "Modifier le profil"
    view_plans_label: "Voir les plans"
    create_plan_label: "Créer un plan"
    about_us_label: "À propos..."
    roadmap_label: "Feuille de route"
    help_label: "Aide"
    contact_label: "Contact"
    jisc: "Le DCC est financé par"

    sign_in: "Connexion"
    sign_out: "Déconnexion"
    sign_up: "S'inscrire"
    sign_up_text: "Nouveau sur DMPonline ? Inscrivez-vous..."
    signed_in: "Connecté en tant que "
    institution_sign_in_link: "ou, connectez-vous avec votre authentifiant d'établissement"
    #Voir dans la doc shibboleth : authentifiant d'établissement ?
    institution_sign_in: " (réservé aux utilisateurs britanniques)"

    user_name: "Adresse courriel"
    email: "Courriel"
    valid_email: "Vous devez entrer un courriel valide."
    user_details_text_html: "<p>À noter que votre courriel est à utiliser comme nom d'utilisateur. Si vous modifiez ces informations, rappelez-vous d'utiliser votre courriel en vous connectant.</p>"
    user_details_paragraph_html: "Vous pouvez modifiez les informations ci-dessous."
    remember_me: "Se souvenir de moi"
    org_not_listed: "Mon établissement n'est pas listé."

    mot de passe: "Mot de passe"
    current_mot de passe: "Mot de passe actuel"
    new_mot de passe: "Nouveau mot de passe"
    mot de passe_conf: "Confirmez le mot de passe"
    change_mot de passe: "Changez votre mot de passe"
    forgot_mot de passe: "Mot de passe oublié?"
    mot de passe_too_small: "Votre mot de passe doit contenir 8 caractères minimum."
    mot de passe_no_match: "Ce que vous avez saisi doit être identique à ce que vous avez entré dans le champ précédent."
    no_pass_instructions: "Instructions de confirmation non reçues ?"
    no_unlock_instructions: "Instructions de déverrouillage non reçues ?"
    send_mot de passe_info: "Instructions pour réinitialiser le mot de passe"
    accept_terms_html: " J'accepte les <a href='/terms'>Conditions générales d'utilisation.</a> *"
    edit_mot de passe_info: "Si vous voulez changer de mot de passe, remplissez les champs suivants."

    text_area: "Zone de texte"
    text_field: "Champ textuel"
    radio_buttons: "Boutons radio"
    checkbox: "Case à cocher"
    dropdown: "Liste déroulante"
    multi_select_box: "Boîte de sélections multiples"

    error: "Erreur!"
    comment: "Commentaire"
    send: "Envoi"
    yes: "Oui"
    no: "Non"
    none: "Aucun"
    false_lowercase: "faux"
    title: "Titre"
    note: "Note"
    me: "Moi"
    view: "Voir"
    desc: "Description"
    save: "Enregistrer"
    preview: "Aperçu"
    saving: "Enregistrement en cours..."
    loading: "Chargement en cours..."
    removing: "Retrait en cours..."
    unsaved: "Modification non enregistrée"
    unlink_account: "Délier le compte"
    submit:
      edit: "Modifier"
      create: "Créer"
      update: "Mettre à jour"
      cancel: "Annuler"
      save: "Enregistrer"
      delete: "Effacer"
      back: "Retour"
      discard: "Rejeter"
      #Discard ?

    name: "Nom"
    first_name: "Prénom"
    last_name: "Nom"
    first_name_help_text: "Entrez votre prénom, svp."
    surname_help_text: "Entrez votre nom d'usage ou de famille, svp."
    owner: "Propriétaire"
    orcid_id: "Numéro ORCID"
    orcid_html: "Le numéro ORCID est un identifiant numérique permanent qui distingue chaque chercheur de tous les autres, <a href='http://orcid.org/content/initiative' target='_blank' rel='external' class='a_orange'>en savoir plus...</a>."
    sign_up_shibboleth_alert_text_html: "DMPonline ne reconnaît pas votre authentifiant d'établissement : soit vous n'avez pas créé de compte chez nous, soit vous n'avez pas lié ces renseignements à votre compte. </br>
     --> Si vous <strong>n'avez pas</strong> de compte sur DMPonline, veuillez compléter le formulaire qui suit.</br>
     --> Si vous <strong>avez</strong> un compte sur DMPonline, <a href='#header-login-form' data-toggle='modal' class='a_orange'>Connectez-vous</a> pour lier votre compte et votre authentifiant d'établissement.</br>
    Une fois que vous avez créé votre compte ou l'avez lié, vous pourrez vous connecter directement avec votre authentifiant d'établissement."
    shibboleth_linked_text: "Votre compte est lié à votre authentifiant d'établissement."
    shibboleth_to_link_text: "Reliez votre compte DMPonline à votre authentifiant d'établissement"
    shibboleth_unlink_label: "Détachez votre authentifiant d'établissement"
    shibboleth_unlink_alert: "Alerte de détachement d'authentifiant d'établissement"
    shibboleth_unlink_dialog_text: "<p>Vous allez détacher DMPonline de votre authentfiant d'établissement, voulez-vous continuer ?</p>"


    section_label: "Section"
    sections_label: "Sections"
    questions_label: "Questions"
    answers_label: "Réponses"
    answer_questions: "Répondez aux questions"
    last_edit: "Dernière modification"
    select_action: "Sélectionnez une action"
    answered_by: "Réponse "
    answered_by_part2: " par "
    suggested_answer: "Suggestion de réponse"
    suggested_example: "Exemple de réponse"
    notanswered: "Pas encore de réponse"
    noquestionanswered: "Aucune question n'a reçu de réponse"
    guidance: "Conseils"
    policy_expectations: "Résultats attendus du plan"
    #est-ce bien cela ?
    export: "Exporter"
    guidance_accordion_label: "Conseils"
    add_comment_accordion_label: "Partager la note"
    comment_accordion_label: "Notes"

    comments:
      add_comment_label: "Ajouter une note"
      add_comment_text: "Partager la note avec des collaborateurs"
      comment_label: "Note"
      comments_label: "Notes"
      view_label: "Visualiser"
      edit_label: "Modifier"
      retract_label: "Retirer"
      clear_label: "Retirer"
      commented_by: "Note par :"
      archive_own_comment_question: "Voulez-vous vraiment retirer cette note ?"
      archive_own_comment_button_label: "Retirer"
      archive_comment_question: "Êtes-vous sûr de vouloir retirer cette note?"
      archive_comment_button_label: "Retirer"
      clear_by: "Note retirée par"
      retracted: "Note retirée par vous"
      
    
    org_type:
      funder: "Organisme financeur"
      institution: "Établissement"
      project: "Projet"
      organisation: "Organisme"
      org_name: "Nom de l'organisme"
      school: "Faculté"
      publisher: "Émetteur"
      #Publisher ? S'agit-il de la personne à avoir mis l'information en ligne ? Valideur ?
      other_guidance: "Autres conseils"
      template: "Modèles"
      templates: "Modèles"
      child: "Unité"
      other_org_help_text: "Veuillez saisir le nom de votre organisme.."


    project:
      create: "Créer un plan"
      edit: "Modifier des détails du plan"
      grant_title: "N° de subvention"
      grant_help_text: "N° de réféence de la subvention, le cas échéant (UNIQUEMENT POUR LES DMP CRÉÉS APRÈS OCTROI D'UNE SUBVENTION)"
      not_applicable: "Non pertinent/non répertorié."
      multi_templates: "Un certain nombre de modèle vous sont proposés. Choisissez."
      project_name: "Nom du plan"
      my_project_name: "Mon plan"
      success: "Création du plan effectuée."
      principal_investigator: "Directeur de recherche/Chercheur"
      principal_investigator_help_text: "Nom du ou des directeurs de recherche ou du ou des principaux chercheurs du projet."
      principal_investigator_id: "Identifiant du directeur de recherche/chercheur"
      principal_investigator_id_help_text: "par ex. : ORCID http://orcid.org/."
      funder_help_text: "Financeur du projet, le cas échéant"
      funder_name: "Nom de l'organisme financeur"
      project_question_desc_label: "Résumé des questions"
      tab_plan: "Détails du plan"
      tab_export: "Exporter"
      export_text_html: "<p>À ce niveau, vous pouvez décharger votre plan sous différents formats. Cela peut vous être utile pour soumettre votre plan dans une demande de subvention.</br>
Sélectionnez votre format et cliquez sur 'Exporter'.</p>"
      questions_answered: "questions avec réponses"
      not_saved_answers_text_alert: "Vous avez changé des réponses sans les sauvegarder:"
      not_saved_answers_confirmation_alert: "Voulez-vous faire la sauvegarde maintenant?"
      not_saved_answers_header: "réponses non sauvegardées"
      project_data_contact: "Interlocuteur pour les données du Plan"
      project_data_contact_help_text: "Nom (s'il diffère du précédent), coordonnées courriel et téléphone"
      project_name_help_text: "En cas de demande de financement, indiquer le nom exactement comme dans la demande de subvention."
      project_desc_help_text_html: "<div class='tooltip_box'><h4>Questions auxquelles réfléchir :</h4><ul><li>- Quelle est la nature de votre projet de recherche ?</li><li>- Quelles ont les problématiques de recherche que vous traitez ? </li><li>- Dans quel but est effectuée la collecte ou la création des données ? </li></ul><h4>Conseils :</h4><p>Résumez brièvement le type d'étude(s) pour permettre à d'autres de comprendre dans quel but les données sont collectées ou créées.</p></div>"
      project_identifier: "Identifiant"
      project_identifier_help_text: "Un identifiant approprié conforme aux prescriptions de l'organisme financeur ou de l'établissement."
      project_static_info: "Ce plan s'inspire de :"
      projects_title: "Mes plans"
      project_settings_text: "Les éléments que vous sélectionnez ici s'afficherontt dans le tableaiu ci-après. Vous pouvez trier les données à partir de chacune de ces en-tête ou les filtrer en tapant une chaîne de caractères dans la zone de recherche."
      project_text_when_no_project: "<p><strong>Bienvenue.</strong></br> Vous voilà prêt à créer votre premier DMP.</br>Cliquez sur le bouton 'Créer un plan' ci-dessous pour commencer.</p>"
      project_text_when_project: "<p>Dans le tableau ci-dessous figurent les plans que vous avez créés, ainsi que ceux que vous partagez avec d'autres.</br>Vous pouvez à tout moment les modifier, les partager, les exporter, les effacer...</p>"
      project_details_text_html: "Cette page vous donne un aperçu de votre plan. Elle indique de quoi il s'inspire et donne une idée générale des questions auxquelles vous devrez répondre."
      project_details_editing_text_html: "Veuillez renseigner les premiers détails ci-après et cliquez sur 'Mettre à jour' pour enregistrer"
      confirm_delete_text: "Voulez-vous vraiment effacer ce plan ? S'il est partagé avec d'autres utilisateurs, le fait de l'effacer de votre liste, l'effacera aussi de leur liste de plans."
      confirmation_text: "Confirmer les détails du plan"
      confirmation_text_desc: "Si votre agence de financement ou votre établissement n'émet pas de prescriptions (ou si vous n'avez pas rempli ces options), la checklist du DCC s'affichera. Celle-ci propose un ensemble de questions générales et de conseils pour un DMP. Pour en savoir plus : <a href='http://www.dcc.ac.uk/sites/default/files/documents/resource/DMP_Checklist_2013.pdf' target='_blank'>DMP checklist 2013</a>."
      confirmation_button_text: "Oui, créer un plan"
      default_confirmation_text_desc: "Vous avez choisi le DMP par défaut, qui repose sur la checklist du DCC. Celle-ci propose un ensemble de questions générales et de conseils pour un DMP. Pour en savoir plus : <a href='http://www.dcc.ac.uk/sites/default/files/documents/resource/DMP_Checklist_2013.pdf' target='_blank'>DMP checklist 2013</a>."
      default_confirmation_button_text: "Create plan"
      alert_default_template_text_html: "Attention : Votre organisme (%{org_name}) fournit un modèle de DMP. Si vous voulez l'utiliser, sélectionnez 'Annuler', sinon cliquez sur 'Créer un plan'"
      share:
        tab_share: "Partager"
        shared_label: "Partagé ?"
        share_text_html: "<p>À ce niveau, vous pouvez donner accès à votre plan à d'autres personnes. Trois niveaux d'autorisation sont possibles.<ul><li>Les utilisateurs avec un droit en \"lecture seule\" ne pourront que consulter le plan.</li><li>Les utilisateurs avec un droit de mofification pourront y contribuer.</li><li>Les copropriétaires le peuvent aussi, mais peuvent aussi en modifier les détails et en contrôler l'accès.</li></ul></p><p>Ajoutez chacun des collaborateurs en saisissant leurs courriels l'un après l'autre, en choisissant un niveau d'autorisation et en cliquant sur  \"Ajouter le collaborateur\".</p><p>Ceux qui sont invités recevront un avis par courriel leur indiquant qu'ils ont accès à ce plan, invitant ceux qui n'ont pas de compte dans DMPonline à s'enregistrer. L'utilisateur reçoit aussi un avis quand ces droits sont changés.</p>"
        collaborators: "Collaborateurs"
        add_collaborator: "Ajouter le collaborateur"
        add: "Ajouter"
        permissions: "Permissions"
        permissions_desc: "Les collaborateurs avec des droits de modification peuvent contribuer aux plans. Les copropriétaires ont en plus le droit de modifier les détails du plan et en contrôler l'accès. "
        remove: "Retirer l'accès utilisateur"
        confirmation_question: "Êtes-vous sûr ?"
        owner: "Propriétaire"
        co_owner: "Copropriétaire"
        edit: "Modifier"
        read_only: "Lecture seule"
        locked_section_text: "La modification de cette section a été verrouillée par "
      create_page:
        title: "Créer un nouveau plan"
        desc_html: "<p>Veuillez sélectionner des éléments dans les menus déroulants ci-après pour pouvoir identifier les questions et conseils à afficher dans votre plan.</p>
        <p>Si votre soumission doit répondre à des prescriptions propres à un organisme financeur ou un établissement, <a id='create-default-plan-button' data-toggle='modal' href='#default-template-confirmation-dialog'>sélectionnez ici la rédaction d'un DMP</a> à partir des thèmes les plus courants.</p>"
        default_template: "DMP par défaut"
        funders_question: "Si vous soumettez une demande de subvention, sélectionnez l'organisme financeur."
        funders_question_description: "Sinon laissez ce champ vide."
        other_funder_name_label: "Nom de l'organisme financeur, le cas échéant."
        institution_question: "Sélectionnez votre organisme pour voir les questions et conseils de votre établissement."
        institution_question_description: "Ce champ peut rester vide, ou vous pouvez sélectionner un autre organisme que le vôtre."
        other_guidance_question: "Cochez une ou plusieurs des sources de conseils que vous voulez voir."
      configure: "Configuration"
      columns:
        name: "Nom"
        owner: "Propriétaire"
        shared: "Partagé ?"
        template_owner: "Proppriétaire du modèle"
        last_edited: "Dernière modification"
        identifier: "Identifiant"
        grant_number: "N° de subvention"
        principal_investigator: "Directeur de recherche / chercheur"
        data_contact: "Interlocuteur pour les données du plan"
        description: "Description"
      filter:
        placeholder: "Filtrer les plans"
        submit: "Filtrer"
        cancel: "Annuler"
        no_matches: "Pas de plans pour '%{filter}'"

    plan:
      export:
        pdf:
          question_not_answered: Question sans réponse.
          generated_by: Ce document a été créé par DMPonline (http://dmponline.dcc.ac.uk)
        space_used: "env. %{space_used}% d'espace disponible utilisé (%{num_pages} pages maxi)"
        project_name: "Nom du projet"
        project_identifier: "Identifiant du projet"
        grant_title: "Titre de la subvention"
        principal_investigator: "Directeur de recherche / chercheur"
        project_data_contact: "Interlocuteur pour les données du plan"
        project_description: "Description"
<<<<<<< HEAD
        funder: "Bailleur de fonds"
        institution: "Établissement"
        orcid: "Votre ORCID"
        section: "Section"
        question: "Question"
        answer: "Réponse"
        selected_options: "Option(s) choisie(s)"
        answered_by: "Réponse faite par"
        answered_at: "Réponse faite à"
=======
        funder: "Financeur"
        institution: "Etablissement"

>>>>>>> 48b08085
    settings:
      title: "Réglages"
      projects:
        title: "Réglages - Mes plans"
        desc: "Le tableau suivant donne la liste des colonnes que l'on peut faire apparaître dans la liste 'Mes Plans'. Choisissez celles que vous voulez voir."
        errors:
          no_name: "'name' doit figurer dans la liste des colonnes."
          duplicate: "Nom de colonne en doublon. Merci de n'ajouter qu'une seule colonne."
          unknown: "Nom de colonne inconnu."
      plans:
        title: Titre du plan
        reset: "Réinitialiser"
        custom_formatting: "(Utilisation de valeurs de mise en forme PDF personnalisées)"
        template_formatting: "(Utilisation des valeurs de mise en forme PDF du modèle)"
        default_formatting: "(Utilisation des valeurs de mise en forme PDF par défaut)"
        included_elements: "Éléments inclus"
        pdf_formatting: "Mise en forme PDF"
        font_face: "Police"
        font_size: "Taille"
        margin: "Marge"
        margins:
          top: "Haut"
          bottom: "Bas"
          left: "Gauche"
          right: "Droite"
        max_pages: "Nombre de pages maxi"
        errors:
          missing_key: "Vous n'avez pas précisé un réglage obligatoire"
          invalid_margin: "Valeur de marge non valide"
          negative_margin: "Une marge ne peut être négative"
          unknown_margin: "Marge inconnue. Seules marges possibles : Haut, Bas, Gauche et Droite"
          invalid_font_size: "Taille de police non valide"
          invalid_font_face: "Police non valide"
          unknown_key: "Réglage de mise en forme"
          invalid_max_pages: "Nombre de pages maxi non valide"

  about_page:
    title: "À propos de DMPonline"
    tab_1: "Contexte"
    tab_2: "Dernières nouvelles"
    
    body_text_tab_1_html: "<p>De plus en plus, les agences de financement exigent que leurs bénéficiaires proposent des DMP (des plans de gestion de données), tant pendant la préparation de leur soumission qu’après l’attribution de la subvention. Le Digital Curation Centre (Centre de curation numérique britannique - DCC) a élaboré DMPonline pour satisfaire cette exigence, ainsi que leur établissement ou tout autre acteur.</p>
    <p>Le DCC <a href='http://www.dcc.ac.uk/' target='_blank'>DCC</a> a coopéré étroitement avec des agences de financement de la recherche et des universités pour réaliser au profit des chercheurs un outil les assistant dans l’élaboration d'un DMP (un plan de gestion de données) efficace qui couvre le cycle de vie complet d’un projet de recherche, de l’étape de préparation de sa soumission jusqu’à son achèvement.</p>
    </br>
    <h3>Fonctionnement de l'outil</h3>
    <p>L'outil comprend un certain nombre de modèles qui sont représentatifs des prescriptions de différents organismes financeurs et établissements. Au départ, les utilisateurs doivent répondre à trois questions pour que nous puissions déterminer le modèle qu'il convient d'afficher(par ex. : le modèle ESRC pour une soumission dans le cadre d'un appel à projet de l'ESRC). Des conseils vous sont fournis pour vous permettre d'interpréter les questions posées et y répondre. Ces conseils sont fournis selon les agences de financement, universités et disciplines.</p>
    </br>
    <h3>Pour commencer.../h3>
    <p>Si vous possédez un compte, veuillez vous connecter, puis commencez à créer ou modifier votre DMP.</p>
    <p>En l'absence de compte DMPonline , cliquez sur <a href='/'>'S'enregistrer'</a> en page d'accueil.</p>
    <p>Visitez la page d'<a href='/help'>'Aide'</a> pour quelques conseils.</p>
    </br>
    <h3>Autres informations</h3>
    <p>NOus améliorons constamment l'interface utilisateur de DMPonline et ses fonctionnalités.
    Si vous souhaitez apporter une contribution par un retour ou des suggestions, veuillez nous contacter par courriel :    <a href='mailto:dmponline@dcc.ac.uk?Subject=DMPonline%20inquiry' target='_top'>dmponline@dcc.ac.uk</a>. Vous pouvez aussi signaler des dysfonctionnements ou demander d'autres fonctionnalités directement sur <a href='https://github.com/DigitalCurationCentre/DMPonline_v4' target='_top'>GitHub</a></p>
    <p>Si vous voulez consulter des DMP issus d'une version antérieure de cette outil, visitez <a href='https://dmponline3.dcc.ac.uk' target='_top'>DMPonline v3</a>.</p>"

    body_text_tab_2_html: "<p>Témoignages sur DMPonline depuis le site web du DCC</p></br>"

  help_page:
    title: "Aide"
    tab_1: "À propos de DMPonline"
    tab_2: "À propos de la réalisation d'un plan de gestion de données (DMP)"
    body_text_tab_2_html: "<h3>Ressources utiles pour programmer un DMP</h3>
      <ul class='help_ul'>
        <li>
          <a target='_blank' href='http://www.dcc.ac.uk/resources/data-management-plans/funders-requirements'>Prescriptions des agences de financement britanniques pour les DMP</a> [webpage]<br />
 Un récapitulatif des prescriptions des Conseils de recherche, des sociétés philanthropiques ou des organismes financeurs dans le secteur de la santé au Royaume-Uni.
        </li>
        <li>
          <a target='_blank' href='https://dmp.cdlib.org/pages/funder_requirement'>Prescriptions des agences de financements américaines pour les DMP</a> [webpage]<br />
  Un récapitulatif des prescriptions de la NSF, des NIH et d'autres baillaurs de fonds importants aux États-Unis.
        </li>
        <li>
          <a target='_blank' href='http://www.dcc.ac.uk/sites/default/files/documents/resource/DMP_Checklist_2013.pdf'>Checklist du DCC pour les DMP</a> [PDF, 3 pages]<br />
 Une liste de 13 questions et de conseils associés, qui représentent les principales problématiques qui se présentent dans la gestion et le partage de DMP. Cette liste sert de modèle générique pour DMPOnline, cette liste est proposée quand aucune prescription financière ou organisationnelle ne s'impose à l'utilisateur.
        </li>
        <li>
          <a target='_blank' href='http://www.dcc.ac.uk/sites/default/files/documents/publications/reports/guides/How%20to%20Develop.pdf'>Comment élaborer un plan de gestion et de partage de données</a> [PDF, 8 pages]<br />Un Guide du DCC (Digital Curation Centre) qui brosse un tableau général des prescriptions des organismes financeurs pour les DMP et le type de réflexions à entreprendre quand l'on projette de présenter un projet<data.bris.ac.uk/research/planning/files/2013/08/data.bris-AHRC-example-Technical-Plan-v2.pdf'>Technical plan submitted to the AHRC</a> [PDF, 7 pages]<br />
  Un DMP présenté par un chercheur de l'Université de Bristol, avec les commentaires des auditeurs.
      </li>
      <li>
        <a target='_blank' href='http://www.dcc.ac.uk/sites/default/files/documents/adocs/Leeds-RoaDMaP-DMPs.pdf'>Deux DMP en Sciences sociales</a> [PDF, 7 pages]<br />
  Exemples de  plans réalisés par des chercheurs de l'Université de Leeds, partagés dans le cadre des supports de formation Leeds RoaDMaP
      </li>
      <li>
        <a target='_blank' href='http://relu.data-archive.ac.uk/data-sharing/planning/examples'>Examples en Economie rurale et aménagement du territoire (Rural Economy & Land Use - RELU)</a> [webpage]<br />
  Exemples provenant d'un programme conjoint ESRC, BBSRC et NERC
      </li>
      <li>
        <a target='_blank' href='http://www.northumbria.ac.uk/static/5007/ceispdf/dmpfull.pdf'>DMP en Scanté et médecine</a> [PDF, 11 pages]<br />
  Exemple de DMP par le projet de formation à la gestion de données en Santé DATUM
      </li>
      <li>
        <a target='_blank' href='http://www.dcc.ac.uk/sites/default/files/documents/adocs/DMTpsych-example-DMP.pdf'>Psychology DMP</a> [PDF, 11 pages]<br />
  Un DMP fictif très détaillé en psychologie élaboré par le projet pédagogique DMTpsych RDM, à partir de travaux expérimentaux précurseurs
      </li>
      <li>
        <a target='_blank' href='http://rci.ucsd.edu/data-curation/examples.html'>Exemples de DMP de l'Université de San Diego</a> [webpage]<br />
  Un vingtaine d'exemple de DMP proposé à la <i>National Science Foundation</i> (NSF) aux États-Unis par des enseignants chercheurs de l'Université de Californie à San Diego
      </li>
      <li>
        <a target='_blank' href='http://inside.mines.edu/RDS-example-plans'>Exemples de L'École des Mines du Colorado (<i>Colorado School of Mines examples</i>)</a> [webpage]<br />
  Plusieurs exemples de DMP américain de cette École et d'autres établissements
      </li>
      <li>
        <a target='_blank' href='https://www.dataone.org/data-management-planning'>DMP de la NSF</a> [webpage]<br />
  5 DMP soumis à la NSF, partagés par la <i>DataOne initiative</i>
      </li>
      <li>
        <a target='_blank' href='http://library.umassmed.edu/necdmc/dmp'>DMP en biologie et en chimie</a> [webpage]<br />
  Trois exemples de DMP américains partagés par NECDMC, un outil pédagogique pour la formation à la gestion de données de recherche d'étudiants de niveaux L, M et en recherche en sciences, technologies et médecine.
      </li>
    </ul>
    <h3>Guides utiles sur la gestion des données de la recherche en général</h3>
    <ul class='help_ul'>
      <li>
        <a target='_blank' href='http://www.data-archive.ac.uk/media/2894/managingsharing.pdf'>Managing and Sharing Data: best practice for researchers</a> [PDF, 36 pages]<br />
  Un guide édité par le <i>UK Data Service</i> abordant une série de sujets, dont les formats et description de données, les questions d'éthique, de droit d'auteur et de partage des données.
      </li>
      <li>
        <a target='_blank' href='http://www.dcc.ac.uk/sites/default/files/documents/publications/reports/guides/How_to_Cite_Link.pdf'>How to Cite Datasets and Link to Publications</a> [PDF, 12 pages]<br />
  Un guide édité par le <i>Digital Curation Centre</i> (Centre de curation numérique britannique - DCC) contenant des recommandations pratiques sur la manière de citer des données et signalant les différents outils et infrastructures de référencement de données.
      </li>
      <li>
        <a target='_blank' href='http://www.dcc.ac.uk/sites/default/files/documents/publications/reports/guides/How_To_License_Research_Data.pdf'>How to License Research Data</a> [PDF, 16 pages]<br />
  Un guide édité par le <i>Digital Curation Centre</i> (Centre de curation numérique britannique - DCC) qui rend compte des différents types de licences, des points positifs et négatifs de chacune et comment les mettre en place.
      </li>
      <li>
        <a target='_blank' href='http://www.dcc.ac.uk/sites/default/files/documents/How%20to%20Appraise%20and%20Select%20Research%20Data.pdf'>How to Appraise and Select Research Data for Curation</a> [PDF, 8 pages]<br />
  Un guide diffusé par l'ANDS et le DCC sur les méthodes de sélection des données à retenir pour leur conservation à long terme, leur partageet leur réutilisation. Plusieurs critères sont proposés pour faciliter la prise de décision.
      </li>
      <li>
        <a target='_blank' href='http://datalib.edina.ac.uk/mantra'>Research Data MANTRA</a> [online resource]<br />
  Un cours en ligne destiné aux chercheurs ou d'autres acteurs désireux de gérer des données dans le cadre de leurs opérations de recherche. Ce cours comporte un certain nombre de considérations d'ordre pratique dans le domaine logiciel, sur l'utilisation de SPSS, R, ArcGIS et NVivo.
      </li>
    </ul>"
    body_text_tab_1_html: "<p>Quand vous vous connectez à DMPonline, vous êtes redirigé vers la page intitulées 'Mes plans'. À partir de là, vous pouvez éditer, partager, exporter ou supprimer l'un de vos plans. Vous verrez à cet endroit aussi les plans que d'autres ont partagé avec vous.</p>
    <h3>Créer un plan</h3>
    <p>Pour créer un plan, cliquez sur le bouton 'Créer un plan' depuis votre page 'Mes plans' ou depuis le menu du haut. Sélectionnez les options des menus déroulants et parmi les cases à cocher pour définir les questions et les conseils qui devront vous être proposés. Confirmez vos choix en cliquant sur 'Oui, créer un plan'.</p>
    <h3>Rédigez votre plan</h3>
    <p>L'interface sous forme d'onglets vous permet de naviguer d'une fonction à l'autre quand vous écrivez et mettez à jour votre plan.</p>
    <ul>
      <li>- L'onglet 'Détails du plan' donne quelques informations administratives élémentaires, indique sur quel ensemble de questions et de conseils il s'appuie et des indications générales sur les questions qui vous seront posées.</li>
      <li>- Le ou les onglets suivants affiche les questions auxquelles il faudra répondre. Cet écran peut afficher plusieurs onglets si votre agence de financement ou votre université vous demande plusieurs séries de questions selon différentes étapes, par ex. :au moment d'une demande de subvention ou après son attribution.</li>
      <li>- L'onglet 'Partager' vous sert à inviter d'autres personnes à lire ou contribuer à votre plan.</li>
      <li>- L'onglet 'Exporter' vous permet de décharger votre plan sous différents formats. Cela peut vous être utile pour présenter votre plan dans le cadre d'une demande de subvention.</li>
    </ul>
    <p>Quand les différents onglets s'affichent, ils montrent les différentes parties de votre plan à l'écran. Cliquez pour répondre aux différentes questions. Vous pouvez mettre en forme vos réponses en utilisant les boutons de mise à jour.</p>
    <p>Des conseils peuvent s'afficher dans le panneau de droite. Cliquez sur le symbole '+' pour qu'ils apparaissent.</p>
    <p>Pensez à 'enregistrer' vos réponses avant de poursuivre.</p>
    <h3>Partager des plans</h3>
    <p>Insérez les courriels des collaborateurs que vous souhaitez inviter à lire ou modifier votre plan. Utilisez les options du menu déroulant pour leur attribuer les droits souhaités et cliquez sur 'Ajouter le collaborateur'</p>
    <h3>Exporter des plans</h3>
    <p>À cet endroit vous pouvez décharger votre plans dans différents formats. Cela peut vous servir pour présenter votre plan dans le cadre d'une demande de subvention. Choisissez le format de visualisation ou de déchargement souhaité puis cliquer pour lancer l'export. Quand vous vous connecterez à DMPonline, celui-ci vous dirigera vers votre page 'Mes plans'. Vous pourrez modifier, partager, exporter ou supprimer l'un ou l'autre de vos plans. Vous verrez aussi les plans que d'autres ont partagé avec vous.</p>
    <h3>Données d'héritage</h3>
    <p>S'il vous faut accéder à des plans provenant de la version antérieure de cet outil, veuillez aller sur <a href='https://dmponline3.dcc.ac.uk' target='_top'>DMPonline v3</a>.</p>"

  contact_page:
    title: "Contatez-nous"
    intro_text_html: "<p>DMPonline est fourni par le <i>Digital Curation Centre</i> (Centre de curation numérique britannique - DCC). Pour plus de renseignements, consultez notre <a href='http://www.dcc.ac.uk/' target='_blank'>site web</a>. Pour nous contacter, veuillez remplir le formulaire ci-après ou envoyez un courriel à <a href='mailto:dmponline@dcc.ac.uk?Subject=DMPonline%20inquiry' target='_top'>dmponline@dcc.ac.uk</a>.</p>"
    github_text_html: "<p>Si un fonctionnalité vous paraît souhaitable, ou si vous pensez constater une erreur, veuillez consulter la <a href='https://github.com/DigitalCurationCentre/DMPonline_v4/issues?state=open'>liste des questions à traiter sur GitHub</a>. Si votre question n'est pas répertoriée, merci de l'ajouter. Si elle y figure, merci d'ajouter un commentaire si vous disposez d'informations supplémentaires ou souhaitez nous informer de l'importance qu'elle revêt pour vous. Ceci nous permettra de prioriser de futurs développements.</p>"
    address_text_html: "<ul>
      <li>Digital Curation Centre</li>
      <li>Level 7, Appleton Tower</li>
      <li>Crichton Street</li>
      <li>Edinburgh</li>
      <li>EH8 9LE</li>
      <li>Royaume-Uni</li>
     </ul>
     <p>Tél. : +44 (0) 131 651 1239</p>
     <p>Courriel <a href='mailto:dmponline@dcc.ac.uk?Subject=DMPonline%20inquiry' target='_top'>dmponline@dcc.ac.uk</a></p>"
  
  roadmap_page:
    title: "Feuille de route"
    tab_1: "Nos futurs projets"
    tab_2: "Impliquez-vous"
    body_text_tab_1_html: "<p>La communauté des utilisateurs de DMPonline est active et s'agrandit, et nous remercions ses membres qui nous proposent des idées pour améliorer ses fonctionnalités ou en créer de nouvelles. Nous faisons des bilans réguliers et décidons comment développer le service en répondant à ces besoins en évolution. Pour que tout le monde puisse rester dans la boucle, nous publions nos futurs projets dans la Feuille de route de DMPonline.</p>
    <p>Notre <a href='http://www.dcc.ac.uk/webfm_send/1956' target='_blank'>feuille de route pour 2015</a> est organisée en cycles de 2 mois, et détaille un éventail de nouvelles fonctionnalités et d'améliorations à des fonctionnalités existantes.</p>
    <p><a href='http://www.dcc.ac.uk/sites/default/files/documents/tools/dmpOnline/DMPonline-roadmap.png' target='_blank'><img alt='' src='http://www.dcc.ac.uk/webfm_send/1957' style='font-size: 14px; width: 600px; height: 266px;'/></a></p>
    <p>Pour nous assurer d'aller dans le bon sens, nous nous efforçons d'élaborer notre feuille de route en concertation avec notre groupe d'utilisateurs de DMPonline.</p>
    </br>
    <h3>Version actuelle</h3>
    <p>À ce jour, DMPonline en est à sa version 4.1, publiée en mai 2015. Elle comporte une fonctionnalité de commentaires, des conseils plus précis sur comment s'enregistrer avec des authentifiants d'établissement, des conseils pour le déploiement, ainsi que des propositions méthodologiques pour l'internationalisation. La note de version et les documents détaillent plus complètement ces évolutions.</p>
    <ul>
      <li>- <a href='/files/DMPonline-DeliveryNote-May2015.pdf' target='_blank'>Note de version</a></li>
      <li>- <a href='/files/DMPonline-v4-InstitutionalLogin.pdf' target='_blank'>Comment s'enregistrer dans la version 4 de DMPonline avec l'authentifiant d'un établissement britannique</a></li>
      <li>- <a href='/files/DMPonline-v4-LocaleSupport.pdf' target='_blank'>Comment mettre en place une localisation d'assistance pour DMPonline version 4</a></li>
    </ul>
    <p>Vous trouverez la code correspondant sur <a target='_blank' href='https://github.com/DigitalCurationCentre/DMPonline_v4'>GitHub</a></p>
    </br>
    <h3>Projets de développements</h3>
    <p>Plusieurs fonctionnalités nouvelles sont programmées pour la version suivante : </p>
    <ul>
        <li>- Identification institutionnelle</li>
        <li>- Fonctionnalité d'examen de DMP</li>
        <li>- Alerte de notifications de demande d'assistance aux établissements</li>
        <li>- Statistiques et analyses pour administrateurs</li>
        <li>- Mise en place d'une gestion de cycle de vie (par ex. :état \"projet\", \"terminé\", \"publié\")</li>
        <li>- Développement d'API</li>
        <li>- Assistance localisée</li>
    </ul>
    <p>Si vous souhaitez contribuer à l'élaboration de nos projets de développements, vous pouvez vous joindre à notre groupe d'utilisateurs. Rendez-vous sur l'onglet \"Impliquez-vous\" pour plus d'informations sur la façon de vous joindre à nous.</p>"
     
    body_text_tab_2_html: "<p>Le développement et la maintenance de DMPonline sont assurés par le <i>Digital Curation Centre</i> (Centre de curation numérique britannique - DCC). Nous formons une petite équipe et nous nous sommes volontiers ouverts à des collaborations. Plusieurs possibilités vous sont offertes dans ce but :</p>
    <h3>Rejoindre le groupe d'utilisateurs</h3>
    <p>Nous souhaitons nouer des liens plus actifs avec nos utilisateurs, et nous vous invitons donc à faire partie de notre groupe d'utilisateurs. Nous avons mis en place une <a target='_blank' href='https://www.jiscmail.ac.uk/cgi-bin/webadmin?A0=DMPONLINE-USER-GROUP'>liste de diffusion</a> pour ce groupe à laquelle vous pouvez vous abonner. Nous organisons aussi des réunions de consultation sur nos projets.</p>
    <p>Nos réunions du groupe d'utilisateurs sont en général organisées sur un sujet précis (par ex. :étoffer une API par des cas d'utilisations). Aussi nos invitations sont lancées en fonction de vos domaines de compétence. Il est aussi utile pour nous de savoir à quelle catégorie d'utilisateur vous appartenez : chercheur, administrateur d'un établissement, bibliothécaire ou documentaliste, développeur informatique, personnel financier,  etc.</p>
    <p>Merci de nous indiquer vos centres d'intérêts et de faire partager vos suggestions de développements souhaités via la liste de diffusion pour que toute la communauté faire part de ses réactions.</p>
    </br>
    <h3>Personnaliser DMPonline</h3>
    <p>DMPonline peut être personnalisé en fonctions des institutions et des disciplines. Vous pouvez y ajouter des modèles destinés aux utilisateurs de votre établissement et ajouter des conseils qui expliquent comment trouver localement de l'assistance et des services. Des réponses types peuvent être ajoutées pour aider les utilisateurs à comprendre les informations qu'ils doivent rédiger dans un plan de gestion de données (DMP). Pour cela, vous devrez demander des droits d'accès administrateur, merci de nous envoyer un courriel à <a href='mailto:dmponline@dcc.ac.uk?Subject=DMPonline%20Admin%20access' target='_top'>dmponline@dcc.ac.uk</a>.</p>
    <p>D'autres conseils sont également sur le <a href='http://www.dcc.ac.uk/dmponline' target='_blank'>site web du DCC</a>.</p> 
    </br>
    <h3>Contribuer au code</h3>
    <p>DMPonline est une application Ruby on Rails. Le code source est disponible sous licence GNU AGPL (<i>Affero General Public License</i>). Elle autorise tout un chacun à réutiliser le code librement, mais vous oblige à partager le code source de toute extensions de la même manière. Veuillez-nous informer si vous installez une instance de DMPonline et offrez à votre tour vos contributions à la communauté.</p>
    <p>Si vous installez une instance de DMPonline, nous vous demandons de créditer DMPonline au DCC comme étant à l'origine de cet outil. Nous recommandons que la mention de crédit se fasse sous la forme du logo de DMPonline renvoyant par un lien vers la version hébergée par le DCC.</p>
    <p>Nous sommes désireux de travailler avec des développeurs extérieurs pour ajouter de nouvelles fonctionnalité à cet outil.Nous sommes également ouverts à fournir de nouvelles fonctionnalités à titre onéreux. Si vous souhaitez que priorité soit donnée à certaines extensions ou si vous disposez de moyens pour soutenir des travaux de développement supplémentaires, veuillez nous contacter sur dmponline@dcc.ac.uk pour en négocier les conditions.</p>
    </br>
    <h3>Soutenir nos travaux</h3>
    <p>Nous sommes impressionné par la montée en l'utilisation de DMPonline au Royaume-Uni comme à m'international et nous souhaitons vivement savoir comment vous utilisez cet outil, comment vous promouvez son utilisation dans votre environnement. Nous savons que d'autres que nous ont mis en place des programmes de formation, créé des supports d'assistance et de conseils et militent pour son utilisation. Veuillez nous le faire savoir, car cela nous permet d'en montrer l'impact.</p>
    <p>Nous réfléchissons actuellement sur des solutions pour créer des moyens de financement. Cela nous permettra de répondre plus efficacement à une demande montante et de garantir la pérennité de DMPonline. Des projets seront bientôt rendus publics en consultation, mais nous accueillons volontiers vos suggestions pour soutenir au mieux nos travaux.</p> "
    
  terms_page:
    title: "Conditions d'utilisation"
    body_text_html: "<div class='white_background'>
    <p>Le <i>Digital Curation Centre</i> (Centre de curation numérique britannique - DCC) est un consortium porté par le Jisc et installé dans les université d'Édimbourg, de Glasgow et de Bath. Nos missions concernent au premier chef la communauté de recherche britannique, en particulier le secteur de l'enseignement supérieur et de la formation tout au long de la vie.</p>
    </div>
    <h3>DMPonline</h3>
    <div class='white_background'>
      <p>DMPonline ('l'outil', 'le système') est une ressource partagée pour la communauté de recherche développée par le DCC. Elle est hébergée par l'université d'Édimbourg.</p>
    </div>
    <h3>Vos informations personnelles</h3>
    <div class='white_background'>
      <p>Pour pouvoir identifier et administrer votre compte dans DMPonline, nous avons besoin d'enregistrer votre adresse de courriel. Il se peut que nous l'utilisions aussi pour recueillir votre avis sur l'utilisation de cet outil, ou de vous informer des dernières évolutions ou versions. Ces informations pourront être échangées entre institutions partenaires du DCC mais uniquement à des fins légitimes pour le DCC. Nous ne vendrons, ni ne louerons ni n'échangerons les informations personnelles que vous nous fournirez.</p>
    </div>
    <h3>Protections des données à caractère personnel</h3>
    <div class='white_background'>
      <p>Les informations que vous enregistrez dans le système ne peuvent être visualisées que par vous-même, par les personnes avec lesquelles vous avez décidé d'en partager l'accès, et - uniquement pour la maintenance du service - pour les administrateurs du système de l'université d'Édimbourg.  Nous extrayons des informations anonymisées, automatiquement et sous forme agrégée à partir des DMP, mais nous n'accédons pas à votre contenu directement, ni ne l'utilisons ni le partageons avec des tiers sans autorisation de votre part. Des agents habilités de votre établissement d'affiliation pourront avoir accès à vos DMP dans des conditions précises, par ex. :pour vérifier le respect des prescriptions de l'établissement ou d'agences de financement ou pour calculer les besoins de stockage.</p>
    </div>
    <h3>Liberté d'information</h3>
    <div class='white_background'>
      <p>L'université d'Édimbourg assure le stockage de vos DMP pour votre compte, mais ceux-ci restent votre propriété et sous votre responsabilité. Toute demande au titre de la législation sur la liberté d'information se verra redirigée vers votre établissement d'affiliation.</p>
    </div>
    <h3>Mots de passe</h3>
    <div class='white_background'>
      <p>Votre mot de passe est enregistré sous forme chiffrée et ne peut être récupéré. En cas d'oubli, celui-ci devra être réinitialisé.</p>
    </div>
    <h3>Cookies</h3>
    <div class='white_background'>
      <p>Veuillez noter que DMPonline utilise des cookies. Vous pourrez en savoir plus sur les cookies et la manière dont nous les utilisons sur le <a target='_blank' href='http://www.dcc.ac.uk/about-us/about-site/website-terms-use/cookies'>site web principal du DCC</a>.</p>
    </div>

<<<<<<< HEAD
  identifier_schemes:
    connect_success: 'Votre compte a été connecté à %{scheme}'
    connect_failure: 'Nous ne pouvions pas connecter votre compte %{scheme}'
    disconnect_success: 'Votre compte a été déconnecté de %{scheme}'
    disconnect_failure: 'Nous avons été incapables de déconnecter votre compte %{scheme}'
    new_login_success: "Vous ne l'avez pas configurer un compte avec nous. S'il vous plaît remplir les informations ci-dessous pour terminer votre inscription."
    new_login_failure: "Nous avons été en mesure de vérifier votre compte. S'il vous plaît utiliser le formulaire ci-dessous pour créer un nouveau compte. Vous serez en mesure de lier votre nouveau compte par la suite."

    schemes:
      orcid:
        logo: 'http://orcid.org/sites/default/files/images/orcid_16x16.png'
        user_landing_page: 'https://orcid.org/{id}'
        connect: 'Créer ou Connectez votre ID ORCID'
        connect_tooltip: 'ORCID fournit un identifiant numérique persistant qui vous distingue des autres chercheurs. En savoir plus sur orcid.org'
        disconnect_confirmation: 'Êtes-vous certain que vous voulez déconnecter votre ID orcid?'
        disconnect_tooltip: 'Déconnectez votre compte à partir de ORCID. Vous pouvez vous reconnecter à tout moment.'

  magic_strings:
    organisation_types:
      funder: 'Funder'
      organisation: 'Organisation'
      project: 'Project'
      institution: 'Institution'
      research_institute: 'Research Institute'
      template: 'Template'
      managing_organisation: 'Digital Curation Centre'
    user_role_types:
      super_admin: 'admin'
      organisational_admin: 'org_admin'
      user: 'user'
      add_organisations: 'add_organisations'
      change_org_affiliation: 'change_org_affiliation'
      grant_permissions: 'grant_permissions'
      modify_templates: 'modify_templates'
      modify_guidance: 'modify_guidance'
      use_api: 'use_api'
      change_org_details: 'change_org_details'
      grant_api_to_orgs: 'grant_api_to_orgs'
    api_endpoint_types:
      guidances: 'guidances'
      plans: 'plans'
      templates: 'templates'
      statistics: 'statistics'
    languages:
=======
    <br />
    <div class='white_background'>
    <p>En utilisant l'outil, vous reconnaissez avoir pris connaissance et accepté les présentes conditions d'utilisation.</p></div>"
>>>>>>> 48b08085
<|MERGE_RESOLUTION|>--- conflicted
+++ resolved
@@ -527,7 +527,6 @@
         principal_investigator: "Directeur de recherche / chercheur"
         project_data_contact: "Interlocuteur pour les données du plan"
         project_description: "Description"
-<<<<<<< HEAD
         funder: "Bailleur de fonds"
         institution: "Établissement"
         orcid: "Votre ORCID"
@@ -537,11 +536,7 @@
         selected_options: "Option(s) choisie(s)"
         answered_by: "Réponse faite par"
         answered_at: "Réponse faite à"
-=======
-        funder: "Financeur"
-        institution: "Etablissement"
-
->>>>>>> 48b08085
+
     settings:
       title: "Réglages"
       projects:
@@ -795,7 +790,6 @@
       <p>Veuillez noter que DMPonline utilise des cookies. Vous pourrez en savoir plus sur les cookies et la manière dont nous les utilisons sur le <a target='_blank' href='http://www.dcc.ac.uk/about-us/about-site/website-terms-use/cookies'>site web principal du DCC</a>.</p>
     </div>
 
-<<<<<<< HEAD
   identifier_schemes:
     connect_success: 'Votre compte a été connecté à %{scheme}'
     connect_failure: 'Nous ne pouvions pas connecter votre compte %{scheme}'
@@ -839,9 +833,4 @@
       plans: 'plans'
       templates: 'templates'
       statistics: 'statistics'
-    languages:
-=======
-    <br />
-    <div class='white_background'>
-    <p>En utilisant l'outil, vous reconnaissez avoir pris connaissance et accepté les présentes conditions d'utilisation.</p></div>"
->>>>>>> 48b08085
+    languages: