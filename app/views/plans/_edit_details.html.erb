--- conflicted
+++ resolved
@@ -67,11 +67,7 @@
 
       <br />
       <div>
-<<<<<<< HEAD
-        <label class="no-colon"><strong><%= _('Data Contact Person') %></strong></label>
-=======
         <%= f.label(:data_contact, raw("<strong>#{_('Data Contact Person')}</strong>"), class: 'no-colon') %>
->>>>>>> 4df5293e
       </div>
       <div>
         <input type="checkbox" id="show-data-contact" class="left-indent"<%= (@plan.data_contact.blank? && @plan.data_contact_email.blank? ? ' checked="checked"' : '') %> />
@@ -92,52 +88,16 @@
       <br />
       <br />
       <div class="form-input">
-<<<<<<< HEAD
-        <input type="submit" class="form-submit left-indent" value="<%= _('Save') %>" />
-=======
         <div class="button-spacer">&nbsp;</div>
         <%= submit_tag(_('Save'), class: 'form-submit') %>
->>>>>>> 4df5293e
       </div>
     </fieldset>
   </div>
 
   <div class="edit-plan-right">
-<<<<<<< HEAD
-=======
-    <fieldset class="standard">
-      <%= f.hidden_field(:visibility, value: visibility) %>
-      <span class="fa fa-question-circle"></span>
-      <div class="left-indent inline">
-        <%= f.label(:visibility, _('Plan Visibility')) %>
-        <div class="left-indent">(<%= _('Limited to finished plans') %>)</div>
-        <br />
-        <div>
-          <%= radio_button_tag(:vis, 0, !['publicly_visible', 'organisationally_visible'].include?(visibility),
-              class: 'right-indent',
-              id:'privately_visible') %>
-          <%= raw display_visibility('privately_visible') %>
-        </div>
-        <div>
-          <%= radio_button_tag(:vis, 0, 'organisationally_visible' == visibility,
-              class: 'right-indent',
-              id: 'organisationally_visible') %>
-          <%= raw display_visibility('organisationally_visible') %>
-        </div>
-        <div>
-          <%= radio_button_tag(:vis, 0, 'publicly_visible' == visibility,
-              class: 'right-indent',
-              id: 'publicly_visible') %>
-          <%= raw display_visibility('publicly_visible') %>
-        </div>
-      </div>
-    </fieldset>
-    
->>>>>>> 4df5293e
     <div class="bordered left-indent">
       <h2><%= _('Plan Guidance Configuration') %></h2>
       <p><%= _('To help you write your plan, %{application_name} can show you guidance from a variety of organisations.') % {application_name: Rails.configuration.branding[:application][:name]} %></p>
-<<<<<<< HEAD
       <p><%= _('Select up to 3 organisations to see their guidance.') %></p>
 Important
       <% @important_ggs.each do |org, groups| %>
@@ -177,11 +137,6 @@
           <% end %>
         </div>
       <% end %>
-=======
-      <br />
-      <p><% _('Select up to 3 organisations to see their guidance.') %></p>
-      <% #@important_ggs.inspect %>
->>>>>>> 4df5293e
     </div>
   </div>
 <% end %>
