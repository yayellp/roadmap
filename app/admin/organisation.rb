<<<<<<< HEAD
# [+Project:+] DMPonline
# [+Description:+]
#
# [+Created:+] 03/09/2014
# [+Copyright:+] Digital Curation Centre

ActiveAdmin.register Organisation do
	permit_params :abbreviation, :banner_file_id, :description, :domain, :logo_file_id, :name, :stylesheet_file_id, :target_url, :organisation_type_id, :wayfless_entity, :parent_id

	 menu :priority => 14, :label => proc{I18n.t('admin.org')}, :parent => "Organisations management"

	index do
        column I18n.t('admin.org_title'), :sortable => :name do |ggn|
            link_to ggn.name, [:admin, ggn]
        end
        column I18n.t('admin.abbrev'), :sortable => :abbreviation do |ggn|
            if !ggn.abbreviation.nil?
                link_to ggn.abbreviation, [:admin, ggn]
            else
                '-'
            end
        end
        column I18n.t('admin.org_type'), :sortable => :organisation_type_id do |org_type|
            if !org_type.organisation_type_id.nil? then
                link_to org_type.organisation_type.name, [:admin, org_type]
            end
        end

         actions
    end


    #show details of an organisation
    show do
        resource.check_api_credentials
		attributes_table do
			row I18n.t('admin.org_title'), :sortable => :name do |gn|
				if !gn.name.nil? then
                    link_to gn.name, [:admin, gn]
                end
            end
			row I18n.t('admin.abbrev'), :abbreviation do |ggn|
                if !ggn.abbreviation.nil?
                    link_to ggn.abbreviation, [:admin, ggn]
                else
                    '-'
                end
			end
			row :sort_name
			row I18n.t('admin.org_type'), :organisation_type_id do |org_type|
				if !org_type.organisation_type_id.nil? then
                    link_to org_type.organisation_type.name, [:admin, org_type]
                end
            end
            row :description do |descr|
                if !descr.description.nil? then
                    descr.description.html_safe
                end
            end
            row :banner_text do |banner|
                if !banner.banner_text.nil? then
                    banner.banner_text.html_safe
                end
            end
        #    row :target_url
            row :logo_file_name
            row :domain
            row :wayfless_entity
            row I18n.t('admin.token_permission_type') do
                (organisation.token_permission_types.map{|tpt| link_to tpt.token_type, [:admin, tpt]}).join(', ').html_safe
            end
        #    row I18n.t('admin.org_parent'), :parent_id do |org_parent|
        #        if !org_parent.parent_id.nil? then
        #            parent_org = Organisation.find(org_parent.parent_id)
        #            link_to parent_org.name, [:admin, parent_org]
        #        end
        #    end
        #    row :stylesheet_file_id
            row :created_at
            row :updated_at
		end
	end

	#templates sidebar
 	sidebar I18n.t('admin.templates'), :only => :show, :if => proc { organisation.dmptemplates.count >= 1} do
	 	table_for organisation.dmptemplates.order("title asc") do |temp|
	 		column :title do |dmptemp|
                link_to dmptemp.title, [:admin, dmptemp]
            end
            column :published
	 	end
	end

	#form
    form do |f|
        f.inputs "Details" do
            f.input :name
            f.input :abbreviation
            f.input :sort_name
            f.input :description
            f.input :organisation_type_id, :label => I18n.t('admin.org_type'), :as => :select, :collection => OrganisationType.order('name').map{|orgt|[orgt.name, orgt.id]}
        #    f.input :target_url
            f.input :banner_text
            f.input :logo_file_name
            f.input :domain
            f.input :wayfless_entity
            f.input :token_permission_types, label: I18n.t('admin.token_permission_type'),
                    as: :select, multiple: true, include_blank: I18n.t('helpers.none'),
                    collection: TokenPermissionType.order(:token_type).map{|token| [token.token_type, token.id]},
                    hint: I18n.t('admin.choose_api_permissions')
        #    f.input :parent_id, :label => I18n.t('admin.org_parent'), :as => :select, :collection => Organisation.find(:all, :order => 'name ASC').map{|orgp|[orgp.name, orgp.id]}
        #    f.input :stylesheet_file_id
        end
        f.actions
    end


	 controller do
		def permitted_params
		  params.permit!
		end
  end


end
=======
# [+Project:+] DMPRoadmap
# [+Description:+]
#
# [+Created:+] 03/09/2014
# [+Copyright:+] Digital Curation Centre and University of California Curation Center

ActiveAdmin.register Organisation do
	permit_params :abbreviation, :banner_file_id, :description, :domain, :logo_file_id, :name, :stylesheet_file_id, :target_url, :organisation_type_id, :wayfless_entity, :parent_id

	 menu :priority => 14, :label => proc{I18n.t('admin.org')}, :parent => "Organisations management"

	index do
        column I18n.t('admin.org_title'), :sortable => :name do |ggn|
            link_to ggn.name, [:admin, ggn]
        end
        column I18n.t('admin.abbrev'), :sortable => :abbreviation do |ggn|
            if !ggn.abbreviation.nil?
                link_to ggn.abbreviation, [:admin, ggn]
            else
                '-'
            end
        end
        column I18n.t('admin.org_type'), :sortable => :organisation_type_id do |org_type|
            if !org_type.organisation_type_id.nil? then
                link_to org_type.organisation_type.name, [:admin, org_type]
            end
        end

         actions
    end


    #show details of an organisation
    show do
        resource.check_api_credentials
		attributes_table do
			row I18n.t('admin.org_title'), :sortable => :name do |gn|
				if !gn.name.nil? then
                    link_to gn.name, [:admin, gn]
                end
            end
			row I18n.t('admin.abbrev'), :abbreviation do |ggn|
                if !ggn.abbreviation.nil?
                    link_to ggn.abbreviation, [:admin, ggn]
                else
                    '-'
                end
			end
			row :sort_name
			row I18n.t('admin.org_type'), :organisation_type_id do |org_type|
				if !org_type.organisation_type_id.nil? then
                    link_to org_type.organisation_type.name, [:admin, org_type]
                end
            end
            row :description do |descr|
                if !descr.description.nil? then
                    descr.description.html_safe
                end
            end
            row :banner_text do |banner|
                if !banner.banner_text.nil? then
                    banner.banner_text.html_safe
                end
            end
        #    row :target_url
            row :logo_file_name
            row :domain
            row :wayfless_entity
            row I18n.t('admin.token_permission_type') do
                (organisation.token_permission_types.map{|tpt| link_to tpt.token_type, [:admin, tpt]}).join(', ').html_safe
            end
        #    row I18n.t('admin.org_parent'), :parent_id do |org_parent|
        #        if !org_parent.parent_id.nil? then
        #            parent_org = Organisation.find(org_parent.parent_id)
        #            link_to parent_org.name, [:admin, parent_org]
        #        end
        #    end
        #    row :stylesheet_file_id
            row :created_at
            row :updated_at
		end
	end

	#templates sidebar
 	sidebar I18n.t('admin.templates'), :only => :show, :if => proc { organisation.dmptemplates.count >= 1} do
	 	table_for organisation.dmptemplates.order("title asc") do |temp|
	 		column :title do |dmptemp|
                link_to dmptemp.title, [:admin, dmptemp]
            end
            column :published
	 	end
	end

	#form
    form do |f|
        f.inputs "Details" do
            f.input :name
            f.input :abbreviation
            f.input :sort_name
            f.input :description
            f.input :organisation_type_id, :label => I18n.t('admin.org_type'), :as => :select, :collection => OrganisationType.order('name').map{|orgt|[orgt.name, orgt.id]}
        #    f.input :target_url
            f.input :banner_text
            f.input :logo_file_name
            f.input :domain
            f.input :wayfless_entity
            f.input :token_permission_types, label: I18n.t('admin.token_permission_type'),
                    as: :select, multiple: true, include_blank: I18n.t('helpers.none'),
                    collection: TokenPermissionType.order(:token_type).map{|token| [token.token_type, token.id]},
                    hint: I18n.t('admin.choose_api_permissions')
        #    f.input :parent_id, :label => I18n.t('admin.org_parent'), :as => :select, :collection => Organisation.find(:all, :order => 'name ASC').map{|orgp|[orgp.name, orgp.id]}
        #    f.input :stylesheet_file_id
        end
        f.actions
    end


	 controller do
		def permitted_params
		  params.permit!
		end
  end


end
>>>>>>> ae3bb64d
<|MERGE_RESOLUTION|>--- conflicted
+++ resolved
@@ -1,130 +1,3 @@
-<<<<<<< HEAD
-# [+Project:+] DMPonline
-# [+Description:+]
-#
-# [+Created:+] 03/09/2014
-# [+Copyright:+] Digital Curation Centre
-
-ActiveAdmin.register Organisation do
-	permit_params :abbreviation, :banner_file_id, :description, :domain, :logo_file_id, :name, :stylesheet_file_id, :target_url, :organisation_type_id, :wayfless_entity, :parent_id
-
-	 menu :priority => 14, :label => proc{I18n.t('admin.org')}, :parent => "Organisations management"
-
-	index do
-        column I18n.t('admin.org_title'), :sortable => :name do |ggn|
-            link_to ggn.name, [:admin, ggn]
-        end
-        column I18n.t('admin.abbrev'), :sortable => :abbreviation do |ggn|
-            if !ggn.abbreviation.nil?
-                link_to ggn.abbreviation, [:admin, ggn]
-            else
-                '-'
-            end
-        end
-        column I18n.t('admin.org_type'), :sortable => :organisation_type_id do |org_type|
-            if !org_type.organisation_type_id.nil? then
-                link_to org_type.organisation_type.name, [:admin, org_type]
-            end
-        end
-
-         actions
-    end
-
-
-    #show details of an organisation
-    show do
-        resource.check_api_credentials
-		attributes_table do
-			row I18n.t('admin.org_title'), :sortable => :name do |gn|
-				if !gn.name.nil? then
-                    link_to gn.name, [:admin, gn]
-                end
-            end
-			row I18n.t('admin.abbrev'), :abbreviation do |ggn|
-                if !ggn.abbreviation.nil?
-                    link_to ggn.abbreviation, [:admin, ggn]
-                else
-                    '-'
-                end
-			end
-			row :sort_name
-			row I18n.t('admin.org_type'), :organisation_type_id do |org_type|
-				if !org_type.organisation_type_id.nil? then
-                    link_to org_type.organisation_type.name, [:admin, org_type]
-                end
-            end
-            row :description do |descr|
-                if !descr.description.nil? then
-                    descr.description.html_safe
-                end
-            end
-            row :banner_text do |banner|
-                if !banner.banner_text.nil? then
-                    banner.banner_text.html_safe
-                end
-            end
-        #    row :target_url
-            row :logo_file_name
-            row :domain
-            row :wayfless_entity
-            row I18n.t('admin.token_permission_type') do
-                (organisation.token_permission_types.map{|tpt| link_to tpt.token_type, [:admin, tpt]}).join(', ').html_safe
-            end
-        #    row I18n.t('admin.org_parent'), :parent_id do |org_parent|
-        #        if !org_parent.parent_id.nil? then
-        #            parent_org = Organisation.find(org_parent.parent_id)
-        #            link_to parent_org.name, [:admin, parent_org]
-        #        end
-        #    end
-        #    row :stylesheet_file_id
-            row :created_at
-            row :updated_at
-		end
-	end
-
-	#templates sidebar
- 	sidebar I18n.t('admin.templates'), :only => :show, :if => proc { organisation.dmptemplates.count >= 1} do
-	 	table_for organisation.dmptemplates.order("title asc") do |temp|
-	 		column :title do |dmptemp|
-                link_to dmptemp.title, [:admin, dmptemp]
-            end
-            column :published
-	 	end
-	end
-
-	#form
-    form do |f|
-        f.inputs "Details" do
-            f.input :name
-            f.input :abbreviation
-            f.input :sort_name
-            f.input :description
-            f.input :organisation_type_id, :label => I18n.t('admin.org_type'), :as => :select, :collection => OrganisationType.order('name').map{|orgt|[orgt.name, orgt.id]}
-        #    f.input :target_url
-            f.input :banner_text
-            f.input :logo_file_name
-            f.input :domain
-            f.input :wayfless_entity
-            f.input :token_permission_types, label: I18n.t('admin.token_permission_type'),
-                    as: :select, multiple: true, include_blank: I18n.t('helpers.none'),
-                    collection: TokenPermissionType.order(:token_type).map{|token| [token.token_type, token.id]},
-                    hint: I18n.t('admin.choose_api_permissions')
-        #    f.input :parent_id, :label => I18n.t('admin.org_parent'), :as => :select, :collection => Organisation.find(:all, :order => 'name ASC').map{|orgp|[orgp.name, orgp.id]}
-        #    f.input :stylesheet_file_id
-        end
-        f.actions
-    end
-
-
-	 controller do
-		def permitted_params
-		  params.permit!
-		end
-  end
-
-
-end
-=======
 # [+Project:+] DMPRoadmap
 # [+Description:+]
 #
@@ -249,5 +122,4 @@
   end
 
 
-end
->>>>>>> ae3bb64d
+end