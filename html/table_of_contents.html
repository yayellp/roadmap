<!DOCTYPE html>

<html>
<head>
<meta content="text/html; charset=UTF-8" http-equiv="Content-Type">

<title>Table of Contents - DMPonline4 Documentation</title>

<link type="text/css" media="screen" href="./rdoc.css" rel="stylesheet">

<script type="text/javascript">
  var rdoc_rel_prefix = "./";
</script>

<script type="text/javascript" charset="utf-8" src="./js/jquery.js"></script>
<script type="text/javascript" charset="utf-8" src="./js/navigation.js"></script>
<script type="text/javascript" charset="utf-8" src="./js/search_index.js"></script>
<script type="text/javascript" charset="utf-8" src="./js/search.js"></script>
<script type="text/javascript" charset="utf-8" src="./js/searcher.js"></script>
<script type="text/javascript" charset="utf-8" src="./js/darkfish.js"></script>


<body class="indexpage">
<h1>Table of Contents - DMPonline4 Documentation</h1>

<h2>Pages</h2>
<ul>
  <li class="file">
    <a href="README_rdoc.html">README</a>

    <img class="toc-toggle" src="images/transparent.png" alt="" title="toggle headings">
    <ul class="initially-hidden">
      <li><a href="README_rdoc.html#label-DMPonline+v4">DMPonline v4</a>
      <li><a href="README_rdoc.html#label-Documentation+%26+Support">Documentation &amp; Support</a>
      <li><a href="README_rdoc.html#label-Bugs+%26+Feature+Requests">Bugs &amp; Feature Requests</a>
      <li><a href="README_rdoc.html#label-Prerequisites">Prerequisites</a>
      <li><a href="README_rdoc.html#label-Copyright">Copyright</a>
    </ul>
  </li>
  
</ul>

<h2 id="classes">Classes/Modules</h2>
<ul>
  <li class="module">
    <a href="Settings.html">Settings</a>
  </li>
    <li class="class">
    <a href="Settings/Dmptemplate.html">Settings::Dmptemplate</a>
  </li>
    <li class="class">
    <a href="Settings/PlanList.html">Settings::PlanList</a>
  </li>
    <li class="class">
    <a href="Settings/PlansController.html">Settings::PlansController</a>
  </li>
    <li class="class">
    <a href="Settings/ProjectsController.html">Settings::ProjectsController</a>
  </li>
    <li class="class">
    <a href="Settings/SettingsController.html">Settings::SettingsController</a>
  </li>
    <li class="module">
    <a href="ActiveAdmin.html">ActiveAdmin</a>
  </li>
    <li class="module">
    <a href="ActiveAdmin/Views.html">ActiveAdmin::Views</a>
  </li>
    <li class="module">
    <a href="ActiveAdmin/Views/Pages.html">ActiveAdmin::Views::Pages</a>
  </li>
    <li class="class">
    <a href="ActiveAdmin/Views/Pages/Base.html">ActiveAdmin::Views::Pages::Base</a>
  </li>
    <li class="module">
    <a href="Users.html">Users</a>
  </li>
    <li class="class">
    <a href="Users/OmniauthCallbacksController.html">Users::OmniauthCallbacksController</a>
  </li>
    <li class="class">
    <a href="Users/OmniauthShibbolethRequestController.html">Users::OmniauthShibbolethRequestController</a>
  </li>
    <li class="module">
    <a href="DMPonline4.html">DMPonline4</a>
  </li>
    <li class="class">
    <a href="DMPonline4/Application.html">DMPonline4::Application</a>
  </li>
    <li class="class">
    <a href="Ability.html">Ability</a>
  </li>
    <li class="class">
    <a href="Answer.html">Answer</a>
  </li>
    <li class="class">
    <a href="AnswersController.html">AnswersController</a>
  </li>
    <li class="class">
    <a href="ApplicationController.html">ApplicationController</a>
  </li>
    <li class="module">
    <a href="ApplicationHelper.html">ApplicationHelper</a>
  </li>
    <li class="class">
    <a href="Comment.html">Comment</a>
  </li>
    <li class="class">
    <a href="CommentsController.html">CommentsController</a>
  </li>
    <li class="class">
    <a href="ConfirmationsController.html">ConfirmationsController</a>
  </li>
    <li class="class">
    <a href="ContactsController.html">ContactsController</a>
  </li>
    <li class="class">
    <a href="CustomFailure.html">CustomFailure</a>
  </li>
    <li class="class">
    <a href="Dmptemplate.html">Dmptemplate</a>
  </li>
    <li class="class">
    <a href="DmptemplatesController.html">DmptemplatesController</a>
  </li>
    <li class="class">
    <a href="ExistingUsersController.html">ExistingUsersController</a>
  </li>
    <li class="class">
    <a href="ExportedPlan.html">ExportedPlan</a>
  </li>
    <li class="class">
    <a href="FileType.html">FileType</a>
  </li>
    <li class="class">
    <a href="FileUpload.html">FileUpload</a>
  </li>
    <li class="class">
    <a href="Guidance.html">Guidance</a>
  </li>
    <li class="class">
    <a href="GuidanceGroup.html">GuidanceGroup</a>
  </li>
    <li class="class">
    <a href="GuidanceGroupsController.html">GuidanceGroupsController</a>
  </li>
    <li class="class">
    <a href="GuidancesController.html">GuidancesController</a>
  </li>
    <li class="class">
    <a href="HomeController.html">HomeController</a>
  </li>
    <li class="class">
    <a href="Object.html">Object</a>
  </li>
    <li class="class">
    <a href="Option.html">Option</a>
  </li>
    <li class="class">
    <a href="OptionWarning.html">OptionWarning</a>
  </li>
    <li class="class">
    <a href="Organisation.html">Organisation</a>
  </li>
    <li class="class">
    <a href="OrganisationType.html">OrganisationType</a>
  </li>
    <li class="class">
    <a href="OrganisationUsersController.html">OrganisationUsersController</a>
  </li>
    <li class="class">
    <a href="OrganisationsController.html">OrganisationsController</a>
  </li>
    <li class="class">
    <a href="PasswordsController.html">PasswordsController</a>
  </li>
    <li class="class">
    <a href="Phase.html">Phase</a>
  </li>
    <li class="class">
    <a href="Plan.html">Plan</a>
  </li>
    <li class="class">
    <a href="PlanSection.html">PlanSection</a>
  </li>
    <li class="class">
    <a href="PlansController.html">PlansController</a>
  </li>
    <li class="module">
    <a href="PlansHelper.html">PlansHelper</a>
  </li>
    <li class="class">
    <a href="Project.html">Project</a>
  </li>
    <li class="class">
    <a href="ProjectGroup.html">ProjectGroup</a>
  </li>
    <li class="class">
    <a href="ProjectGroupsController.html">ProjectGroupsController</a>
  </li>
    <li class="class">
    <a href="ProjectPartner.html">ProjectPartner</a>
  </li>
    <li class="class">
    <a href="ProjectsController.html">ProjectsController</a>
  </li>
    <li class="class">
    <a href="Question.html">Question</a>
  </li>
    <li class="class">
    <a href="QuestionFormat.html">QuestionFormat</a>
  </li>
    <li class="class">
    <a href="RegistrationsController.html">RegistrationsController</a>
  </li>
    <li class="class">
    <a href="Role.html">Role</a>
  </li>
    <li class="class">
    <a href="Section.html">Section</a>
  </li>
    <li class="class">
    <a href="SessionsController.html">SessionsController</a>
  </li>
    <li class="class">
    <a href="SplashLog.html">SplashLog</a>
  </li>
    <li class="class">
    <a href="SplashLogsController.html">SplashLogsController</a>
  </li>
    <li class="class">
    <a href="StaticPagesController.html">StaticPagesController</a>
  </li>
    <li class="class">
    <a href="SuggestedAnswer.html">SuggestedAnswer</a>
  </li>
    <li class="class">
    <a href="Theme.html">Theme</a>
  </li>
    <li class="class">
    <a href="ThemesController.html">ThemesController</a>
  </li>
    <li class="class">
    <a href="User.html">User</a>
  </li>
    <li class="class">
    <a href="UserMailer.html">UserMailer</a>
  </li>
    <li class="class">
    <a href="UserOrgRole.html">UserOrgRole</a>
  </li>
    <li class="class">
    <a href="UserOrgRolesController.html">UserOrgRolesController</a>
  </li>
    <li class="class">
    <a href="UserRoleType.html">UserRoleType</a>
  </li>
    <li class="class">
    <a href="UserRoleTypesController.html">UserRoleTypesController</a>
  </li>
    <li class="class">
    <a href="UserStatus.html">UserStatus</a>
  </li>
    <li class="class">
    <a href="UserStatusesController.html">UserStatusesController</a>
  </li>
    <li class="class">
    <a href="UserType.html">UserType</a>
  </li>
    <li class="class">
    <a href="UserTypesController.html">UserTypesController</a>
  </li>
    <li class="class">
    <a href="UsersController.html">UsersController</a>
  </li>
    <li class="class">
    <a href="Version.html">Version</a>
  </li>
  
</ul>

<h2 id="methods">Methods</h2>
<ul>
  
    <li class="method"><a href="Guidance.html#method-c-by_organisation">::by_organisation &mdash; Guidance</a>
  
    <li class="method"><a href="Dmptemplate.html#method-c-funders_and_own_templates">::funders_and_own_templates &mdash; Dmptemplate</a>
  
    <li class="method"><a href="Dmptemplate.html#method-c-funders_templates">::funders_templates &mdash; Dmptemplate</a>
  
    <li class="method"><a href="GuidanceGroup.html#method-c-guidance_groups_excluding">::guidance_groups_excluding &mdash; GuidanceGroup</a>
  
    <li class="method"><a href="Ability.html#method-c-new">::new &mdash; Ability</a>
  
    <li class="method"><a href="Organisation.html#method-c-orgs_with_parent_of_type">::orgs_with_parent_of_type &mdash; Organisation</a>
  
    <li class="method"><a href="Organisation.html#method-c-other_organisations">::other_organisations &mdash; Organisation</a>
  
    <li class="method"><a href="Dmptemplate.html#method-c-own_institutional_templates">::own_institutional_templates &mdash; Dmptemplate</a>
  
    <li class="method"><a href="Project.html#method-c-projects_for_user">::projects_for_user &mdash; Project</a>
  
    <li class="method"><a href="Dmptemplate.html#method-c-templates_org_type">::templates_org_type &mdash; Dmptemplate</a>
  
    <li class="method"><a href="HomeController.html#method-i-about_us">#about_us &mdash; HomeController</a>
  
    <li class="method"><a href="StaticPagesController.html#method-i-about_us">#about_us &mdash; StaticPagesController</a>
  
    <li class="method"><a href="ProjectGroup.html#method-i-access_level">#access_level &mdash; ProjectGroup</a>
  
    <li class="method"><a href="ProjectGroup.html#method-i-access_level-3D">#access_level= &mdash; ProjectGroup</a>
  
    <li class="method"><a href="Plan.html#method-i-add_guidance_to_array">#add_guidance_to_array &mdash; Plan</a>
  
    <li class="method"><a href="Project.html#method-i-add_user">#add_user &mdash; Project</a>
  
    <li class="method"><a href="DmptemplatesController.html#method-i-admin_addphase">#admin_addphase &mdash; DmptemplatesController</a>
  
    <li class="method"><a href="DmptemplatesController.html#method-i-admin_cloneversion">#admin_cloneversion &mdash; DmptemplatesController</a>
  
    <li class="method"><a href="DmptemplatesController.html#method-i-admin_create">#admin_create &mdash; DmptemplatesController</a>
  
    <li class="method"><a href="GuidancesController.html#method-i-admin_create">#admin_create &mdash; GuidancesController</a>
  
    <li class="method"><a href="GuidanceGroupsController.html#method-i-admin_create">#admin_create &mdash; GuidanceGroupsController</a>
  
    <li class="method"><a href="DmptemplatesController.html#method-i-admin_createphase">#admin_createphase &mdash; DmptemplatesController</a>
  
    <li class="method"><a href="DmptemplatesController.html#method-i-admin_createquestion">#admin_createquestion &mdash; DmptemplatesController</a>
  
    <li class="method"><a href="DmptemplatesController.html#method-i-admin_createsection">#admin_createsection &mdash; DmptemplatesController</a>
  
    <li class="method"><a href="DmptemplatesController.html#method-i-admin_createsuggestedanswer">#admin_createsuggestedanswer &mdash; DmptemplatesController</a>
  
    <li class="method"><a href="DmptemplatesController.html#method-i-admin_destroy">#admin_destroy &mdash; DmptemplatesController</a>
  
    <li class="method"><a href="GuidanceGroupsController.html#method-i-admin_destroy">#admin_destroy &mdash; GuidanceGroupsController</a>
  
    <li class="method"><a href="GuidancesController.html#method-i-admin_destroy">#admin_destroy &mdash; GuidancesController</a>
  
    <li class="method"><a href="DmptemplatesController.html#method-i-admin_destroyphase">#admin_destroyphase &mdash; DmptemplatesController</a>
  
    <li class="method"><a href="DmptemplatesController.html#method-i-admin_destroyquestion">#admin_destroyquestion &mdash; DmptemplatesController</a>
  
    <li class="method"><a href="DmptemplatesController.html#method-i-admin_destroysection">#admin_destroysection &mdash; DmptemplatesController</a>
  
    <li class="method"><a href="DmptemplatesController.html#method-i-admin_destroysuggestedanswer">#admin_destroysuggestedanswer &mdash; DmptemplatesController</a>
  
    <li class="method"><a href="DmptemplatesController.html#method-i-admin_destroyversion">#admin_destroyversion &mdash; DmptemplatesController</a>
  
    <li class="method"><a href="ExportedPlan.html#method-i-admin_details">#admin_details &mdash; ExportedPlan</a>
  
    <li class="method"><a href="GuidanceGroupsController.html#method-i-admin_edit">#admin_edit &mdash; GuidanceGroupsController</a>
  
    <li class="method"><a href="GuidancesController.html#method-i-admin_edit">#admin_edit &mdash; GuidancesController</a>
  
    <li class="method"><a href="OrganisationsController.html#method-i-admin_edit">#admin_edit &mdash; OrganisationsController</a>
  
    <li class="method"><a href="OrganisationUsersController.html#method-i-admin_index">#admin_index &mdash; OrganisationUsersController</a>
  
    <li class="method"><a href="DmptemplatesController.html#method-i-admin_index">#admin_index &mdash; DmptemplatesController</a>
  
    <li class="method"><a href="GuidancesController.html#method-i-admin_index">#admin_index &mdash; GuidancesController</a>
  
    <li class="method"><a href="GuidanceGroupsController.html#method-i-admin_new">#admin_new &mdash; GuidanceGroupsController</a>
  
    <li class="method"><a href="DmptemplatesController.html#method-i-admin_new">#admin_new &mdash; DmptemplatesController</a>
  
    <li class="method"><a href="GuidancesController.html#method-i-admin_new">#admin_new &mdash; GuidancesController</a>
  
    <li class="method"><a href="DmptemplatesController.html#method-i-admin_phase">#admin_phase &mdash; DmptemplatesController</a>
  
    <li class="method"><a href="DmptemplatesController.html#method-i-admin_previewphase">#admin_previewphase &mdash; DmptemplatesController</a>
  
    <li class="method"><a href="GuidanceGroupsController.html#method-i-admin_show">#admin_show &mdash; GuidanceGroupsController</a>
  
    <li class="method"><a href="GuidancesController.html#method-i-admin_show">#admin_show &mdash; GuidancesController</a>
  
    <li class="method"><a href="OrganisationsController.html#method-i-admin_show">#admin_show &mdash; OrganisationsController</a>
  
    <li class="method"><a href="DmptemplatesController.html#method-i-admin_template">#admin_template &mdash; DmptemplatesController</a>
  
    <li class="method"><a href="GuidancesController.html#method-i-admin_update">#admin_update &mdash; GuidancesController</a>
  
    <li class="method"><a href="OrganisationsController.html#method-i-admin_update">#admin_update &mdash; OrganisationsController</a>
  
    <li class="method"><a href="GuidanceGroupsController.html#method-i-admin_update">#admin_update &mdash; GuidanceGroupsController</a>
  
    <li class="method"><a href="DmptemplatesController.html#method-i-admin_update">#admin_update &mdash; DmptemplatesController</a>
  
    <li class="method"><a href="DmptemplatesController.html#method-i-admin_updatephase">#admin_updatephase &mdash; DmptemplatesController</a>
  
    <li class="method"><a href="DmptemplatesController.html#method-i-admin_updatequestion">#admin_updatequestion &mdash; DmptemplatesController</a>
  
    <li class="method"><a href="DmptemplatesController.html#method-i-admin_updatesection">#admin_updatesection &mdash; DmptemplatesController</a>
  
    <li class="method"><a href="DmptemplatesController.html#method-i-admin_updatesuggestedanswer">#admin_updatesuggestedanswer &mdash; DmptemplatesController</a>
  
    <li class="method"><a href="DmptemplatesController.html#method-i-admin_updateversion">#admin_updateversion &mdash; DmptemplatesController</a>
  
    <li class="method"><a href="Project.html#method-i-administerable_by">#administerable_by &mdash; Project</a>
  
    <li class="method"><a href="Plan.html#method-i-administerable_by">#administerable_by &mdash; Plan</a>
  
    <li class="method"><a href="ConfirmationsController.html#method-i-after_confirmation_path_for">#after_confirmation_path_for &mdash; ConfirmationsController</a>
  
    <li class="method"><a href="PasswordsController.html#method-i-after_resetting_password_path_for">#after_resetting_password_path_for &mdash; PasswordsController</a>
  
    <li class="method"><a href="ApplicationController.html#method-i-after_sign_in_error_path_for">#after_sign_in_error_path_for &mdash; ApplicationController</a>
  
    <li class="method"><a href="ApplicationController.html#method-i-after_sign_in_path_for">#after_sign_in_path_for &mdash; ApplicationController</a>
  
    <li class="method"><a href="ApplicationController.html#method-i-after_sign_up_error_path_for">#after_sign_up_error_path_for &mdash; ApplicationController</a>
  
    <li class="method"><a href="ApplicationController.html#method-i-after_sign_up_path_for">#after_sign_up_path_for &mdash; ApplicationController</a>
  
    <li class="method"><a href="Organisation.html#method-i-all_guidance_groups">#all_guidance_groups &mdash; Organisation</a>
  
    <li class="method"><a href="Organisation.html#method-i-all_sections">#all_sections &mdash; Organisation</a>
  
    <li class="method"><a href="PlansController.html#method-i-answer">#answer &mdash; PlansController</a>
  
    <li class="method"><a href="Plan.html#method-i-answer">#answer &mdash; Plan</a>
  
    <li class="method"><a href="CommentsController.html#method-i-archive">#archive &mdash; CommentsController</a>
  
    <li class="method"><a href="ExportedPlan.html#method-i-as_csv">#as_csv &mdash; ExportedPlan</a>
  
    <li class="method"><a href="ExportedPlan.html#method-i-as_txt">#as_txt &mdash; ExportedPlan</a>
  
    <li class="method"><a href="Project.html#method-i-assign_administrator">#assign_administrator &mdash; Project</a>
  
    <li class="method"><a href="Project.html#method-i-assign_creator">#assign_creator &mdash; Project</a>
  
    <li class="method"><a href="Project.html#method-i-assign_editor">#assign_editor &mdash; Project</a>
  
    <li class="method"><a href="Project.html#method-i-assign_reader">#assign_reader &mdash; Project</a>
  
    <li class="method"><a href="Users/OmniauthShibbolethRequestController.html#method-i-associate">#associate &mdash; Users::OmniauthShibbolethRequestController</a>
  
    <li class="method"><a href="ApplicationController.html#method-i-authenticate_admin-21">#authenticate_admin! &mdash; ApplicationController</a>
  
    <li class="method"><a href="ActiveAdmin/Views/Pages/Base.html#method-i-build_footer">#build_footer &mdash; ActiveAdmin::Views::Pages::Base</a>
  
    <li class="method"><a href="OrganisationsController.html#method-i-children">#children &mdash; OrganisationsController</a>
  
    <li class="method"><a href="StaticPagesController.html#method-i-contact_us">#contact_us &mdash; StaticPagesController</a>
  
    <li class="method"><a href="UserTypesController.html#method-i-create">#create &mdash; UserTypesController</a>
  
    <li class="method"><a href="UserRoleTypesController.html#method-i-create">#create &mdash; UserRoleTypesController</a>
  
    <li class="method"><a href="UserStatusesController.html#method-i-create">#create &mdash; UserStatusesController</a>
  
    <li class="method"><a href="ProjectGroupsController.html#method-i-create">#create &mdash; ProjectGroupsController</a>
  
    <li class="method"><a href="AnswersController.html#method-i-create">#create &mdash; AnswersController</a>
  
    <li class="method"><a href="UserOrgRolesController.html#method-i-create">#create &mdash; UserOrgRolesController</a>
  
    <li class="method"><a href="UsersController.html#method-i-create">#create &mdash; UsersController</a>
  
    <li class="method"><a href="ThemesController.html#method-i-create">#create &mdash; ThemesController</a>
  
    <li class="method"><a href="SessionsController.html#method-i-create">#create &mdash; SessionsController</a>
  
    <li class="method"><a href="OrganisationsController.html#method-i-create">#create &mdash; OrganisationsController</a>
  
    <li class="method"><a href="SplashLogsController.html#method-i-create">#create &mdash; SplashLogsController</a>
  
    <li class="method"><a href="CommentsController.html#method-i-create">#create &mdash; CommentsController</a>
  
    <li class="method"><a href="ProjectsController.html#method-i-create">#create &mdash; ProjectsController</a>
  
    <li class="method"><a href="ContactsController.html#method-i-create">#create &mdash; ContactsController</a>
  
    <li class="method"><a href="RegistrationsController.html#method-i-create">#create &mdash; RegistrationsController</a>
  
    <li class="method"><a href="Project.html#method-i-create_plans">#create_plans &mdash; Project</a>
  
    <li class="method"><a href="Project.html#method-i-created_by">#created_by &mdash; Project</a>
  
    <li class="method"><a href="User.html#method-i-current_organisation">#current_organisation &mdash; User</a>
  
    <li class="method"><a href="PlansController.html#method-i-delete_recent_locks">#delete_recent_locks &mdash; PlansController</a>
  
    <li class="method"><a href="Plan.html#method-i-delete_recent_locks">#delete_recent_locks &mdash; Plan</a>
  
    <li class="method"><a href="OrganisationsController.html#method-i-destroy">#destroy &mdash; OrganisationsController</a>
  
    <li class="method"><a href="UserStatusesController.html#method-i-destroy">#destroy &mdash; UserStatusesController</a>
  
    <li class="method"><a href="ProjectsController.html#method-i-destroy">#destroy &mdash; ProjectsController</a>
  
    <li class="method"><a href="SessionsController.html#method-i-destroy">#destroy &mdash; SessionsController</a>
  
    <li class="method"><a href="UserRoleTypesController.html#method-i-destroy">#destroy &mdash; UserRoleTypesController</a>
  
    <li class="method"><a href="UserOrgRolesController.html#method-i-destroy">#destroy &mdash; UserOrgRolesController</a>
  
    <li class="method"><a href="UsersController.html#method-i-destroy">#destroy &mdash; UsersController</a>
  
    <li class="method"><a href="ThemesController.html#method-i-destroy">#destroy &mdash; ThemesController</a>
  
    <li class="method"><a href="UserTypesController.html#method-i-destroy">#destroy &mdash; UserTypesController</a>
  
    <li class="method"><a href="ProjectGroupsController.html#method-i-destroy">#destroy &mdash; ProjectGroupsController</a>
  
    <li class="method"><a href="Plan.html#method-i-details">#details &mdash; Plan</a>
  
    <li class="method"><a href="ApplicationHelper.html#method-i-devise_mapping">#devise_mapping &mdash; ApplicationHelper</a>
  
    <li class="method"><a href="GuidanceGroup.html#method-i-display_name">#display_name &mdash; GuidanceGroup</a>
  
    <li class="method"><a href="Plan.html#method-i-dmptemplate">#dmptemplate &mdash; Plan</a>
  
    <li class="method"><a href="RegistrationsController.html#method-i-do_update">#do_update &mdash; RegistrationsController</a>
  
    <li class="method"><a href="UsersController.html#method-i-edit">#edit &mdash; UsersController</a>
  
    <li class="method"><a href="PlansController.html#method-i-edit">#edit &mdash; PlansController</a>
  
    <li class="method"><a href="UserOrgRolesController.html#method-i-edit">#edit &mdash; UserOrgRolesController</a>
  
    <li class="method"><a href="CommentsController.html#method-i-edit">#edit &mdash; CommentsController</a>
  
    <li class="method"><a href="UserTypesController.html#method-i-edit">#edit &mdash; UserTypesController</a>
  
    <li class="method"><a href="UserRoleTypesController.html#method-i-edit">#edit &mdash; UserRoleTypesController</a>
  
    <li class="method"><a href="ThemesController.html#method-i-edit">#edit &mdash; ThemesController</a>
  
    <li class="method"><a href="UserStatusesController.html#method-i-edit">#edit &mdash; UserStatusesController</a>
  
    <li class="method"><a href="ProjectsController.html#method-i-edit">#edit &mdash; ProjectsController</a>
  
    <li class="method"><a href="Project.html#method-i-editable_by">#editable_by &mdash; Project</a>
  
    <li class="method"><a href="Plan.html#method-i-editable_by">#editable_by &mdash; Plan</a>
  
    <li class="method"><a href="ProjectGroup.html#method-i-email">#email &mdash; ProjectGroup</a>
  
    <li class="method"><a href="ProjectGroup.html#method-i-email-3D">#email= &mdash; ProjectGroup</a>
  
    <li class="method"><a href="Plan.html#method-i-estimate_space_used">#estimate_space_used &mdash; Plan</a>
  
    <li class="method"><a href="ProjectsController.html#method-i-export">#export &mdash; ProjectsController</a>
  
    <li class="method"><a href="PlansController.html#method-i-export">#export &mdash; PlansController</a>
  
    <li class="method"><a href="User.html#method-i-filter">#filter &mdash; User</a>
  
    <li class="method"><a href="Project.html#method-i-funder">#funder &mdash; Project</a>
  
    <li class="method"><a href="ExportedPlan.html#method-i-funder">#funder &mdash; ExportedPlan</a>
  
    <li class="method"><a href="Project.html#method-i-funder_id">#funder_id &mdash; Project</a>
  
    <li class="method"><a href="Project.html#method-i-funder_id-3D">#funder_id= &mdash; Project</a>
  
    <li class="method"><a href="Project.html#method-i-funder_name">#funder_name &mdash; Project</a>
  
    <li class="method"><a href="Project.html#method-i-funder_name-3D">#funder_name= &mdash; Project</a>
  
    <li class="method"><a href="Guidance.html#method-i-get_guidance_group_templates-3F">#get_guidance_group_templates? &mdash; Guidance</a>
  
    <li class="method"><a href="ApplicationController.html#method-i-get_plan_list_columns">#get_plan_list_columns &mdash; ApplicationController</a>
  
    <li class="method"><a href="Settings/PlansController.html#method-i-get_settings">#get_settings &mdash; Settings::PlansController</a>
  
    <li class="method"><a href="Settings/ProjectsController.html#method-i-get_settings">#get_settings &mdash; Settings::ProjectsController</a>
  
    <li class="method"><a href="Question.html#method-i-get_suggested_answer">#get_suggested_answer &mdash; Question</a>
  
    <li class="method"><a href="Version.html#method-i-global_sections">#global_sections &mdash; Version</a>
  
    <li class="method"><a href="ExportedPlan.html#method-i-grant_title">#grant_title &mdash; ExportedPlan</a>
  
    <li class="method"><a href="Plan.html#method-i-guidance_for_question">#guidance_for_question &mdash; Plan</a>
  
    <li class="method"><a href="Question.html#method-i-guidance_for_question">#guidance_for_question &mdash; Question</a>
  
    <li class="method"><a href="Dmptemplate.html#method-i-has_customisations-3F">#has_customisations? &mdash; Dmptemplate</a>
  
    <li class="method"><a href="Dmptemplate.html#method-i-has_published_versions-3F">#has_published_versions? &mdash; Dmptemplate</a>
  
    <li class="method"><a href="Phase.html#method-i-has_sections">#has_sections &mdash; Phase</a>
  
    <li class="method"><a href="Plan.html#method-i-height_of_text">#height_of_text &mdash; Plan</a>
  
    <li class="method"><a href="Guidance.html#method-i-in_group_belonging_to-3F">#in_group_belonging_to? &mdash; Guidance</a>
  
    <li class="method"><a href="UserRoleTypesController.html#method-i-index">#index &mdash; UserRoleTypesController</a>
  
    <li class="method"><a href="ProjectsController.html#method-i-index">#index &mdash; ProjectsController</a>
  
    <li class="method"><a href="OrganisationsController.html#method-i-index">#index &mdash; OrganisationsController</a>
  
    <li class="method"><a href="UserOrgRolesController.html#method-i-index">#index &mdash; UserOrgRolesController</a>
  
    <li class="method"><a href="HomeController.html#method-i-index">#index &mdash; HomeController</a>
  
    <li class="method"><a href="ThemesController.html#method-i-index">#index &mdash; ThemesController</a>
  
    <li class="method"><a href="CommentsController.html#method-i-index">#index &mdash; CommentsController</a>
  
    <li class="method"><a href="UserTypesController.html#method-i-index">#index &mdash; UserTypesController</a>
  
    <li class="method"><a href="ExistingUsersController.html#method-i-index">#index &mdash; ExistingUsersController</a>
  
    <li class="method"><a href="UserStatusesController.html#method-i-index">#index &mdash; UserStatusesController</a>
  
    <li class="method"><a href="ExportedPlan.html#method-i-institution">#institution &mdash; ExportedPlan</a>
  
    <li class="method"><a href="Project.html#method-i-institution_id">#institution_id &mdash; Project</a>
  
    <li class="method"><a href="Project.html#method-i-institution_id-3D">#institution_id= &mdash; Project</a>
  
<<<<<<< HEAD
    <li class="method"><a href="User.html#method-i-is_admin-3F">#is_admin? &mdash; User</a>
  
    <li class="method"><a href="User.html#method-i-is_org_admin-3F">#is_org_admin? &mdash; User</a>
=======
    <li class="method"><a href="User.html#method-i-is_admin-3F">#can_super_admin? &mdash; User</a>
  
    <li class="method"><a href="User.html#method-i-is_org_admin-3F">#can_org_admin? &mdash; User</a>
>>>>>>> bea115fa
  
    <li class="method"><a href="ApplicationHelper.html#method-i-javascript">#javascript &mdash; ApplicationHelper</a>
  
    <li class="method"><a href="Project.html#method-i-last_edited">#last_edited &mdash; Project</a>
  
    <li class="method"><a href="Phase.html#method-i-latest_published_version">#latest_published_version &mdash; Phase</a>
  
    <li class="method"><a href="Project.html#method-i-latest_update">#latest_update &mdash; Project</a>
  
    <li class="method"><a href="Plan.html#method-i-latest_update">#latest_update &mdash; Plan</a>
  
    <li class="method"><a href="Phase.html#method-i-latest_version">#latest_version &mdash; Phase</a>
  
    <li class="method"><a href="ApplicationHelper.html#method-i-link_to_add_object">#link_to_add_object &mdash; ApplicationHelper</a>
  
    <li class="method"><a href="Plan.html#method-i-lock_all_sections">#lock_all_sections &mdash; Plan</a>
  
    <li class="method"><a href="PlansController.html#method-i-lock_section">#lock_section &mdash; PlansController</a>
  
    <li class="method"><a href="Plan.html#method-i-lock_section">#lock_section &mdash; Plan</a>
  
    <li class="method"><a href="Plan.html#method-i-locked">#locked &mdash; Plan</a>
  
    <li class="method"><a href="PlansController.html#method-i-locked">#locked &mdash; PlansController</a>
  
    <li class="method"><a href="User.html#method-i-name">#name &mdash; User</a>
  
    <li class="method"><a href="Project.html#method-i-name">#name &mdash; Project</a>
  
    <li class="method"><a href="RegistrationsController.html#method-i-needs_password-3F">#needs_password? &mdash; RegistrationsController</a>
  
    <li class="method"><a href="OrganisationsController.html#method-i-new">#new &mdash; OrganisationsController</a>
  
    <li class="method"><a href="ProjectsController.html#method-i-new">#new &mdash; ProjectsController</a>
  
    <li class="method"><a href="ThemesController.html#method-i-new">#new &mdash; ThemesController</a>
  
    <li class="method"><a href="UserOrgRolesController.html#method-i-new">#new &mdash; UserOrgRolesController</a>
  
    <li class="method"><a href="UsersController.html#method-i-new">#new &mdash; UsersController</a>
  
    <li class="method"><a href="UserRoleTypesController.html#method-i-new">#new &mdash; UserRoleTypesController</a>
  
    <li class="method"><a href="UserStatusesController.html#method-i-new">#new &mdash; UserStatusesController</a>
  
    <li class="method"><a href="UserTypesController.html#method-i-new">#new &mdash; UserTypesController</a>
  
    <li class="method"><a href="Dmptemplate.html#method-i-org_type">#org_type &mdash; Dmptemplate</a>
  
    <li class="method"><a href="User.html#method-i-org_type">#org_type &mdash; User</a>
  
    <li class="method"><a href="User.html#method-i-organisation">#organisation &mdash; User</a>
  
    <li class="method"><a href="User.html#method-i-organisation-3D">#organisation= &mdash; User</a>
  
    <li class="method"><a href="User.html#method-i-organisation_id">#organisation_id &mdash; User</a>
  
    <li class="method"><a href="User.html#method-i-organisation_id-3D">#organisation_id= &mdash; User</a>
  
    <li class="method"><a href="ProjectsController.html#method-i-orgs_of_type">#orgs_of_type &mdash; ProjectsController</a>
  
    <li class="method"><a href="Project.html#method-i-owner">#owner &mdash; Project</a>
  
    <li class="method"><a href="OrganisationsController.html#method-i-parent">#parent &mdash; OrganisationsController</a>
  
    <li class="method"><a href="UserMailer.html#method-i-permissions_change_notification">#permissions_change_notification &mdash; UserMailer</a>
  
    <li class="method"><a href="Settings/PlansController.html#method-i-plan">#plan &mdash; Settings::PlansController</a>
  
    <li class="method"><a href="PlansHelper.html#method-i-plan_settings_indicator">#plan_settings_indicator &mdash; PlansHelper</a>
  
    <li class="method"><a href="ProjectsController.html#method-i-possible_guidance">#possible_guidance &mdash; ProjectsController</a>
  
    <li class="method"><a href="ProjectsController.html#method-i-possible_templates">#possible_templates &mdash; ProjectsController</a>
  
    <li class="method"><a href="ExportedPlan.html#method-i-principal_investigator">#principal_investigator &mdash; ExportedPlan</a>
  
    <li class="method"><a href="UserMailer.html#method-i-project_access_removed_notification">#project_access_removed_notification &mdash; UserMailer</a>
  
    <li class="method"><a href="ExportedPlan.html#method-i-project_data_contact">#project_data_contact &mdash; ExportedPlan</a>
  
    <li class="method"><a href="ExportedPlan.html#method-i-project_description">#project_description &mdash; ExportedPlan</a>
  
    <li class="method"><a href="ExportedPlan.html#method-i-project_identifier">#project_identifier &mdash; ExportedPlan</a>
  
    <li class="method"><a href="PlansHelper.html#method-i-project_list_body">#project_list_body &mdash; PlansHelper</a>
  
    <li class="method"><a href="PlansHelper.html#method-i-project_list_head">#project_list_head &mdash; PlansHelper</a>
  
    <li class="method"><a href="ExportedPlan.html#method-i-project_name">#project_name &mdash; ExportedPlan</a>
  
    <li class="method"><a href="Organisation.html#method-i-published_templates">#published_templates &mdash; Organisation</a>
  
    <li class="method"><a href="Question.html#method-i-question_themes-3F">#question_themes? &mdash; Question</a>
  
    <li class="method"><a href="ExportedPlan.html#method-i-questions">#questions &mdash; ExportedPlan</a>
  
    <li class="method"><a href="ExportedPlan.html#method-i-questions_for_section">#questions_for_section &mdash; ExportedPlan</a>
  
    <li class="method"><a href="Plan.html#method-i-readable_by">#readable_by &mdash; Plan</a>
  
    <li class="method"><a href="Project.html#method-i-readable_by">#readable_by &mdash; Project</a>
  
    <li class="method"><a href="Users/OmniauthShibbolethRequestController.html#method-i-redirect">#redirect &mdash; Users::OmniauthShibbolethRequestController</a>
  
    <li class="method"><a href="CustomFailure.html#method-i-redirect_url">#redirect_url &mdash; CustomFailure</a>
  
    <li class="method"><a href="ApplicationHelper.html#method-i-resource">#resource &mdash; ApplicationHelper</a>
  
    <li class="method"><a href="ApplicationHelper.html#method-i-resource_name">#resource_name &mdash; ApplicationHelper</a>
  
    <li class="method"><a href="CustomFailure.html#method-i-respond">#respond &mdash; CustomFailure</a>
  
    <li class="method"><a href="StaticPagesController.html#method-i-roadmap">#roadmap &mdash; StaticPagesController</a>
  
    <li class="method"><a href="Organisation.html#method-i-root">#root &mdash; Organisation</a>
  
    <li class="method"><a href="ExportedPlan.html#method-i-sanitize_text">#sanitize_text &mdash; ExportedPlan</a>
  
    <li class="method"><a href="Object.html#method-i-scoped_collection">#scoped_collection &mdash; Object</a>
  
    <li class="method"><a href="Plan.html#method-i-section_answers">#section_answers &mdash; Plan</a>
  
    <li class="method"><a href="PlansController.html#method-i-section_answers">#section_answers &mdash; PlansController</a>
  
    <li class="method"><a href="Plan.html#method-i-sections">#sections &mdash; Plan</a>
  
    <li class="method"><a href="ExportedPlan.html#method-i-sections">#sections &mdash; ExportedPlan</a>
  
    <li class="method"><a href="Plan.html#method-i-settings">#settings &mdash; Plan</a>
  
    <li class="method"><a href="Settings/ProjectsController.html#method-i-settings_json">#settings_json &mdash; Settings::ProjectsController</a>
  
    <li class="method"><a href="Settings/PlansController.html#method-i-settings_json">#settings_json &mdash; Settings::PlansController</a>
  
    <li class="method"><a href="ProjectsController.html#method-i-share">#share &mdash; ProjectsController</a>
  
    <li class="method"><a href="Project.html#method-i-shared">#shared &mdash; Project</a>
  
    <li class="method"><a href="Project.html#method-i-shared-3F">#shared? &mdash; Project</a>
  
    <li class="method"><a href="UserMailer.html#method-i-sharing_notification">#sharing_notification &mdash; UserMailer</a>
  
    <li class="method"><a href="Users/OmniauthCallbacksController.html#method-i-shibboleth">#shibboleth &mdash; Users::OmniauthCallbacksController</a>
  
    <li class="method"><a href="Organisation.html#method-i-short_name">#short_name &mdash; Organisation</a>
  
    <li class="method"><a href="UserTypesController.html#method-i-show">#show &mdash; UserTypesController</a>
  
    <li class="method"><a href="UsersController.html#method-i-show">#show &mdash; UsersController</a>
  
    <li class="method"><a href="Settings/ProjectsController.html#method-i-show">#show &mdash; Settings::ProjectsController</a>
  
    <li class="method"><a href="UserStatusesController.html#method-i-show">#show &mdash; UserStatusesController</a>
  
    <li class="method"><a href="Settings/PlansController.html#method-i-show">#show &mdash; Settings::PlansController</a>
  
    <li class="method"><a href="UserRoleTypesController.html#method-i-show">#show &mdash; UserRoleTypesController</a>
  
    <li class="method"><a href="ProjectsController.html#method-i-show">#show &mdash; ProjectsController</a>
  
    <li class="method"><a href="UserOrgRolesController.html#method-i-show">#show &mdash; UserOrgRolesController</a>
  
    <li class="method"><a href="CommentsController.html#method-i-show">#show &mdash; CommentsController</a>
  
    <li class="method"><a href="ThemesController.html#method-i-show">#show &mdash; ThemesController</a>
  
    <li class="method"><a href="PlansController.html#method-i-status">#status &mdash; PlansController</a>
  
    <li class="method"><a href="Plan.html#method-i-status">#status &mdash; Plan</a>
  
    <li class="method"><a href="ApplicationController.html#method-i-store_location">#store_location &mdash; ApplicationController</a>
  
    <li class="method"><a href="Plan.html#method-i-super_settings">#super_settings &mdash; Plan</a>
  
    <li class="method"><a href="Project.html#method-i-template_owner">#template_owner &mdash; Project</a>
  
    <li class="method"><a href="OrganisationsController.html#method-i-templates">#templates &mdash; OrganisationsController</a>
  
    <li class="method"><a href="Plan.html#method-i-title">#title &mdash; Plan</a>
  
    <li class="method"><a href="Version.html#method-i-to_s">#to_s &mdash; Version</a>
  
    <li class="method"><a href="Section.html#method-i-to_s">#to_s &mdash; Section</a>
  
    <li class="method"><a href="Organisation.html#method-i-to_s">#to_s &mdash; Organisation</a>
  
    <li class="method"><a href="SuggestedAnswer.html#method-i-to_s">#to_s &mdash; SuggestedAnswer</a>
  
    <li class="method"><a href="QuestionFormat.html#method-i-to_s">#to_s &mdash; QuestionFormat</a>
  
    <li class="method"><a href="OptionWarning.html#method-i-to_s">#to_s &mdash; OptionWarning</a>
  
    <li class="method"><a href="GuidanceGroup.html#method-i-to_s">#to_s &mdash; GuidanceGroup</a>
  
    <li class="method"><a href="Comment.html#method-i-to_s">#to_s &mdash; Comment</a>
  
    <li class="method"><a href="Question.html#method-i-to_s">#to_s &mdash; Question</a>
  
    <li class="method"><a href="Option.html#method-i-to_s">#to_s &mdash; Option</a>
  
    <li class="method"><a href="Phase.html#method-i-to_s">#to_s &mdash; Phase</a>
  
    <li class="method"><a href="Dmptemplate.html#method-i-to_s">#to_s &mdash; Dmptemplate</a>
  
    <li class="method"><a href="Theme.html#method-i-to_s">#to_s &mdash; Theme</a>
  
    <li class="method"><a href="Project.html#method-i-unit_id">#unit_id &mdash; Project</a>
  
    <li class="method"><a href="Project.html#method-i-unit_id-3D">#unit_id= &mdash; Project</a>
  
    <li class="method"><a href="PlansController.html#method-i-unlock_all_sections">#unlock_all_sections &mdash; PlansController</a>
  
    <li class="method"><a href="Plan.html#method-i-unlock_all_sections">#unlock_all_sections &mdash; Plan</a>
  
    <li class="method"><a href="Plan.html#method-i-unlock_section">#unlock_section &mdash; Plan</a>
  
    <li class="method"><a href="PlansController.html#method-i-unlock_section">#unlock_section &mdash; PlansController</a>
  
    <li class="method"><a href="RegistrationsController.html#method-i-update">#update &mdash; RegistrationsController</a>
  
    <li class="method"><a href="ProjectsController.html#method-i-update">#update &mdash; ProjectsController</a>
  
    <li class="method"><a href="Settings/PlansController.html#method-i-update">#update &mdash; Settings::PlansController</a>
  
    <li class="method"><a href="PlansController.html#method-i-update">#update &mdash; PlansController</a>
  
    <li class="method"><a href="Settings/ProjectsController.html#method-i-update">#update &mdash; Settings::ProjectsController</a>
  
    <li class="method"><a href="ProjectGroupsController.html#method-i-update">#update &mdash; ProjectGroupsController</a>
  
    <li class="method"><a href="UsersController.html#method-i-update">#update &mdash; UsersController</a>
  
    <li class="method"><a href="UserTypesController.html#method-i-update">#update &mdash; UserTypesController</a>
  
    <li class="method"><a href="CommentsController.html#method-i-update">#update &mdash; CommentsController</a>
  
    <li class="method"><a href="UserStatusesController.html#method-i-update">#update &mdash; UserStatusesController</a>
  
    <li class="method"><a href="ThemesController.html#method-i-update">#update &mdash; ThemesController</a>
  
    <li class="method"><a href="UserOrgRolesController.html#method-i-update">#update &mdash; UserOrgRolesController</a>
  
    <li class="method"><a href="UserRoleTypesController.html#method-i-update">#update &mdash; UserRoleTypesController</a>
  
    <li class="method"><a href="GuidancesController.html#method-i-update_phases">#update_phases &mdash; GuidancesController</a>
  
    <li class="method"><a href="GuidancesController.html#method-i-update_questions">#update_questions &mdash; GuidancesController</a>
  
    <li class="method"><a href="GuidancesController.html#method-i-update_sections">#update_sections &mdash; GuidancesController</a>
  
    <li class="method"><a href="GuidancesController.html#method-i-update_versions">#update_versions &mdash; GuidancesController</a>
  
    <li class="method"><a href="Plan.html#method-i-warning">#warning &mdash; Plan</a>
  
    <li class="method"><a href="Organisation.html#method-i-warning">#warning &mdash; Organisation</a>
  
    <li class="method"><a href="PlansController.html#method-i-warning">#warning &mdash; PlansController</a>
  
</ul>


<footer id="validator-badges">
  <p><a href="http://validator.w3.org/check/referer">[Validate]</a>
  <p>Generated by <a href="https://github.com/rdoc/rdoc">RDoc</a> 3.12.2.
  <p>Generated with the <a href="http://deveiate.org/projects/Darkfish-Rdoc/">Darkfish Rdoc Generator</a> 3.
</footer>

<|MERGE_RESOLUTION|>--- conflicted
+++ resolved
@@ -1,895 +1,889 @@
-<!DOCTYPE html>
-
-<html>
-<head>
-<meta content="text/html; charset=UTF-8" http-equiv="Content-Type">
-
-<title>Table of Contents - DMPonline4 Documentation</title>
-
-<link type="text/css" media="screen" href="./rdoc.css" rel="stylesheet">
-
-<script type="text/javascript">
-  var rdoc_rel_prefix = "./";
-</script>
-
-<script type="text/javascript" charset="utf-8" src="./js/jquery.js"></script>
-<script type="text/javascript" charset="utf-8" src="./js/navigation.js"></script>
-<script type="text/javascript" charset="utf-8" src="./js/search_index.js"></script>
-<script type="text/javascript" charset="utf-8" src="./js/search.js"></script>
-<script type="text/javascript" charset="utf-8" src="./js/searcher.js"></script>
-<script type="text/javascript" charset="utf-8" src="./js/darkfish.js"></script>
-
-
-<body class="indexpage">
-<h1>Table of Contents - DMPonline4 Documentation</h1>
-
-<h2>Pages</h2>
-<ul>
-  <li class="file">
-    <a href="README_rdoc.html">README</a>
-
-    <img class="toc-toggle" src="images/transparent.png" alt="" title="toggle headings">
-    <ul class="initially-hidden">
-      <li><a href="README_rdoc.html#label-DMPonline+v4">DMPonline v4</a>
-      <li><a href="README_rdoc.html#label-Documentation+%26+Support">Documentation &amp; Support</a>
-      <li><a href="README_rdoc.html#label-Bugs+%26+Feature+Requests">Bugs &amp; Feature Requests</a>
-      <li><a href="README_rdoc.html#label-Prerequisites">Prerequisites</a>
-      <li><a href="README_rdoc.html#label-Copyright">Copyright</a>
-    </ul>
-  </li>
-  
-</ul>
-
-<h2 id="classes">Classes/Modules</h2>
-<ul>
-  <li class="module">
-    <a href="Settings.html">Settings</a>
-  </li>
-    <li class="class">
-    <a href="Settings/Dmptemplate.html">Settings::Dmptemplate</a>
-  </li>
-    <li class="class">
-    <a href="Settings/PlanList.html">Settings::PlanList</a>
-  </li>
-    <li class="class">
-    <a href="Settings/PlansController.html">Settings::PlansController</a>
-  </li>
-    <li class="class">
-    <a href="Settings/ProjectsController.html">Settings::ProjectsController</a>
-  </li>
-    <li class="class">
-    <a href="Settings/SettingsController.html">Settings::SettingsController</a>
-  </li>
-    <li class="module">
-    <a href="ActiveAdmin.html">ActiveAdmin</a>
-  </li>
-    <li class="module">
-    <a href="ActiveAdmin/Views.html">ActiveAdmin::Views</a>
-  </li>
-    <li class="module">
-    <a href="ActiveAdmin/Views/Pages.html">ActiveAdmin::Views::Pages</a>
-  </li>
-    <li class="class">
-    <a href="ActiveAdmin/Views/Pages/Base.html">ActiveAdmin::Views::Pages::Base</a>
-  </li>
-    <li class="module">
-    <a href="Users.html">Users</a>
-  </li>
-    <li class="class">
-    <a href="Users/OmniauthCallbacksController.html">Users::OmniauthCallbacksController</a>
-  </li>
-    <li class="class">
-    <a href="Users/OmniauthShibbolethRequestController.html">Users::OmniauthShibbolethRequestController</a>
-  </li>
-    <li class="module">
-    <a href="DMPonline4.html">DMPonline4</a>
-  </li>
-    <li class="class">
-    <a href="DMPonline4/Application.html">DMPonline4::Application</a>
-  </li>
-    <li class="class">
-    <a href="Ability.html">Ability</a>
-  </li>
-    <li class="class">
-    <a href="Answer.html">Answer</a>
-  </li>
-    <li class="class">
-    <a href="AnswersController.html">AnswersController</a>
-  </li>
-    <li class="class">
-    <a href="ApplicationController.html">ApplicationController</a>
-  </li>
-    <li class="module">
-    <a href="ApplicationHelper.html">ApplicationHelper</a>
-  </li>
-    <li class="class">
-    <a href="Comment.html">Comment</a>
-  </li>
-    <li class="class">
-    <a href="CommentsController.html">CommentsController</a>
-  </li>
-    <li class="class">
-    <a href="ConfirmationsController.html">ConfirmationsController</a>
-  </li>
-    <li class="class">
-    <a href="ContactsController.html">ContactsController</a>
-  </li>
-    <li class="class">
-    <a href="CustomFailure.html">CustomFailure</a>
-  </li>
-    <li class="class">
-    <a href="Dmptemplate.html">Dmptemplate</a>
-  </li>
-    <li class="class">
-    <a href="DmptemplatesController.html">DmptemplatesController</a>
-  </li>
-    <li class="class">
-    <a href="ExistingUsersController.html">ExistingUsersController</a>
-  </li>
-    <li class="class">
-    <a href="ExportedPlan.html">ExportedPlan</a>
-  </li>
-    <li class="class">
-    <a href="FileType.html">FileType</a>
-  </li>
-    <li class="class">
-    <a href="FileUpload.html">FileUpload</a>
-  </li>
-    <li class="class">
-    <a href="Guidance.html">Guidance</a>
-  </li>
-    <li class="class">
-    <a href="GuidanceGroup.html">GuidanceGroup</a>
-  </li>
-    <li class="class">
-    <a href="GuidanceGroupsController.html">GuidanceGroupsController</a>
-  </li>
-    <li class="class">
-    <a href="GuidancesController.html">GuidancesController</a>
-  </li>
-    <li class="class">
-    <a href="HomeController.html">HomeController</a>
-  </li>
-    <li class="class">
-    <a href="Object.html">Object</a>
-  </li>
-    <li class="class">
-    <a href="Option.html">Option</a>
-  </li>
-    <li class="class">
-    <a href="OptionWarning.html">OptionWarning</a>
-  </li>
-    <li class="class">
-    <a href="Organisation.html">Organisation</a>
-  </li>
-    <li class="class">
-    <a href="OrganisationType.html">OrganisationType</a>
-  </li>
-    <li class="class">
-    <a href="OrganisationUsersController.html">OrganisationUsersController</a>
-  </li>
-    <li class="class">
-    <a href="OrganisationsController.html">OrganisationsController</a>
-  </li>
-    <li class="class">
-    <a href="PasswordsController.html">PasswordsController</a>
-  </li>
-    <li class="class">
-    <a href="Phase.html">Phase</a>
-  </li>
-    <li class="class">
-    <a href="Plan.html">Plan</a>
-  </li>
-    <li class="class">
-    <a href="PlanSection.html">PlanSection</a>
-  </li>
-    <li class="class">
-    <a href="PlansController.html">PlansController</a>
-  </li>
-    <li class="module">
-    <a href="PlansHelper.html">PlansHelper</a>
-  </li>
-    <li class="class">
-    <a href="Project.html">Project</a>
-  </li>
-    <li class="class">
-    <a href="ProjectGroup.html">ProjectGroup</a>
-  </li>
-    <li class="class">
-    <a href="ProjectGroupsController.html">ProjectGroupsController</a>
-  </li>
-    <li class="class">
-    <a href="ProjectPartner.html">ProjectPartner</a>
-  </li>
-    <li class="class">
-    <a href="ProjectsController.html">ProjectsController</a>
-  </li>
-    <li class="class">
-    <a href="Question.html">Question</a>
-  </li>
-    <li class="class">
-    <a href="QuestionFormat.html">QuestionFormat</a>
-  </li>
-    <li class="class">
-    <a href="RegistrationsController.html">RegistrationsController</a>
-  </li>
-    <li class="class">
-    <a href="Role.html">Role</a>
-  </li>
-    <li class="class">
-    <a href="Section.html">Section</a>
-  </li>
-    <li class="class">
-    <a href="SessionsController.html">SessionsController</a>
-  </li>
-    <li class="class">
-    <a href="SplashLog.html">SplashLog</a>
-  </li>
-    <li class="class">
-    <a href="SplashLogsController.html">SplashLogsController</a>
-  </li>
-    <li class="class">
-    <a href="StaticPagesController.html">StaticPagesController</a>
-  </li>
-    <li class="class">
-    <a href="SuggestedAnswer.html">SuggestedAnswer</a>
-  </li>
-    <li class="class">
-    <a href="Theme.html">Theme</a>
-  </li>
-    <li class="class">
-    <a href="ThemesController.html">ThemesController</a>
-  </li>
-    <li class="class">
-    <a href="User.html">User</a>
-  </li>
-    <li class="class">
-    <a href="UserMailer.html">UserMailer</a>
-  </li>
-    <li class="class">
-    <a href="UserOrgRole.html">UserOrgRole</a>
-  </li>
-    <li class="class">
-    <a href="UserOrgRolesController.html">UserOrgRolesController</a>
-  </li>
-    <li class="class">
-    <a href="UserRoleType.html">UserRoleType</a>
-  </li>
-    <li class="class">
-    <a href="UserRoleTypesController.html">UserRoleTypesController</a>
-  </li>
-    <li class="class">
-    <a href="UserStatus.html">UserStatus</a>
-  </li>
-    <li class="class">
-    <a href="UserStatusesController.html">UserStatusesController</a>
-  </li>
-    <li class="class">
-    <a href="UserType.html">UserType</a>
-  </li>
-    <li class="class">
-    <a href="UserTypesController.html">UserTypesController</a>
-  </li>
-    <li class="class">
-    <a href="UsersController.html">UsersController</a>
-  </li>
-    <li class="class">
-    <a href="Version.html">Version</a>
-  </li>
-  
-</ul>
-
-<h2 id="methods">Methods</h2>
-<ul>
-  
-    <li class="method"><a href="Guidance.html#method-c-by_organisation">::by_organisation &mdash; Guidance</a>
-  
-    <li class="method"><a href="Dmptemplate.html#method-c-funders_and_own_templates">::funders_and_own_templates &mdash; Dmptemplate</a>
-  
-    <li class="method"><a href="Dmptemplate.html#method-c-funders_templates">::funders_templates &mdash; Dmptemplate</a>
-  
-    <li class="method"><a href="GuidanceGroup.html#method-c-guidance_groups_excluding">::guidance_groups_excluding &mdash; GuidanceGroup</a>
-  
-    <li class="method"><a href="Ability.html#method-c-new">::new &mdash; Ability</a>
-  
-    <li class="method"><a href="Organisation.html#method-c-orgs_with_parent_of_type">::orgs_with_parent_of_type &mdash; Organisation</a>
-  
-    <li class="method"><a href="Organisation.html#method-c-other_organisations">::other_organisations &mdash; Organisation</a>
-  
-    <li class="method"><a href="Dmptemplate.html#method-c-own_institutional_templates">::own_institutional_templates &mdash; Dmptemplate</a>
-  
-    <li class="method"><a href="Project.html#method-c-projects_for_user">::projects_for_user &mdash; Project</a>
-  
-    <li class="method"><a href="Dmptemplate.html#method-c-templates_org_type">::templates_org_type &mdash; Dmptemplate</a>
-  
-    <li class="method"><a href="HomeController.html#method-i-about_us">#about_us &mdash; HomeController</a>
-  
-    <li class="method"><a href="StaticPagesController.html#method-i-about_us">#about_us &mdash; StaticPagesController</a>
-  
-    <li class="method"><a href="ProjectGroup.html#method-i-access_level">#access_level &mdash; ProjectGroup</a>
-  
-    <li class="method"><a href="ProjectGroup.html#method-i-access_level-3D">#access_level= &mdash; ProjectGroup</a>
-  
-    <li class="method"><a href="Plan.html#method-i-add_guidance_to_array">#add_guidance_to_array &mdash; Plan</a>
-  
-    <li class="method"><a href="Project.html#method-i-add_user">#add_user &mdash; Project</a>
-  
-    <li class="method"><a href="DmptemplatesController.html#method-i-admin_addphase">#admin_addphase &mdash; DmptemplatesController</a>
-  
-    <li class="method"><a href="DmptemplatesController.html#method-i-admin_cloneversion">#admin_cloneversion &mdash; DmptemplatesController</a>
-  
-    <li class="method"><a href="DmptemplatesController.html#method-i-admin_create">#admin_create &mdash; DmptemplatesController</a>
-  
-    <li class="method"><a href="GuidancesController.html#method-i-admin_create">#admin_create &mdash; GuidancesController</a>
-  
-    <li class="method"><a href="GuidanceGroupsController.html#method-i-admin_create">#admin_create &mdash; GuidanceGroupsController</a>
-  
-    <li class="method"><a href="DmptemplatesController.html#method-i-admin_createphase">#admin_createphase &mdash; DmptemplatesController</a>
-  
-    <li class="method"><a href="DmptemplatesController.html#method-i-admin_createquestion">#admin_createquestion &mdash; DmptemplatesController</a>
-  
-    <li class="method"><a href="DmptemplatesController.html#method-i-admin_createsection">#admin_createsection &mdash; DmptemplatesController</a>
-  
-    <li class="method"><a href="DmptemplatesController.html#method-i-admin_createsuggestedanswer">#admin_createsuggestedanswer &mdash; DmptemplatesController</a>
-  
-    <li class="method"><a href="DmptemplatesController.html#method-i-admin_destroy">#admin_destroy &mdash; DmptemplatesController</a>
-  
-    <li class="method"><a href="GuidanceGroupsController.html#method-i-admin_destroy">#admin_destroy &mdash; GuidanceGroupsController</a>
-  
-    <li class="method"><a href="GuidancesController.html#method-i-admin_destroy">#admin_destroy &mdash; GuidancesController</a>
-  
-    <li class="method"><a href="DmptemplatesController.html#method-i-admin_destroyphase">#admin_destroyphase &mdash; DmptemplatesController</a>
-  
-    <li class="method"><a href="DmptemplatesController.html#method-i-admin_destroyquestion">#admin_destroyquestion &mdash; DmptemplatesController</a>
-  
-    <li class="method"><a href="DmptemplatesController.html#method-i-admin_destroysection">#admin_destroysection &mdash; DmptemplatesController</a>
-  
-    <li class="method"><a href="DmptemplatesController.html#method-i-admin_destroysuggestedanswer">#admin_destroysuggestedanswer &mdash; DmptemplatesController</a>
-  
-    <li class="method"><a href="DmptemplatesController.html#method-i-admin_destroyversion">#admin_destroyversion &mdash; DmptemplatesController</a>
-  
-    <li class="method"><a href="ExportedPlan.html#method-i-admin_details">#admin_details &mdash; ExportedPlan</a>
-  
-    <li class="method"><a href="GuidanceGroupsController.html#method-i-admin_edit">#admin_edit &mdash; GuidanceGroupsController</a>
-  
-    <li class="method"><a href="GuidancesController.html#method-i-admin_edit">#admin_edit &mdash; GuidancesController</a>
-  
-    <li class="method"><a href="OrganisationsController.html#method-i-admin_edit">#admin_edit &mdash; OrganisationsController</a>
-  
-    <li class="method"><a href="OrganisationUsersController.html#method-i-admin_index">#admin_index &mdash; OrganisationUsersController</a>
-  
-    <li class="method"><a href="DmptemplatesController.html#method-i-admin_index">#admin_index &mdash; DmptemplatesController</a>
-  
-    <li class="method"><a href="GuidancesController.html#method-i-admin_index">#admin_index &mdash; GuidancesController</a>
-  
-    <li class="method"><a href="GuidanceGroupsController.html#method-i-admin_new">#admin_new &mdash; GuidanceGroupsController</a>
-  
-    <li class="method"><a href="DmptemplatesController.html#method-i-admin_new">#admin_new &mdash; DmptemplatesController</a>
-  
-    <li class="method"><a href="GuidancesController.html#method-i-admin_new">#admin_new &mdash; GuidancesController</a>
-  
-    <li class="method"><a href="DmptemplatesController.html#method-i-admin_phase">#admin_phase &mdash; DmptemplatesController</a>
-  
-    <li class="method"><a href="DmptemplatesController.html#method-i-admin_previewphase">#admin_previewphase &mdash; DmptemplatesController</a>
-  
-    <li class="method"><a href="GuidanceGroupsController.html#method-i-admin_show">#admin_show &mdash; GuidanceGroupsController</a>
-  
-    <li class="method"><a href="GuidancesController.html#method-i-admin_show">#admin_show &mdash; GuidancesController</a>
-  
-    <li class="method"><a href="OrganisationsController.html#method-i-admin_show">#admin_show &mdash; OrganisationsController</a>
-  
-    <li class="method"><a href="DmptemplatesController.html#method-i-admin_template">#admin_template &mdash; DmptemplatesController</a>
-  
-    <li class="method"><a href="GuidancesController.html#method-i-admin_update">#admin_update &mdash; GuidancesController</a>
-  
-    <li class="method"><a href="OrganisationsController.html#method-i-admin_update">#admin_update &mdash; OrganisationsController</a>
-  
-    <li class="method"><a href="GuidanceGroupsController.html#method-i-admin_update">#admin_update &mdash; GuidanceGroupsController</a>
-  
-    <li class="method"><a href="DmptemplatesController.html#method-i-admin_update">#admin_update &mdash; DmptemplatesController</a>
-  
-    <li class="method"><a href="DmptemplatesController.html#method-i-admin_updatephase">#admin_updatephase &mdash; DmptemplatesController</a>
-  
-    <li class="method"><a href="DmptemplatesController.html#method-i-admin_updatequestion">#admin_updatequestion &mdash; DmptemplatesController</a>
-  
-    <li class="method"><a href="DmptemplatesController.html#method-i-admin_updatesection">#admin_updatesection &mdash; DmptemplatesController</a>
-  
-    <li class="method"><a href="DmptemplatesController.html#method-i-admin_updatesuggestedanswer">#admin_updatesuggestedanswer &mdash; DmptemplatesController</a>
-  
-    <li class="method"><a href="DmptemplatesController.html#method-i-admin_updateversion">#admin_updateversion &mdash; DmptemplatesController</a>
-  
-    <li class="method"><a href="Project.html#method-i-administerable_by">#administerable_by &mdash; Project</a>
-  
-    <li class="method"><a href="Plan.html#method-i-administerable_by">#administerable_by &mdash; Plan</a>
-  
-    <li class="method"><a href="ConfirmationsController.html#method-i-after_confirmation_path_for">#after_confirmation_path_for &mdash; ConfirmationsController</a>
-  
-    <li class="method"><a href="PasswordsController.html#method-i-after_resetting_password_path_for">#after_resetting_password_path_for &mdash; PasswordsController</a>
-  
-    <li class="method"><a href="ApplicationController.html#method-i-after_sign_in_error_path_for">#after_sign_in_error_path_for &mdash; ApplicationController</a>
-  
-    <li class="method"><a href="ApplicationController.html#method-i-after_sign_in_path_for">#after_sign_in_path_for &mdash; ApplicationController</a>
-  
-    <li class="method"><a href="ApplicationController.html#method-i-after_sign_up_error_path_for">#after_sign_up_error_path_for &mdash; ApplicationController</a>
-  
-    <li class="method"><a href="ApplicationController.html#method-i-after_sign_up_path_for">#after_sign_up_path_for &mdash; ApplicationController</a>
-  
-    <li class="method"><a href="Organisation.html#method-i-all_guidance_groups">#all_guidance_groups &mdash; Organisation</a>
-  
-    <li class="method"><a href="Organisation.html#method-i-all_sections">#all_sections &mdash; Organisation</a>
-  
-    <li class="method"><a href="PlansController.html#method-i-answer">#answer &mdash; PlansController</a>
-  
-    <li class="method"><a href="Plan.html#method-i-answer">#answer &mdash; Plan</a>
-  
-    <li class="method"><a href="CommentsController.html#method-i-archive">#archive &mdash; CommentsController</a>
-  
-    <li class="method"><a href="ExportedPlan.html#method-i-as_csv">#as_csv &mdash; ExportedPlan</a>
-  
-    <li class="method"><a href="ExportedPlan.html#method-i-as_txt">#as_txt &mdash; ExportedPlan</a>
-  
-    <li class="method"><a href="Project.html#method-i-assign_administrator">#assign_administrator &mdash; Project</a>
-  
-    <li class="method"><a href="Project.html#method-i-assign_creator">#assign_creator &mdash; Project</a>
-  
-    <li class="method"><a href="Project.html#method-i-assign_editor">#assign_editor &mdash; Project</a>
-  
-    <li class="method"><a href="Project.html#method-i-assign_reader">#assign_reader &mdash; Project</a>
-  
-    <li class="method"><a href="Users/OmniauthShibbolethRequestController.html#method-i-associate">#associate &mdash; Users::OmniauthShibbolethRequestController</a>
-  
-    <li class="method"><a href="ApplicationController.html#method-i-authenticate_admin-21">#authenticate_admin! &mdash; ApplicationController</a>
-  
-    <li class="method"><a href="ActiveAdmin/Views/Pages/Base.html#method-i-build_footer">#build_footer &mdash; ActiveAdmin::Views::Pages::Base</a>
-  
-    <li class="method"><a href="OrganisationsController.html#method-i-children">#children &mdash; OrganisationsController</a>
-  
-    <li class="method"><a href="StaticPagesController.html#method-i-contact_us">#contact_us &mdash; StaticPagesController</a>
-  
-    <li class="method"><a href="UserTypesController.html#method-i-create">#create &mdash; UserTypesController</a>
-  
-    <li class="method"><a href="UserRoleTypesController.html#method-i-create">#create &mdash; UserRoleTypesController</a>
-  
-    <li class="method"><a href="UserStatusesController.html#method-i-create">#create &mdash; UserStatusesController</a>
-  
-    <li class="method"><a href="ProjectGroupsController.html#method-i-create">#create &mdash; ProjectGroupsController</a>
-  
-    <li class="method"><a href="AnswersController.html#method-i-create">#create &mdash; AnswersController</a>
-  
-    <li class="method"><a href="UserOrgRolesController.html#method-i-create">#create &mdash; UserOrgRolesController</a>
-  
-    <li class="method"><a href="UsersController.html#method-i-create">#create &mdash; UsersController</a>
-  
-    <li class="method"><a href="ThemesController.html#method-i-create">#create &mdash; ThemesController</a>
-  
-    <li class="method"><a href="SessionsController.html#method-i-create">#create &mdash; SessionsController</a>
-  
-    <li class="method"><a href="OrganisationsController.html#method-i-create">#create &mdash; OrganisationsController</a>
-  
-    <li class="method"><a href="SplashLogsController.html#method-i-create">#create &mdash; SplashLogsController</a>
-  
-    <li class="method"><a href="CommentsController.html#method-i-create">#create &mdash; CommentsController</a>
-  
-    <li class="method"><a href="ProjectsController.html#method-i-create">#create &mdash; ProjectsController</a>
-  
-    <li class="method"><a href="ContactsController.html#method-i-create">#create &mdash; ContactsController</a>
-  
-    <li class="method"><a href="RegistrationsController.html#method-i-create">#create &mdash; RegistrationsController</a>
-  
-    <li class="method"><a href="Project.html#method-i-create_plans">#create_plans &mdash; Project</a>
-  
-    <li class="method"><a href="Project.html#method-i-created_by">#created_by &mdash; Project</a>
-  
-    <li class="method"><a href="User.html#method-i-current_organisation">#current_organisation &mdash; User</a>
-  
-    <li class="method"><a href="PlansController.html#method-i-delete_recent_locks">#delete_recent_locks &mdash; PlansController</a>
-  
-    <li class="method"><a href="Plan.html#method-i-delete_recent_locks">#delete_recent_locks &mdash; Plan</a>
-  
-    <li class="method"><a href="OrganisationsController.html#method-i-destroy">#destroy &mdash; OrganisationsController</a>
-  
-    <li class="method"><a href="UserStatusesController.html#method-i-destroy">#destroy &mdash; UserStatusesController</a>
-  
-    <li class="method"><a href="ProjectsController.html#method-i-destroy">#destroy &mdash; ProjectsController</a>
-  
-    <li class="method"><a href="SessionsController.html#method-i-destroy">#destroy &mdash; SessionsController</a>
-  
-    <li class="method"><a href="UserRoleTypesController.html#method-i-destroy">#destroy &mdash; UserRoleTypesController</a>
-  
-    <li class="method"><a href="UserOrgRolesController.html#method-i-destroy">#destroy &mdash; UserOrgRolesController</a>
-  
-    <li class="method"><a href="UsersController.html#method-i-destroy">#destroy &mdash; UsersController</a>
-  
-    <li class="method"><a href="ThemesController.html#method-i-destroy">#destroy &mdash; ThemesController</a>
-  
-    <li class="method"><a href="UserTypesController.html#method-i-destroy">#destroy &mdash; UserTypesController</a>
-  
-    <li class="method"><a href="ProjectGroupsController.html#method-i-destroy">#destroy &mdash; ProjectGroupsController</a>
-  
-    <li class="method"><a href="Plan.html#method-i-details">#details &mdash; Plan</a>
-  
-    <li class="method"><a href="ApplicationHelper.html#method-i-devise_mapping">#devise_mapping &mdash; ApplicationHelper</a>
-  
-    <li class="method"><a href="GuidanceGroup.html#method-i-display_name">#display_name &mdash; GuidanceGroup</a>
-  
-    <li class="method"><a href="Plan.html#method-i-dmptemplate">#dmptemplate &mdash; Plan</a>
-  
-    <li class="method"><a href="RegistrationsController.html#method-i-do_update">#do_update &mdash; RegistrationsController</a>
-  
-    <li class="method"><a href="UsersController.html#method-i-edit">#edit &mdash; UsersController</a>
-  
-    <li class="method"><a href="PlansController.html#method-i-edit">#edit &mdash; PlansController</a>
-  
-    <li class="method"><a href="UserOrgRolesController.html#method-i-edit">#edit &mdash; UserOrgRolesController</a>
-  
-    <li class="method"><a href="CommentsController.html#method-i-edit">#edit &mdash; CommentsController</a>
-  
-    <li class="method"><a href="UserTypesController.html#method-i-edit">#edit &mdash; UserTypesController</a>
-  
-    <li class="method"><a href="UserRoleTypesController.html#method-i-edit">#edit &mdash; UserRoleTypesController</a>
-  
-    <li class="method"><a href="ThemesController.html#method-i-edit">#edit &mdash; ThemesController</a>
-  
-    <li class="method"><a href="UserStatusesController.html#method-i-edit">#edit &mdash; UserStatusesController</a>
-  
-    <li class="method"><a href="ProjectsController.html#method-i-edit">#edit &mdash; ProjectsController</a>
-  
-    <li class="method"><a href="Project.html#method-i-editable_by">#editable_by &mdash; Project</a>
-  
-    <li class="method"><a href="Plan.html#method-i-editable_by">#editable_by &mdash; Plan</a>
-  
-    <li class="method"><a href="ProjectGroup.html#method-i-email">#email &mdash; ProjectGroup</a>
-  
-    <li class="method"><a href="ProjectGroup.html#method-i-email-3D">#email= &mdash; ProjectGroup</a>
-  
-    <li class="method"><a href="Plan.html#method-i-estimate_space_used">#estimate_space_used &mdash; Plan</a>
-  
-    <li class="method"><a href="ProjectsController.html#method-i-export">#export &mdash; ProjectsController</a>
-  
-    <li class="method"><a href="PlansController.html#method-i-export">#export &mdash; PlansController</a>
-  
-    <li class="method"><a href="User.html#method-i-filter">#filter &mdash; User</a>
-  
-    <li class="method"><a href="Project.html#method-i-funder">#funder &mdash; Project</a>
-  
-    <li class="method"><a href="ExportedPlan.html#method-i-funder">#funder &mdash; ExportedPlan</a>
-  
-    <li class="method"><a href="Project.html#method-i-funder_id">#funder_id &mdash; Project</a>
-  
-    <li class="method"><a href="Project.html#method-i-funder_id-3D">#funder_id= &mdash; Project</a>
-  
-    <li class="method"><a href="Project.html#method-i-funder_name">#funder_name &mdash; Project</a>
-  
-    <li class="method"><a href="Project.html#method-i-funder_name-3D">#funder_name= &mdash; Project</a>
-  
-    <li class="method"><a href="Guidance.html#method-i-get_guidance_group_templates-3F">#get_guidance_group_templates? &mdash; Guidance</a>
-  
-    <li class="method"><a href="ApplicationController.html#method-i-get_plan_list_columns">#get_plan_list_columns &mdash; ApplicationController</a>
-  
-    <li class="method"><a href="Settings/PlansController.html#method-i-get_settings">#get_settings &mdash; Settings::PlansController</a>
-  
-    <li class="method"><a href="Settings/ProjectsController.html#method-i-get_settings">#get_settings &mdash; Settings::ProjectsController</a>
-  
-    <li class="method"><a href="Question.html#method-i-get_suggested_answer">#get_suggested_answer &mdash; Question</a>
-  
-    <li class="method"><a href="Version.html#method-i-global_sections">#global_sections &mdash; Version</a>
-  
-    <li class="method"><a href="ExportedPlan.html#method-i-grant_title">#grant_title &mdash; ExportedPlan</a>
-  
-    <li class="method"><a href="Plan.html#method-i-guidance_for_question">#guidance_for_question &mdash; Plan</a>
-  
-    <li class="method"><a href="Question.html#method-i-guidance_for_question">#guidance_for_question &mdash; Question</a>
-  
-    <li class="method"><a href="Dmptemplate.html#method-i-has_customisations-3F">#has_customisations? &mdash; Dmptemplate</a>
-  
-    <li class="method"><a href="Dmptemplate.html#method-i-has_published_versions-3F">#has_published_versions? &mdash; Dmptemplate</a>
-  
-    <li class="method"><a href="Phase.html#method-i-has_sections">#has_sections &mdash; Phase</a>
-  
-    <li class="method"><a href="Plan.html#method-i-height_of_text">#height_of_text &mdash; Plan</a>
-  
-    <li class="method"><a href="Guidance.html#method-i-in_group_belonging_to-3F">#in_group_belonging_to? &mdash; Guidance</a>
-  
-    <li class="method"><a href="UserRoleTypesController.html#method-i-index">#index &mdash; UserRoleTypesController</a>
-  
-    <li class="method"><a href="ProjectsController.html#method-i-index">#index &mdash; ProjectsController</a>
-  
-    <li class="method"><a href="OrganisationsController.html#method-i-index">#index &mdash; OrganisationsController</a>
-  
-    <li class="method"><a href="UserOrgRolesController.html#method-i-index">#index &mdash; UserOrgRolesController</a>
-  
-    <li class="method"><a href="HomeController.html#method-i-index">#index &mdash; HomeController</a>
-  
-    <li class="method"><a href="ThemesController.html#method-i-index">#index &mdash; ThemesController</a>
-  
-    <li class="method"><a href="CommentsController.html#method-i-index">#index &mdash; CommentsController</a>
-  
-    <li class="method"><a href="UserTypesController.html#method-i-index">#index &mdash; UserTypesController</a>
-  
-    <li class="method"><a href="ExistingUsersController.html#method-i-index">#index &mdash; ExistingUsersController</a>
-  
-    <li class="method"><a href="UserStatusesController.html#method-i-index">#index &mdash; UserStatusesController</a>
-  
-    <li class="method"><a href="ExportedPlan.html#method-i-institution">#institution &mdash; ExportedPlan</a>
-  
-    <li class="method"><a href="Project.html#method-i-institution_id">#institution_id &mdash; Project</a>
-  
-    <li class="method"><a href="Project.html#method-i-institution_id-3D">#institution_id= &mdash; Project</a>
-  
-<<<<<<< HEAD
-    <li class="method"><a href="User.html#method-i-is_admin-3F">#is_admin? &mdash; User</a>
-  
-    <li class="method"><a href="User.html#method-i-is_org_admin-3F">#is_org_admin? &mdash; User</a>
-=======
-    <li class="method"><a href="User.html#method-i-is_admin-3F">#can_super_admin? &mdash; User</a>
-  
-    <li class="method"><a href="User.html#method-i-is_org_admin-3F">#can_org_admin? &mdash; User</a>
->>>>>>> bea115fa
-  
-    <li class="method"><a href="ApplicationHelper.html#method-i-javascript">#javascript &mdash; ApplicationHelper</a>
-  
-    <li class="method"><a href="Project.html#method-i-last_edited">#last_edited &mdash; Project</a>
-  
-    <li class="method"><a href="Phase.html#method-i-latest_published_version">#latest_published_version &mdash; Phase</a>
-  
-    <li class="method"><a href="Project.html#method-i-latest_update">#latest_update &mdash; Project</a>
-  
-    <li class="method"><a href="Plan.html#method-i-latest_update">#latest_update &mdash; Plan</a>
-  
-    <li class="method"><a href="Phase.html#method-i-latest_version">#latest_version &mdash; Phase</a>
-  
-    <li class="method"><a href="ApplicationHelper.html#method-i-link_to_add_object">#link_to_add_object &mdash; ApplicationHelper</a>
-  
-    <li class="method"><a href="Plan.html#method-i-lock_all_sections">#lock_all_sections &mdash; Plan</a>
-  
-    <li class="method"><a href="PlansController.html#method-i-lock_section">#lock_section &mdash; PlansController</a>
-  
-    <li class="method"><a href="Plan.html#method-i-lock_section">#lock_section &mdash; Plan</a>
-  
-    <li class="method"><a href="Plan.html#method-i-locked">#locked &mdash; Plan</a>
-  
-    <li class="method"><a href="PlansController.html#method-i-locked">#locked &mdash; PlansController</a>
-  
-    <li class="method"><a href="User.html#method-i-name">#name &mdash; User</a>
-  
-    <li class="method"><a href="Project.html#method-i-name">#name &mdash; Project</a>
-  
-    <li class="method"><a href="RegistrationsController.html#method-i-needs_password-3F">#needs_password? &mdash; RegistrationsController</a>
-  
-    <li class="method"><a href="OrganisationsController.html#method-i-new">#new &mdash; OrganisationsController</a>
-  
-    <li class="method"><a href="ProjectsController.html#method-i-new">#new &mdash; ProjectsController</a>
-  
-    <li class="method"><a href="ThemesController.html#method-i-new">#new &mdash; ThemesController</a>
-  
-    <li class="method"><a href="UserOrgRolesController.html#method-i-new">#new &mdash; UserOrgRolesController</a>
-  
-    <li class="method"><a href="UsersController.html#method-i-new">#new &mdash; UsersController</a>
-  
-    <li class="method"><a href="UserRoleTypesController.html#method-i-new">#new &mdash; UserRoleTypesController</a>
-  
-    <li class="method"><a href="UserStatusesController.html#method-i-new">#new &mdash; UserStatusesController</a>
-  
-    <li class="method"><a href="UserTypesController.html#method-i-new">#new &mdash; UserTypesController</a>
-  
-    <li class="method"><a href="Dmptemplate.html#method-i-org_type">#org_type &mdash; Dmptemplate</a>
-  
-    <li class="method"><a href="User.html#method-i-org_type">#org_type &mdash; User</a>
-  
-    <li class="method"><a href="User.html#method-i-organisation">#organisation &mdash; User</a>
-  
-    <li class="method"><a href="User.html#method-i-organisation-3D">#organisation= &mdash; User</a>
-  
-    <li class="method"><a href="User.html#method-i-organisation_id">#organisation_id &mdash; User</a>
-  
-    <li class="method"><a href="User.html#method-i-organisation_id-3D">#organisation_id= &mdash; User</a>
-  
-    <li class="method"><a href="ProjectsController.html#method-i-orgs_of_type">#orgs_of_type &mdash; ProjectsController</a>
-  
-    <li class="method"><a href="Project.html#method-i-owner">#owner &mdash; Project</a>
-  
-    <li class="method"><a href="OrganisationsController.html#method-i-parent">#parent &mdash; OrganisationsController</a>
-  
-    <li class="method"><a href="UserMailer.html#method-i-permissions_change_notification">#permissions_change_notification &mdash; UserMailer</a>
-  
-    <li class="method"><a href="Settings/PlansController.html#method-i-plan">#plan &mdash; Settings::PlansController</a>
-  
-    <li class="method"><a href="PlansHelper.html#method-i-plan_settings_indicator">#plan_settings_indicator &mdash; PlansHelper</a>
-  
-    <li class="method"><a href="ProjectsController.html#method-i-possible_guidance">#possible_guidance &mdash; ProjectsController</a>
-  
-    <li class="method"><a href="ProjectsController.html#method-i-possible_templates">#possible_templates &mdash; ProjectsController</a>
-  
-    <li class="method"><a href="ExportedPlan.html#method-i-principal_investigator">#principal_investigator &mdash; ExportedPlan</a>
-  
-    <li class="method"><a href="UserMailer.html#method-i-project_access_removed_notification">#project_access_removed_notification &mdash; UserMailer</a>
-  
-    <li class="method"><a href="ExportedPlan.html#method-i-project_data_contact">#project_data_contact &mdash; ExportedPlan</a>
-  
-    <li class="method"><a href="ExportedPlan.html#method-i-project_description">#project_description &mdash; ExportedPlan</a>
-  
-    <li class="method"><a href="ExportedPlan.html#method-i-project_identifier">#project_identifier &mdash; ExportedPlan</a>
-  
-    <li class="method"><a href="PlansHelper.html#method-i-project_list_body">#project_list_body &mdash; PlansHelper</a>
-  
-    <li class="method"><a href="PlansHelper.html#method-i-project_list_head">#project_list_head &mdash; PlansHelper</a>
-  
-    <li class="method"><a href="ExportedPlan.html#method-i-project_name">#project_name &mdash; ExportedPlan</a>
-  
-    <li class="method"><a href="Organisation.html#method-i-published_templates">#published_templates &mdash; Organisation</a>
-  
-    <li class="method"><a href="Question.html#method-i-question_themes-3F">#question_themes? &mdash; Question</a>
-  
-    <li class="method"><a href="ExportedPlan.html#method-i-questions">#questions &mdash; ExportedPlan</a>
-  
-    <li class="method"><a href="ExportedPlan.html#method-i-questions_for_section">#questions_for_section &mdash; ExportedPlan</a>
-  
-    <li class="method"><a href="Plan.html#method-i-readable_by">#readable_by &mdash; Plan</a>
-  
-    <li class="method"><a href="Project.html#method-i-readable_by">#readable_by &mdash; Project</a>
-  
-    <li class="method"><a href="Users/OmniauthShibbolethRequestController.html#method-i-redirect">#redirect &mdash; Users::OmniauthShibbolethRequestController</a>
-  
-    <li class="method"><a href="CustomFailure.html#method-i-redirect_url">#redirect_url &mdash; CustomFailure</a>
-  
-    <li class="method"><a href="ApplicationHelper.html#method-i-resource">#resource &mdash; ApplicationHelper</a>
-  
-    <li class="method"><a href="ApplicationHelper.html#method-i-resource_name">#resource_name &mdash; ApplicationHelper</a>
-  
-    <li class="method"><a href="CustomFailure.html#method-i-respond">#respond &mdash; CustomFailure</a>
-  
-    <li class="method"><a href="StaticPagesController.html#method-i-roadmap">#roadmap &mdash; StaticPagesController</a>
-  
-    <li class="method"><a href="Organisation.html#method-i-root">#root &mdash; Organisation</a>
-  
-    <li class="method"><a href="ExportedPlan.html#method-i-sanitize_text">#sanitize_text &mdash; ExportedPlan</a>
-  
-    <li class="method"><a href="Object.html#method-i-scoped_collection">#scoped_collection &mdash; Object</a>
-  
-    <li class="method"><a href="Plan.html#method-i-section_answers">#section_answers &mdash; Plan</a>
-  
-    <li class="method"><a href="PlansController.html#method-i-section_answers">#section_answers &mdash; PlansController</a>
-  
-    <li class="method"><a href="Plan.html#method-i-sections">#sections &mdash; Plan</a>
-  
-    <li class="method"><a href="ExportedPlan.html#method-i-sections">#sections &mdash; ExportedPlan</a>
-  
-    <li class="method"><a href="Plan.html#method-i-settings">#settings &mdash; Plan</a>
-  
-    <li class="method"><a href="Settings/ProjectsController.html#method-i-settings_json">#settings_json &mdash; Settings::ProjectsController</a>
-  
-    <li class="method"><a href="Settings/PlansController.html#method-i-settings_json">#settings_json &mdash; Settings::PlansController</a>
-  
-    <li class="method"><a href="ProjectsController.html#method-i-share">#share &mdash; ProjectsController</a>
-  
-    <li class="method"><a href="Project.html#method-i-shared">#shared &mdash; Project</a>
-  
-    <li class="method"><a href="Project.html#method-i-shared-3F">#shared? &mdash; Project</a>
-  
-    <li class="method"><a href="UserMailer.html#method-i-sharing_notification">#sharing_notification &mdash; UserMailer</a>
-  
-    <li class="method"><a href="Users/OmniauthCallbacksController.html#method-i-shibboleth">#shibboleth &mdash; Users::OmniauthCallbacksController</a>
-  
-    <li class="method"><a href="Organisation.html#method-i-short_name">#short_name &mdash; Organisation</a>
-  
-    <li class="method"><a href="UserTypesController.html#method-i-show">#show &mdash; UserTypesController</a>
-  
-    <li class="method"><a href="UsersController.html#method-i-show">#show &mdash; UsersController</a>
-  
-    <li class="method"><a href="Settings/ProjectsController.html#method-i-show">#show &mdash; Settings::ProjectsController</a>
-  
-    <li class="method"><a href="UserStatusesController.html#method-i-show">#show &mdash; UserStatusesController</a>
-  
-    <li class="method"><a href="Settings/PlansController.html#method-i-show">#show &mdash; Settings::PlansController</a>
-  
-    <li class="method"><a href="UserRoleTypesController.html#method-i-show">#show &mdash; UserRoleTypesController</a>
-  
-    <li class="method"><a href="ProjectsController.html#method-i-show">#show &mdash; ProjectsController</a>
-  
-    <li class="method"><a href="UserOrgRolesController.html#method-i-show">#show &mdash; UserOrgRolesController</a>
-  
-    <li class="method"><a href="CommentsController.html#method-i-show">#show &mdash; CommentsController</a>
-  
-    <li class="method"><a href="ThemesController.html#method-i-show">#show &mdash; ThemesController</a>
-  
-    <li class="method"><a href="PlansController.html#method-i-status">#status &mdash; PlansController</a>
-  
-    <li class="method"><a href="Plan.html#method-i-status">#status &mdash; Plan</a>
-  
-    <li class="method"><a href="ApplicationController.html#method-i-store_location">#store_location &mdash; ApplicationController</a>
-  
-    <li class="method"><a href="Plan.html#method-i-super_settings">#super_settings &mdash; Plan</a>
-  
-    <li class="method"><a href="Project.html#method-i-template_owner">#template_owner &mdash; Project</a>
-  
-    <li class="method"><a href="OrganisationsController.html#method-i-templates">#templates &mdash; OrganisationsController</a>
-  
-    <li class="method"><a href="Plan.html#method-i-title">#title &mdash; Plan</a>
-  
-    <li class="method"><a href="Version.html#method-i-to_s">#to_s &mdash; Version</a>
-  
-    <li class="method"><a href="Section.html#method-i-to_s">#to_s &mdash; Section</a>
-  
-    <li class="method"><a href="Organisation.html#method-i-to_s">#to_s &mdash; Organisation</a>
-  
-    <li class="method"><a href="SuggestedAnswer.html#method-i-to_s">#to_s &mdash; SuggestedAnswer</a>
-  
-    <li class="method"><a href="QuestionFormat.html#method-i-to_s">#to_s &mdash; QuestionFormat</a>
-  
-    <li class="method"><a href="OptionWarning.html#method-i-to_s">#to_s &mdash; OptionWarning</a>
-  
-    <li class="method"><a href="GuidanceGroup.html#method-i-to_s">#to_s &mdash; GuidanceGroup</a>
-  
-    <li class="method"><a href="Comment.html#method-i-to_s">#to_s &mdash; Comment</a>
-  
-    <li class="method"><a href="Question.html#method-i-to_s">#to_s &mdash; Question</a>
-  
-    <li class="method"><a href="Option.html#method-i-to_s">#to_s &mdash; Option</a>
-  
-    <li class="method"><a href="Phase.html#method-i-to_s">#to_s &mdash; Phase</a>
-  
-    <li class="method"><a href="Dmptemplate.html#method-i-to_s">#to_s &mdash; Dmptemplate</a>
-  
-    <li class="method"><a href="Theme.html#method-i-to_s">#to_s &mdash; Theme</a>
-  
-    <li class="method"><a href="Project.html#method-i-unit_id">#unit_id &mdash; Project</a>
-  
-    <li class="method"><a href="Project.html#method-i-unit_id-3D">#unit_id= &mdash; Project</a>
-  
-    <li class="method"><a href="PlansController.html#method-i-unlock_all_sections">#unlock_all_sections &mdash; PlansController</a>
-  
-    <li class="method"><a href="Plan.html#method-i-unlock_all_sections">#unlock_all_sections &mdash; Plan</a>
-  
-    <li class="method"><a href="Plan.html#method-i-unlock_section">#unlock_section &mdash; Plan</a>
-  
-    <li class="method"><a href="PlansController.html#method-i-unlock_section">#unlock_section &mdash; PlansController</a>
-  
-    <li class="method"><a href="RegistrationsController.html#method-i-update">#update &mdash; RegistrationsController</a>
-  
-    <li class="method"><a href="ProjectsController.html#method-i-update">#update &mdash; ProjectsController</a>
-  
-    <li class="method"><a href="Settings/PlansController.html#method-i-update">#update &mdash; Settings::PlansController</a>
-  
-    <li class="method"><a href="PlansController.html#method-i-update">#update &mdash; PlansController</a>
-  
-    <li class="method"><a href="Settings/ProjectsController.html#method-i-update">#update &mdash; Settings::ProjectsController</a>
-  
-    <li class="method"><a href="ProjectGroupsController.html#method-i-update">#update &mdash; ProjectGroupsController</a>
-  
-    <li class="method"><a href="UsersController.html#method-i-update">#update &mdash; UsersController</a>
-  
-    <li class="method"><a href="UserTypesController.html#method-i-update">#update &mdash; UserTypesController</a>
-  
-    <li class="method"><a href="CommentsController.html#method-i-update">#update &mdash; CommentsController</a>
-  
-    <li class="method"><a href="UserStatusesController.html#method-i-update">#update &mdash; UserStatusesController</a>
-  
-    <li class="method"><a href="ThemesController.html#method-i-update">#update &mdash; ThemesController</a>
-  
-    <li class="method"><a href="UserOrgRolesController.html#method-i-update">#update &mdash; UserOrgRolesController</a>
-  
-    <li class="method"><a href="UserRoleTypesController.html#method-i-update">#update &mdash; UserRoleTypesController</a>
-  
-    <li class="method"><a href="GuidancesController.html#method-i-update_phases">#update_phases &mdash; GuidancesController</a>
-  
-    <li class="method"><a href="GuidancesController.html#method-i-update_questions">#update_questions &mdash; GuidancesController</a>
-  
-    <li class="method"><a href="GuidancesController.html#method-i-update_sections">#update_sections &mdash; GuidancesController</a>
-  
-    <li class="method"><a href="GuidancesController.html#method-i-update_versions">#update_versions &mdash; GuidancesController</a>
-  
-    <li class="method"><a href="Plan.html#method-i-warning">#warning &mdash; Plan</a>
-  
-    <li class="method"><a href="Organisation.html#method-i-warning">#warning &mdash; Organisation</a>
-  
-    <li class="method"><a href="PlansController.html#method-i-warning">#warning &mdash; PlansController</a>
-  
-</ul>
-
-
-<footer id="validator-badges">
-  <p><a href="http://validator.w3.org/check/referer">[Validate]</a>
-  <p>Generated by <a href="https://github.com/rdoc/rdoc">RDoc</a> 3.12.2.
-  <p>Generated with the <a href="http://deveiate.org/projects/Darkfish-Rdoc/">Darkfish Rdoc Generator</a> 3.
-</footer>
-
+<!DOCTYPE html>
+
+<html>
+<head>
+<meta content="text/html; charset=UTF-8" http-equiv="Content-Type">
+
+<title>Table of Contents - DMPonline4 Documentation</title>
+
+<link type="text/css" media="screen" href="./rdoc.css" rel="stylesheet">
+
+<script type="text/javascript">
+  var rdoc_rel_prefix = "./";
+</script>
+
+<script type="text/javascript" charset="utf-8" src="./js/jquery.js"></script>
+<script type="text/javascript" charset="utf-8" src="./js/navigation.js"></script>
+<script type="text/javascript" charset="utf-8" src="./js/search_index.js"></script>
+<script type="text/javascript" charset="utf-8" src="./js/search.js"></script>
+<script type="text/javascript" charset="utf-8" src="./js/searcher.js"></script>
+<script type="text/javascript" charset="utf-8" src="./js/darkfish.js"></script>
+
+
+<body class="indexpage">
+<h1>Table of Contents - DMPonline4 Documentation</h1>
+
+<h2>Pages</h2>
+<ul>
+  <li class="file">
+    <a href="README_rdoc.html">README</a>
+
+    <img class="toc-toggle" src="images/transparent.png" alt="" title="toggle headings">
+    <ul class="initially-hidden">
+      <li><a href="README_rdoc.html#label-DMPonline+v4">DMPonline v4</a>
+      <li><a href="README_rdoc.html#label-Documentation+%26+Support">Documentation &amp; Support</a>
+      <li><a href="README_rdoc.html#label-Bugs+%26+Feature+Requests">Bugs &amp; Feature Requests</a>
+      <li><a href="README_rdoc.html#label-Prerequisites">Prerequisites</a>
+      <li><a href="README_rdoc.html#label-Copyright">Copyright</a>
+    </ul>
+  </li>
+  
+</ul>
+
+<h2 id="classes">Classes/Modules</h2>
+<ul>
+  <li class="module">
+    <a href="Settings.html">Settings</a>
+  </li>
+    <li class="class">
+    <a href="Settings/Dmptemplate.html">Settings::Dmptemplate</a>
+  </li>
+    <li class="class">
+    <a href="Settings/PlanList.html">Settings::PlanList</a>
+  </li>
+    <li class="class">
+    <a href="Settings/PlansController.html">Settings::PlansController</a>
+  </li>
+    <li class="class">
+    <a href="Settings/ProjectsController.html">Settings::ProjectsController</a>
+  </li>
+    <li class="class">
+    <a href="Settings/SettingsController.html">Settings::SettingsController</a>
+  </li>
+    <li class="module">
+    <a href="ActiveAdmin.html">ActiveAdmin</a>
+  </li>
+    <li class="module">
+    <a href="ActiveAdmin/Views.html">ActiveAdmin::Views</a>
+  </li>
+    <li class="module">
+    <a href="ActiveAdmin/Views/Pages.html">ActiveAdmin::Views::Pages</a>
+  </li>
+    <li class="class">
+    <a href="ActiveAdmin/Views/Pages/Base.html">ActiveAdmin::Views::Pages::Base</a>
+  </li>
+    <li class="module">
+    <a href="Users.html">Users</a>
+  </li>
+    <li class="class">
+    <a href="Users/OmniauthCallbacksController.html">Users::OmniauthCallbacksController</a>
+  </li>
+    <li class="class">
+    <a href="Users/OmniauthShibbolethRequestController.html">Users::OmniauthShibbolethRequestController</a>
+  </li>
+    <li class="module">
+    <a href="DMPonline4.html">DMPonline4</a>
+  </li>
+    <li class="class">
+    <a href="DMPonline4/Application.html">DMPonline4::Application</a>
+  </li>
+    <li class="class">
+    <a href="Ability.html">Ability</a>
+  </li>
+    <li class="class">
+    <a href="Answer.html">Answer</a>
+  </li>
+    <li class="class">
+    <a href="AnswersController.html">AnswersController</a>
+  </li>
+    <li class="class">
+    <a href="ApplicationController.html">ApplicationController</a>
+  </li>
+    <li class="module">
+    <a href="ApplicationHelper.html">ApplicationHelper</a>
+  </li>
+    <li class="class">
+    <a href="Comment.html">Comment</a>
+  </li>
+    <li class="class">
+    <a href="CommentsController.html">CommentsController</a>
+  </li>
+    <li class="class">
+    <a href="ConfirmationsController.html">ConfirmationsController</a>
+  </li>
+    <li class="class">
+    <a href="ContactsController.html">ContactsController</a>
+  </li>
+    <li class="class">
+    <a href="CustomFailure.html">CustomFailure</a>
+  </li>
+    <li class="class">
+    <a href="Dmptemplate.html">Dmptemplate</a>
+  </li>
+    <li class="class">
+    <a href="DmptemplatesController.html">DmptemplatesController</a>
+  </li>
+    <li class="class">
+    <a href="ExistingUsersController.html">ExistingUsersController</a>
+  </li>
+    <li class="class">
+    <a href="ExportedPlan.html">ExportedPlan</a>
+  </li>
+    <li class="class">
+    <a href="FileType.html">FileType</a>
+  </li>
+    <li class="class">
+    <a href="FileUpload.html">FileUpload</a>
+  </li>
+    <li class="class">
+    <a href="Guidance.html">Guidance</a>
+  </li>
+    <li class="class">
+    <a href="GuidanceGroup.html">GuidanceGroup</a>
+  </li>
+    <li class="class">
+    <a href="GuidanceGroupsController.html">GuidanceGroupsController</a>
+  </li>
+    <li class="class">
+    <a href="GuidancesController.html">GuidancesController</a>
+  </li>
+    <li class="class">
+    <a href="HomeController.html">HomeController</a>
+  </li>
+    <li class="class">
+    <a href="Object.html">Object</a>
+  </li>
+    <li class="class">
+    <a href="Option.html">Option</a>
+  </li>
+    <li class="class">
+    <a href="OptionWarning.html">OptionWarning</a>
+  </li>
+    <li class="class">
+    <a href="Organisation.html">Organisation</a>
+  </li>
+    <li class="class">
+    <a href="OrganisationType.html">OrganisationType</a>
+  </li>
+    <li class="class">
+    <a href="OrganisationUsersController.html">OrganisationUsersController</a>
+  </li>
+    <li class="class">
+    <a href="OrganisationsController.html">OrganisationsController</a>
+  </li>
+    <li class="class">
+    <a href="PasswordsController.html">PasswordsController</a>
+  </li>
+    <li class="class">
+    <a href="Phase.html">Phase</a>
+  </li>
+    <li class="class">
+    <a href="Plan.html">Plan</a>
+  </li>
+    <li class="class">
+    <a href="PlanSection.html">PlanSection</a>
+  </li>
+    <li class="class">
+    <a href="PlansController.html">PlansController</a>
+  </li>
+    <li class="module">
+    <a href="PlansHelper.html">PlansHelper</a>
+  </li>
+    <li class="class">
+    <a href="Project.html">Project</a>
+  </li>
+    <li class="class">
+    <a href="ProjectGroup.html">ProjectGroup</a>
+  </li>
+    <li class="class">
+    <a href="ProjectGroupsController.html">ProjectGroupsController</a>
+  </li>
+    <li class="class">
+    <a href="ProjectPartner.html">ProjectPartner</a>
+  </li>
+    <li class="class">
+    <a href="ProjectsController.html">ProjectsController</a>
+  </li>
+    <li class="class">
+    <a href="Question.html">Question</a>
+  </li>
+    <li class="class">
+    <a href="QuestionFormat.html">QuestionFormat</a>
+  </li>
+    <li class="class">
+    <a href="RegistrationsController.html">RegistrationsController</a>
+  </li>
+    <li class="class">
+    <a href="Role.html">Role</a>
+  </li>
+    <li class="class">
+    <a href="Section.html">Section</a>
+  </li>
+    <li class="class">
+    <a href="SessionsController.html">SessionsController</a>
+  </li>
+    <li class="class">
+    <a href="SplashLog.html">SplashLog</a>
+  </li>
+    <li class="class">
+    <a href="SplashLogsController.html">SplashLogsController</a>
+  </li>
+    <li class="class">
+    <a href="StaticPagesController.html">StaticPagesController</a>
+  </li>
+    <li class="class">
+    <a href="SuggestedAnswer.html">SuggestedAnswer</a>
+  </li>
+    <li class="class">
+    <a href="Theme.html">Theme</a>
+  </li>
+    <li class="class">
+    <a href="ThemesController.html">ThemesController</a>
+  </li>
+    <li class="class">
+    <a href="User.html">User</a>
+  </li>
+    <li class="class">
+    <a href="UserMailer.html">UserMailer</a>
+  </li>
+    <li class="class">
+    <a href="UserOrgRole.html">UserOrgRole</a>
+  </li>
+    <li class="class">
+    <a href="UserOrgRolesController.html">UserOrgRolesController</a>
+  </li>
+    <li class="class">
+    <a href="UserRoleType.html">UserRoleType</a>
+  </li>
+    <li class="class">
+    <a href="UserRoleTypesController.html">UserRoleTypesController</a>
+  </li>
+    <li class="class">
+    <a href="UserStatus.html">UserStatus</a>
+  </li>
+    <li class="class">
+    <a href="UserStatusesController.html">UserStatusesController</a>
+  </li>
+    <li class="class">
+    <a href="UserType.html">UserType</a>
+  </li>
+    <li class="class">
+    <a href="UserTypesController.html">UserTypesController</a>
+  </li>
+    <li class="class">
+    <a href="UsersController.html">UsersController</a>
+  </li>
+    <li class="class">
+    <a href="Version.html">Version</a>
+  </li>
+  
+</ul>
+
+<h2 id="methods">Methods</h2>
+<ul>
+  
+    <li class="method"><a href="Guidance.html#method-c-by_organisation">::by_organisation &mdash; Guidance</a>
+  
+    <li class="method"><a href="Dmptemplate.html#method-c-funders_and_own_templates">::funders_and_own_templates &mdash; Dmptemplate</a>
+  
+    <li class="method"><a href="Dmptemplate.html#method-c-funders_templates">::funders_templates &mdash; Dmptemplate</a>
+  
+    <li class="method"><a href="GuidanceGroup.html#method-c-guidance_groups_excluding">::guidance_groups_excluding &mdash; GuidanceGroup</a>
+  
+    <li class="method"><a href="Ability.html#method-c-new">::new &mdash; Ability</a>
+  
+    <li class="method"><a href="Organisation.html#method-c-orgs_with_parent_of_type">::orgs_with_parent_of_type &mdash; Organisation</a>
+  
+    <li class="method"><a href="Organisation.html#method-c-other_organisations">::other_organisations &mdash; Organisation</a>
+  
+    <li class="method"><a href="Dmptemplate.html#method-c-own_institutional_templates">::own_institutional_templates &mdash; Dmptemplate</a>
+  
+    <li class="method"><a href="Project.html#method-c-projects_for_user">::projects_for_user &mdash; Project</a>
+  
+    <li class="method"><a href="Dmptemplate.html#method-c-templates_org_type">::templates_org_type &mdash; Dmptemplate</a>
+  
+    <li class="method"><a href="HomeController.html#method-i-about_us">#about_us &mdash; HomeController</a>
+  
+    <li class="method"><a href="StaticPagesController.html#method-i-about_us">#about_us &mdash; StaticPagesController</a>
+  
+    <li class="method"><a href="ProjectGroup.html#method-i-access_level">#access_level &mdash; ProjectGroup</a>
+  
+    <li class="method"><a href="ProjectGroup.html#method-i-access_level-3D">#access_level= &mdash; ProjectGroup</a>
+  
+    <li class="method"><a href="Plan.html#method-i-add_guidance_to_array">#add_guidance_to_array &mdash; Plan</a>
+  
+    <li class="method"><a href="Project.html#method-i-add_user">#add_user &mdash; Project</a>
+  
+    <li class="method"><a href="DmptemplatesController.html#method-i-admin_addphase">#admin_addphase &mdash; DmptemplatesController</a>
+  
+    <li class="method"><a href="DmptemplatesController.html#method-i-admin_cloneversion">#admin_cloneversion &mdash; DmptemplatesController</a>
+  
+    <li class="method"><a href="DmptemplatesController.html#method-i-admin_create">#admin_create &mdash; DmptemplatesController</a>
+  
+    <li class="method"><a href="GuidancesController.html#method-i-admin_create">#admin_create &mdash; GuidancesController</a>
+  
+    <li class="method"><a href="GuidanceGroupsController.html#method-i-admin_create">#admin_create &mdash; GuidanceGroupsController</a>
+  
+    <li class="method"><a href="DmptemplatesController.html#method-i-admin_createphase">#admin_createphase &mdash; DmptemplatesController</a>
+  
+    <li class="method"><a href="DmptemplatesController.html#method-i-admin_createquestion">#admin_createquestion &mdash; DmptemplatesController</a>
+  
+    <li class="method"><a href="DmptemplatesController.html#method-i-admin_createsection">#admin_createsection &mdash; DmptemplatesController</a>
+  
+    <li class="method"><a href="DmptemplatesController.html#method-i-admin_createsuggestedanswer">#admin_createsuggestedanswer &mdash; DmptemplatesController</a>
+  
+    <li class="method"><a href="DmptemplatesController.html#method-i-admin_destroy">#admin_destroy &mdash; DmptemplatesController</a>
+  
+    <li class="method"><a href="GuidanceGroupsController.html#method-i-admin_destroy">#admin_destroy &mdash; GuidanceGroupsController</a>
+  
+    <li class="method"><a href="GuidancesController.html#method-i-admin_destroy">#admin_destroy &mdash; GuidancesController</a>
+  
+    <li class="method"><a href="DmptemplatesController.html#method-i-admin_destroyphase">#admin_destroyphase &mdash; DmptemplatesController</a>
+  
+    <li class="method"><a href="DmptemplatesController.html#method-i-admin_destroyquestion">#admin_destroyquestion &mdash; DmptemplatesController</a>
+  
+    <li class="method"><a href="DmptemplatesController.html#method-i-admin_destroysection">#admin_destroysection &mdash; DmptemplatesController</a>
+  
+    <li class="method"><a href="DmptemplatesController.html#method-i-admin_destroysuggestedanswer">#admin_destroysuggestedanswer &mdash; DmptemplatesController</a>
+  
+    <li class="method"><a href="DmptemplatesController.html#method-i-admin_destroyversion">#admin_destroyversion &mdash; DmptemplatesController</a>
+  
+    <li class="method"><a href="ExportedPlan.html#method-i-admin_details">#admin_details &mdash; ExportedPlan</a>
+  
+    <li class="method"><a href="GuidanceGroupsController.html#method-i-admin_edit">#admin_edit &mdash; GuidanceGroupsController</a>
+  
+    <li class="method"><a href="GuidancesController.html#method-i-admin_edit">#admin_edit &mdash; GuidancesController</a>
+  
+    <li class="method"><a href="OrganisationsController.html#method-i-admin_edit">#admin_edit &mdash; OrganisationsController</a>
+  
+    <li class="method"><a href="OrganisationUsersController.html#method-i-admin_index">#admin_index &mdash; OrganisationUsersController</a>
+  
+    <li class="method"><a href="DmptemplatesController.html#method-i-admin_index">#admin_index &mdash; DmptemplatesController</a>
+  
+    <li class="method"><a href="GuidancesController.html#method-i-admin_index">#admin_index &mdash; GuidancesController</a>
+  
+    <li class="method"><a href="GuidanceGroupsController.html#method-i-admin_new">#admin_new &mdash; GuidanceGroupsController</a>
+  
+    <li class="method"><a href="DmptemplatesController.html#method-i-admin_new">#admin_new &mdash; DmptemplatesController</a>
+  
+    <li class="method"><a href="GuidancesController.html#method-i-admin_new">#admin_new &mdash; GuidancesController</a>
+  
+    <li class="method"><a href="DmptemplatesController.html#method-i-admin_phase">#admin_phase &mdash; DmptemplatesController</a>
+  
+    <li class="method"><a href="DmptemplatesController.html#method-i-admin_previewphase">#admin_previewphase &mdash; DmptemplatesController</a>
+  
+    <li class="method"><a href="GuidanceGroupsController.html#method-i-admin_show">#admin_show &mdash; GuidanceGroupsController</a>
+  
+    <li class="method"><a href="GuidancesController.html#method-i-admin_show">#admin_show &mdash; GuidancesController</a>
+  
+    <li class="method"><a href="OrganisationsController.html#method-i-admin_show">#admin_show &mdash; OrganisationsController</a>
+  
+    <li class="method"><a href="DmptemplatesController.html#method-i-admin_template">#admin_template &mdash; DmptemplatesController</a>
+  
+    <li class="method"><a href="GuidancesController.html#method-i-admin_update">#admin_update &mdash; GuidancesController</a>
+  
+    <li class="method"><a href="OrganisationsController.html#method-i-admin_update">#admin_update &mdash; OrganisationsController</a>
+  
+    <li class="method"><a href="GuidanceGroupsController.html#method-i-admin_update">#admin_update &mdash; GuidanceGroupsController</a>
+  
+    <li class="method"><a href="DmptemplatesController.html#method-i-admin_update">#admin_update &mdash; DmptemplatesController</a>
+  
+    <li class="method"><a href="DmptemplatesController.html#method-i-admin_updatephase">#admin_updatephase &mdash; DmptemplatesController</a>
+  
+    <li class="method"><a href="DmptemplatesController.html#method-i-admin_updatequestion">#admin_updatequestion &mdash; DmptemplatesController</a>
+  
+    <li class="method"><a href="DmptemplatesController.html#method-i-admin_updatesection">#admin_updatesection &mdash; DmptemplatesController</a>
+  
+    <li class="method"><a href="DmptemplatesController.html#method-i-admin_updatesuggestedanswer">#admin_updatesuggestedanswer &mdash; DmptemplatesController</a>
+  
+    <li class="method"><a href="DmptemplatesController.html#method-i-admin_updateversion">#admin_updateversion &mdash; DmptemplatesController</a>
+  
+    <li class="method"><a href="Project.html#method-i-administerable_by">#administerable_by &mdash; Project</a>
+  
+    <li class="method"><a href="Plan.html#method-i-administerable_by">#administerable_by &mdash; Plan</a>
+  
+    <li class="method"><a href="ConfirmationsController.html#method-i-after_confirmation_path_for">#after_confirmation_path_for &mdash; ConfirmationsController</a>
+  
+    <li class="method"><a href="PasswordsController.html#method-i-after_resetting_password_path_for">#after_resetting_password_path_for &mdash; PasswordsController</a>
+  
+    <li class="method"><a href="ApplicationController.html#method-i-after_sign_in_error_path_for">#after_sign_in_error_path_for &mdash; ApplicationController</a>
+  
+    <li class="method"><a href="ApplicationController.html#method-i-after_sign_in_path_for">#after_sign_in_path_for &mdash; ApplicationController</a>
+  
+    <li class="method"><a href="ApplicationController.html#method-i-after_sign_up_error_path_for">#after_sign_up_error_path_for &mdash; ApplicationController</a>
+  
+    <li class="method"><a href="ApplicationController.html#method-i-after_sign_up_path_for">#after_sign_up_path_for &mdash; ApplicationController</a>
+  
+    <li class="method"><a href="Organisation.html#method-i-all_guidance_groups">#all_guidance_groups &mdash; Organisation</a>
+  
+    <li class="method"><a href="Organisation.html#method-i-all_sections">#all_sections &mdash; Organisation</a>
+  
+    <li class="method"><a href="PlansController.html#method-i-answer">#answer &mdash; PlansController</a>
+  
+    <li class="method"><a href="Plan.html#method-i-answer">#answer &mdash; Plan</a>
+  
+    <li class="method"><a href="CommentsController.html#method-i-archive">#archive &mdash; CommentsController</a>
+  
+    <li class="method"><a href="ExportedPlan.html#method-i-as_csv">#as_csv &mdash; ExportedPlan</a>
+  
+    <li class="method"><a href="ExportedPlan.html#method-i-as_txt">#as_txt &mdash; ExportedPlan</a>
+  
+    <li class="method"><a href="Project.html#method-i-assign_administrator">#assign_administrator &mdash; Project</a>
+  
+    <li class="method"><a href="Project.html#method-i-assign_creator">#assign_creator &mdash; Project</a>
+  
+    <li class="method"><a href="Project.html#method-i-assign_editor">#assign_editor &mdash; Project</a>
+  
+    <li class="method"><a href="Project.html#method-i-assign_reader">#assign_reader &mdash; Project</a>
+  
+    <li class="method"><a href="Users/OmniauthShibbolethRequestController.html#method-i-associate">#associate &mdash; Users::OmniauthShibbolethRequestController</a>
+  
+    <li class="method"><a href="ApplicationController.html#method-i-authenticate_admin-21">#authenticate_admin! &mdash; ApplicationController</a>
+  
+    <li class="method"><a href="ActiveAdmin/Views/Pages/Base.html#method-i-build_footer">#build_footer &mdash; ActiveAdmin::Views::Pages::Base</a>
+  
+    <li class="method"><a href="OrganisationsController.html#method-i-children">#children &mdash; OrganisationsController</a>
+  
+    <li class="method"><a href="StaticPagesController.html#method-i-contact_us">#contact_us &mdash; StaticPagesController</a>
+  
+    <li class="method"><a href="UserTypesController.html#method-i-create">#create &mdash; UserTypesController</a>
+  
+    <li class="method"><a href="UserRoleTypesController.html#method-i-create">#create &mdash; UserRoleTypesController</a>
+  
+    <li class="method"><a href="UserStatusesController.html#method-i-create">#create &mdash; UserStatusesController</a>
+  
+    <li class="method"><a href="ProjectGroupsController.html#method-i-create">#create &mdash; ProjectGroupsController</a>
+  
+    <li class="method"><a href="AnswersController.html#method-i-create">#create &mdash; AnswersController</a>
+  
+    <li class="method"><a href="UserOrgRolesController.html#method-i-create">#create &mdash; UserOrgRolesController</a>
+  
+    <li class="method"><a href="UsersController.html#method-i-create">#create &mdash; UsersController</a>
+  
+    <li class="method"><a href="ThemesController.html#method-i-create">#create &mdash; ThemesController</a>
+  
+    <li class="method"><a href="SessionsController.html#method-i-create">#create &mdash; SessionsController</a>
+  
+    <li class="method"><a href="OrganisationsController.html#method-i-create">#create &mdash; OrganisationsController</a>
+  
+    <li class="method"><a href="SplashLogsController.html#method-i-create">#create &mdash; SplashLogsController</a>
+  
+    <li class="method"><a href="CommentsController.html#method-i-create">#create &mdash; CommentsController</a>
+  
+    <li class="method"><a href="ProjectsController.html#method-i-create">#create &mdash; ProjectsController</a>
+  
+    <li class="method"><a href="ContactsController.html#method-i-create">#create &mdash; ContactsController</a>
+  
+    <li class="method"><a href="RegistrationsController.html#method-i-create">#create &mdash; RegistrationsController</a>
+  
+    <li class="method"><a href="Project.html#method-i-create_plans">#create_plans &mdash; Project</a>
+  
+    <li class="method"><a href="Project.html#method-i-created_by">#created_by &mdash; Project</a>
+  
+    <li class="method"><a href="User.html#method-i-current_organisation">#current_organisation &mdash; User</a>
+  
+    <li class="method"><a href="PlansController.html#method-i-delete_recent_locks">#delete_recent_locks &mdash; PlansController</a>
+  
+    <li class="method"><a href="Plan.html#method-i-delete_recent_locks">#delete_recent_locks &mdash; Plan</a>
+  
+    <li class="method"><a href="OrganisationsController.html#method-i-destroy">#destroy &mdash; OrganisationsController</a>
+  
+    <li class="method"><a href="UserStatusesController.html#method-i-destroy">#destroy &mdash; UserStatusesController</a>
+  
+    <li class="method"><a href="ProjectsController.html#method-i-destroy">#destroy &mdash; ProjectsController</a>
+  
+    <li class="method"><a href="SessionsController.html#method-i-destroy">#destroy &mdash; SessionsController</a>
+  
+    <li class="method"><a href="UserRoleTypesController.html#method-i-destroy">#destroy &mdash; UserRoleTypesController</a>
+  
+    <li class="method"><a href="UserOrgRolesController.html#method-i-destroy">#destroy &mdash; UserOrgRolesController</a>
+  
+    <li class="method"><a href="UsersController.html#method-i-destroy">#destroy &mdash; UsersController</a>
+  
+    <li class="method"><a href="ThemesController.html#method-i-destroy">#destroy &mdash; ThemesController</a>
+  
+    <li class="method"><a href="UserTypesController.html#method-i-destroy">#destroy &mdash; UserTypesController</a>
+  
+    <li class="method"><a href="ProjectGroupsController.html#method-i-destroy">#destroy &mdash; ProjectGroupsController</a>
+  
+    <li class="method"><a href="Plan.html#method-i-details">#details &mdash; Plan</a>
+  
+    <li class="method"><a href="ApplicationHelper.html#method-i-devise_mapping">#devise_mapping &mdash; ApplicationHelper</a>
+  
+    <li class="method"><a href="GuidanceGroup.html#method-i-display_name">#display_name &mdash; GuidanceGroup</a>
+  
+    <li class="method"><a href="Plan.html#method-i-dmptemplate">#dmptemplate &mdash; Plan</a>
+  
+    <li class="method"><a href="RegistrationsController.html#method-i-do_update">#do_update &mdash; RegistrationsController</a>
+  
+    <li class="method"><a href="UsersController.html#method-i-edit">#edit &mdash; UsersController</a>
+  
+    <li class="method"><a href="PlansController.html#method-i-edit">#edit &mdash; PlansController</a>
+  
+    <li class="method"><a href="UserOrgRolesController.html#method-i-edit">#edit &mdash; UserOrgRolesController</a>
+  
+    <li class="method"><a href="CommentsController.html#method-i-edit">#edit &mdash; CommentsController</a>
+  
+    <li class="method"><a href="UserTypesController.html#method-i-edit">#edit &mdash; UserTypesController</a>
+  
+    <li class="method"><a href="UserRoleTypesController.html#method-i-edit">#edit &mdash; UserRoleTypesController</a>
+  
+    <li class="method"><a href="ThemesController.html#method-i-edit">#edit &mdash; ThemesController</a>
+  
+    <li class="method"><a href="UserStatusesController.html#method-i-edit">#edit &mdash; UserStatusesController</a>
+  
+    <li class="method"><a href="ProjectsController.html#method-i-edit">#edit &mdash; ProjectsController</a>
+  
+    <li class="method"><a href="Project.html#method-i-editable_by">#editable_by &mdash; Project</a>
+  
+    <li class="method"><a href="Plan.html#method-i-editable_by">#editable_by &mdash; Plan</a>
+  
+    <li class="method"><a href="ProjectGroup.html#method-i-email">#email &mdash; ProjectGroup</a>
+  
+    <li class="method"><a href="ProjectGroup.html#method-i-email-3D">#email= &mdash; ProjectGroup</a>
+  
+    <li class="method"><a href="Plan.html#method-i-estimate_space_used">#estimate_space_used &mdash; Plan</a>
+  
+    <li class="method"><a href="ProjectsController.html#method-i-export">#export &mdash; ProjectsController</a>
+  
+    <li class="method"><a href="PlansController.html#method-i-export">#export &mdash; PlansController</a>
+  
+    <li class="method"><a href="User.html#method-i-filter">#filter &mdash; User</a>
+  
+    <li class="method"><a href="Project.html#method-i-funder">#funder &mdash; Project</a>
+  
+    <li class="method"><a href="ExportedPlan.html#method-i-funder">#funder &mdash; ExportedPlan</a>
+  
+    <li class="method"><a href="Project.html#method-i-funder_id">#funder_id &mdash; Project</a>
+  
+    <li class="method"><a href="Project.html#method-i-funder_id-3D">#funder_id= &mdash; Project</a>
+  
+    <li class="method"><a href="Project.html#method-i-funder_name">#funder_name &mdash; Project</a>
+  
+    <li class="method"><a href="Project.html#method-i-funder_name-3D">#funder_name= &mdash; Project</a>
+  
+    <li class="method"><a href="Guidance.html#method-i-get_guidance_group_templates-3F">#get_guidance_group_templates? &mdash; Guidance</a>
+  
+    <li class="method"><a href="ApplicationController.html#method-i-get_plan_list_columns">#get_plan_list_columns &mdash; ApplicationController</a>
+  
+    <li class="method"><a href="Settings/PlansController.html#method-i-get_settings">#get_settings &mdash; Settings::PlansController</a>
+  
+    <li class="method"><a href="Settings/ProjectsController.html#method-i-get_settings">#get_settings &mdash; Settings::ProjectsController</a>
+  
+    <li class="method"><a href="Question.html#method-i-get_suggested_answer">#get_suggested_answer &mdash; Question</a>
+  
+    <li class="method"><a href="Version.html#method-i-global_sections">#global_sections &mdash; Version</a>
+  
+    <li class="method"><a href="ExportedPlan.html#method-i-grant_title">#grant_title &mdash; ExportedPlan</a>
+  
+    <li class="method"><a href="Plan.html#method-i-guidance_for_question">#guidance_for_question &mdash; Plan</a>
+  
+    <li class="method"><a href="Question.html#method-i-guidance_for_question">#guidance_for_question &mdash; Question</a>
+  
+    <li class="method"><a href="Dmptemplate.html#method-i-has_customisations-3F">#has_customisations? &mdash; Dmptemplate</a>
+  
+    <li class="method"><a href="Dmptemplate.html#method-i-has_published_versions-3F">#has_published_versions? &mdash; Dmptemplate</a>
+  
+    <li class="method"><a href="Phase.html#method-i-has_sections">#has_sections &mdash; Phase</a>
+  
+    <li class="method"><a href="Plan.html#method-i-height_of_text">#height_of_text &mdash; Plan</a>
+  
+    <li class="method"><a href="Guidance.html#method-i-in_group_belonging_to-3F">#in_group_belonging_to? &mdash; Guidance</a>
+  
+    <li class="method"><a href="UserRoleTypesController.html#method-i-index">#index &mdash; UserRoleTypesController</a>
+  
+    <li class="method"><a href="ProjectsController.html#method-i-index">#index &mdash; ProjectsController</a>
+  
+    <li class="method"><a href="OrganisationsController.html#method-i-index">#index &mdash; OrganisationsController</a>
+  
+    <li class="method"><a href="UserOrgRolesController.html#method-i-index">#index &mdash; UserOrgRolesController</a>
+  
+    <li class="method"><a href="HomeController.html#method-i-index">#index &mdash; HomeController</a>
+  
+    <li class="method"><a href="ThemesController.html#method-i-index">#index &mdash; ThemesController</a>
+  
+    <li class="method"><a href="CommentsController.html#method-i-index">#index &mdash; CommentsController</a>
+  
+    <li class="method"><a href="UserTypesController.html#method-i-index">#index &mdash; UserTypesController</a>
+  
+    <li class="method"><a href="ExistingUsersController.html#method-i-index">#index &mdash; ExistingUsersController</a>
+  
+    <li class="method"><a href="UserStatusesController.html#method-i-index">#index &mdash; UserStatusesController</a>
+  
+    <li class="method"><a href="ExportedPlan.html#method-i-institution">#institution &mdash; ExportedPlan</a>
+  
+    <li class="method"><a href="Project.html#method-i-institution_id">#institution_id &mdash; Project</a>
+  
+    <li class="method"><a href="Project.html#method-i-institution_id-3D">#institution_id= &mdash; Project</a>
+  
+    <li class="method"><a href="User.html#method-i-is_admin-3F">#can_super_admin? &mdash; User</a>
+  
+    <li class="method"><a href="User.html#method-i-is_org_admin-3F">#can_org_admin? &mdash; User</a>
+  
+    <li class="method"><a href="ApplicationHelper.html#method-i-javascript">#javascript &mdash; ApplicationHelper</a>
+  
+    <li class="method"><a href="Project.html#method-i-last_edited">#last_edited &mdash; Project</a>
+  
+    <li class="method"><a href="Phase.html#method-i-latest_published_version">#latest_published_version &mdash; Phase</a>
+  
+    <li class="method"><a href="Project.html#method-i-latest_update">#latest_update &mdash; Project</a>
+  
+    <li class="method"><a href="Plan.html#method-i-latest_update">#latest_update &mdash; Plan</a>
+  
+    <li class="method"><a href="Phase.html#method-i-latest_version">#latest_version &mdash; Phase</a>
+  
+    <li class="method"><a href="ApplicationHelper.html#method-i-link_to_add_object">#link_to_add_object &mdash; ApplicationHelper</a>
+  
+    <li class="method"><a href="Plan.html#method-i-lock_all_sections">#lock_all_sections &mdash; Plan</a>
+  
+    <li class="method"><a href="PlansController.html#method-i-lock_section">#lock_section &mdash; PlansController</a>
+  
+    <li class="method"><a href="Plan.html#method-i-lock_section">#lock_section &mdash; Plan</a>
+  
+    <li class="method"><a href="Plan.html#method-i-locked">#locked &mdash; Plan</a>
+  
+    <li class="method"><a href="PlansController.html#method-i-locked">#locked &mdash; PlansController</a>
+  
+    <li class="method"><a href="User.html#method-i-name">#name &mdash; User</a>
+  
+    <li class="method"><a href="Project.html#method-i-name">#name &mdash; Project</a>
+  
+    <li class="method"><a href="RegistrationsController.html#method-i-needs_password-3F">#needs_password? &mdash; RegistrationsController</a>
+  
+    <li class="method"><a href="OrganisationsController.html#method-i-new">#new &mdash; OrganisationsController</a>
+  
+    <li class="method"><a href="ProjectsController.html#method-i-new">#new &mdash; ProjectsController</a>
+  
+    <li class="method"><a href="ThemesController.html#method-i-new">#new &mdash; ThemesController</a>
+  
+    <li class="method"><a href="UserOrgRolesController.html#method-i-new">#new &mdash; UserOrgRolesController</a>
+  
+    <li class="method"><a href="UsersController.html#method-i-new">#new &mdash; UsersController</a>
+  
+    <li class="method"><a href="UserRoleTypesController.html#method-i-new">#new &mdash; UserRoleTypesController</a>
+  
+    <li class="method"><a href="UserStatusesController.html#method-i-new">#new &mdash; UserStatusesController</a>
+  
+    <li class="method"><a href="UserTypesController.html#method-i-new">#new &mdash; UserTypesController</a>
+  
+    <li class="method"><a href="Dmptemplate.html#method-i-org_type">#org_type &mdash; Dmptemplate</a>
+  
+    <li class="method"><a href="User.html#method-i-org_type">#org_type &mdash; User</a>
+  
+    <li class="method"><a href="User.html#method-i-organisation">#organisation &mdash; User</a>
+  
+    <li class="method"><a href="User.html#method-i-organisation-3D">#organisation= &mdash; User</a>
+  
+    <li class="method"><a href="User.html#method-i-organisation_id">#organisation_id &mdash; User</a>
+  
+    <li class="method"><a href="User.html#method-i-organisation_id-3D">#organisation_id= &mdash; User</a>
+  
+    <li class="method"><a href="ProjectsController.html#method-i-orgs_of_type">#orgs_of_type &mdash; ProjectsController</a>
+  
+    <li class="method"><a href="Project.html#method-i-owner">#owner &mdash; Project</a>
+  
+    <li class="method"><a href="OrganisationsController.html#method-i-parent">#parent &mdash; OrganisationsController</a>
+  
+    <li class="method"><a href="UserMailer.html#method-i-permissions_change_notification">#permissions_change_notification &mdash; UserMailer</a>
+  
+    <li class="method"><a href="Settings/PlansController.html#method-i-plan">#plan &mdash; Settings::PlansController</a>
+  
+    <li class="method"><a href="PlansHelper.html#method-i-plan_settings_indicator">#plan_settings_indicator &mdash; PlansHelper</a>
+  
+    <li class="method"><a href="ProjectsController.html#method-i-possible_guidance">#possible_guidance &mdash; ProjectsController</a>
+  
+    <li class="method"><a href="ProjectsController.html#method-i-possible_templates">#possible_templates &mdash; ProjectsController</a>
+  
+    <li class="method"><a href="ExportedPlan.html#method-i-principal_investigator">#principal_investigator &mdash; ExportedPlan</a>
+  
+    <li class="method"><a href="UserMailer.html#method-i-project_access_removed_notification">#project_access_removed_notification &mdash; UserMailer</a>
+  
+    <li class="method"><a href="ExportedPlan.html#method-i-project_data_contact">#project_data_contact &mdash; ExportedPlan</a>
+  
+    <li class="method"><a href="ExportedPlan.html#method-i-project_description">#project_description &mdash; ExportedPlan</a>
+  
+    <li class="method"><a href="ExportedPlan.html#method-i-project_identifier">#project_identifier &mdash; ExportedPlan</a>
+  
+    <li class="method"><a href="PlansHelper.html#method-i-project_list_body">#project_list_body &mdash; PlansHelper</a>
+  
+    <li class="method"><a href="PlansHelper.html#method-i-project_list_head">#project_list_head &mdash; PlansHelper</a>
+  
+    <li class="method"><a href="ExportedPlan.html#method-i-project_name">#project_name &mdash; ExportedPlan</a>
+  
+    <li class="method"><a href="Organisation.html#method-i-published_templates">#published_templates &mdash; Organisation</a>
+  
+    <li class="method"><a href="Question.html#method-i-question_themes-3F">#question_themes? &mdash; Question</a>
+  
+    <li class="method"><a href="ExportedPlan.html#method-i-questions">#questions &mdash; ExportedPlan</a>
+  
+    <li class="method"><a href="ExportedPlan.html#method-i-questions_for_section">#questions_for_section &mdash; ExportedPlan</a>
+  
+    <li class="method"><a href="Plan.html#method-i-readable_by">#readable_by &mdash; Plan</a>
+  
+    <li class="method"><a href="Project.html#method-i-readable_by">#readable_by &mdash; Project</a>
+  
+    <li class="method"><a href="Users/OmniauthShibbolethRequestController.html#method-i-redirect">#redirect &mdash; Users::OmniauthShibbolethRequestController</a>
+  
+    <li class="method"><a href="CustomFailure.html#method-i-redirect_url">#redirect_url &mdash; CustomFailure</a>
+  
+    <li class="method"><a href="ApplicationHelper.html#method-i-resource">#resource &mdash; ApplicationHelper</a>
+  
+    <li class="method"><a href="ApplicationHelper.html#method-i-resource_name">#resource_name &mdash; ApplicationHelper</a>
+  
+    <li class="method"><a href="CustomFailure.html#method-i-respond">#respond &mdash; CustomFailure</a>
+  
+    <li class="method"><a href="StaticPagesController.html#method-i-roadmap">#roadmap &mdash; StaticPagesController</a>
+  
+    <li class="method"><a href="Organisation.html#method-i-root">#root &mdash; Organisation</a>
+  
+    <li class="method"><a href="ExportedPlan.html#method-i-sanitize_text">#sanitize_text &mdash; ExportedPlan</a>
+  
+    <li class="method"><a href="Object.html#method-i-scoped_collection">#scoped_collection &mdash; Object</a>
+  
+    <li class="method"><a href="Plan.html#method-i-section_answers">#section_answers &mdash; Plan</a>
+  
+    <li class="method"><a href="PlansController.html#method-i-section_answers">#section_answers &mdash; PlansController</a>
+  
+    <li class="method"><a href="Plan.html#method-i-sections">#sections &mdash; Plan</a>
+  
+    <li class="method"><a href="ExportedPlan.html#method-i-sections">#sections &mdash; ExportedPlan</a>
+  
+    <li class="method"><a href="Plan.html#method-i-settings">#settings &mdash; Plan</a>
+  
+    <li class="method"><a href="Settings/ProjectsController.html#method-i-settings_json">#settings_json &mdash; Settings::ProjectsController</a>
+  
+    <li class="method"><a href="Settings/PlansController.html#method-i-settings_json">#settings_json &mdash; Settings::PlansController</a>
+  
+    <li class="method"><a href="ProjectsController.html#method-i-share">#share &mdash; ProjectsController</a>
+  
+    <li class="method"><a href="Project.html#method-i-shared">#shared &mdash; Project</a>
+  
+    <li class="method"><a href="Project.html#method-i-shared-3F">#shared? &mdash; Project</a>
+  
+    <li class="method"><a href="UserMailer.html#method-i-sharing_notification">#sharing_notification &mdash; UserMailer</a>
+  
+    <li class="method"><a href="Users/OmniauthCallbacksController.html#method-i-shibboleth">#shibboleth &mdash; Users::OmniauthCallbacksController</a>
+  
+    <li class="method"><a href="Organisation.html#method-i-short_name">#short_name &mdash; Organisation</a>
+  
+    <li class="method"><a href="UserTypesController.html#method-i-show">#show &mdash; UserTypesController</a>
+  
+    <li class="method"><a href="UsersController.html#method-i-show">#show &mdash; UsersController</a>
+  
+    <li class="method"><a href="Settings/ProjectsController.html#method-i-show">#show &mdash; Settings::ProjectsController</a>
+  
+    <li class="method"><a href="UserStatusesController.html#method-i-show">#show &mdash; UserStatusesController</a>
+  
+    <li class="method"><a href="Settings/PlansController.html#method-i-show">#show &mdash; Settings::PlansController</a>
+  
+    <li class="method"><a href="UserRoleTypesController.html#method-i-show">#show &mdash; UserRoleTypesController</a>
+  
+    <li class="method"><a href="ProjectsController.html#method-i-show">#show &mdash; ProjectsController</a>
+  
+    <li class="method"><a href="UserOrgRolesController.html#method-i-show">#show &mdash; UserOrgRolesController</a>
+  
+    <li class="method"><a href="CommentsController.html#method-i-show">#show &mdash; CommentsController</a>
+  
+    <li class="method"><a href="ThemesController.html#method-i-show">#show &mdash; ThemesController</a>
+  
+    <li class="method"><a href="PlansController.html#method-i-status">#status &mdash; PlansController</a>
+  
+    <li class="method"><a href="Plan.html#method-i-status">#status &mdash; Plan</a>
+  
+    <li class="method"><a href="ApplicationController.html#method-i-store_location">#store_location &mdash; ApplicationController</a>
+  
+    <li class="method"><a href="Plan.html#method-i-super_settings">#super_settings &mdash; Plan</a>
+  
+    <li class="method"><a href="Project.html#method-i-template_owner">#template_owner &mdash; Project</a>
+  
+    <li class="method"><a href="OrganisationsController.html#method-i-templates">#templates &mdash; OrganisationsController</a>
+  
+    <li class="method"><a href="Plan.html#method-i-title">#title &mdash; Plan</a>
+  
+    <li class="method"><a href="Version.html#method-i-to_s">#to_s &mdash; Version</a>
+  
+    <li class="method"><a href="Section.html#method-i-to_s">#to_s &mdash; Section</a>
+  
+    <li class="method"><a href="Organisation.html#method-i-to_s">#to_s &mdash; Organisation</a>
+  
+    <li class="method"><a href="SuggestedAnswer.html#method-i-to_s">#to_s &mdash; SuggestedAnswer</a>
+  
+    <li class="method"><a href="QuestionFormat.html#method-i-to_s">#to_s &mdash; QuestionFormat</a>
+  
+    <li class="method"><a href="OptionWarning.html#method-i-to_s">#to_s &mdash; OptionWarning</a>
+  
+    <li class="method"><a href="GuidanceGroup.html#method-i-to_s">#to_s &mdash; GuidanceGroup</a>
+  
+    <li class="method"><a href="Comment.html#method-i-to_s">#to_s &mdash; Comment</a>
+  
+    <li class="method"><a href="Question.html#method-i-to_s">#to_s &mdash; Question</a>
+  
+    <li class="method"><a href="Option.html#method-i-to_s">#to_s &mdash; Option</a>
+  
+    <li class="method"><a href="Phase.html#method-i-to_s">#to_s &mdash; Phase</a>
+  
+    <li class="method"><a href="Dmptemplate.html#method-i-to_s">#to_s &mdash; Dmptemplate</a>
+  
+    <li class="method"><a href="Theme.html#method-i-to_s">#to_s &mdash; Theme</a>
+  
+    <li class="method"><a href="Project.html#method-i-unit_id">#unit_id &mdash; Project</a>
+  
+    <li class="method"><a href="Project.html#method-i-unit_id-3D">#unit_id= &mdash; Project</a>
+  
+    <li class="method"><a href="PlansController.html#method-i-unlock_all_sections">#unlock_all_sections &mdash; PlansController</a>
+  
+    <li class="method"><a href="Plan.html#method-i-unlock_all_sections">#unlock_all_sections &mdash; Plan</a>
+  
+    <li class="method"><a href="Plan.html#method-i-unlock_section">#unlock_section &mdash; Plan</a>
+  
+    <li class="method"><a href="PlansController.html#method-i-unlock_section">#unlock_section &mdash; PlansController</a>
+  
+    <li class="method"><a href="RegistrationsController.html#method-i-update">#update &mdash; RegistrationsController</a>
+  
+    <li class="method"><a href="ProjectsController.html#method-i-update">#update &mdash; ProjectsController</a>
+  
+    <li class="method"><a href="Settings/PlansController.html#method-i-update">#update &mdash; Settings::PlansController</a>
+  
+    <li class="method"><a href="PlansController.html#method-i-update">#update &mdash; PlansController</a>
+  
+    <li class="method"><a href="Settings/ProjectsController.html#method-i-update">#update &mdash; Settings::ProjectsController</a>
+  
+    <li class="method"><a href="ProjectGroupsController.html#method-i-update">#update &mdash; ProjectGroupsController</a>
+  
+    <li class="method"><a href="UsersController.html#method-i-update">#update &mdash; UsersController</a>
+  
+    <li class="method"><a href="UserTypesController.html#method-i-update">#update &mdash; UserTypesController</a>
+  
+    <li class="method"><a href="CommentsController.html#method-i-update">#update &mdash; CommentsController</a>
+  
+    <li class="method"><a href="UserStatusesController.html#method-i-update">#update &mdash; UserStatusesController</a>
+  
+    <li class="method"><a href="ThemesController.html#method-i-update">#update &mdash; ThemesController</a>
+  
+    <li class="method"><a href="UserOrgRolesController.html#method-i-update">#update &mdash; UserOrgRolesController</a>
+  
+    <li class="method"><a href="UserRoleTypesController.html#method-i-update">#update &mdash; UserRoleTypesController</a>
+  
+    <li class="method"><a href="GuidancesController.html#method-i-update_phases">#update_phases &mdash; GuidancesController</a>
+  
+    <li class="method"><a href="GuidancesController.html#method-i-update_questions">#update_questions &mdash; GuidancesController</a>
+  
+    <li class="method"><a href="GuidancesController.html#method-i-update_sections">#update_sections &mdash; GuidancesController</a>
+  
+    <li class="method"><a href="GuidancesController.html#method-i-update_versions">#update_versions &mdash; GuidancesController</a>
+  
+    <li class="method"><a href="Plan.html#method-i-warning">#warning &mdash; Plan</a>
+  
+    <li class="method"><a href="Organisation.html#method-i-warning">#warning &mdash; Organisation</a>
+  
+    <li class="method"><a href="PlansController.html#method-i-warning">#warning &mdash; PlansController</a>
+  
+</ul>
+
+
+<footer id="validator-badges">
+  <p><a href="http://validator.w3.org/check/referer">[Validate]</a>
+  <p>Generated by <a href="https://github.com/rdoc/rdoc">RDoc</a> 3.12.2.
+  <p>Generated with the <a href="http://deveiate.org/projects/Darkfish-Rdoc/">Darkfish Rdoc Generator</a> 3.
+</footer>
+