--- conflicted
+++ resolved
@@ -7,10 +7,6 @@
   ##
   # Possibly needed for active_admin
   #   -relies on protected_attributes gem as syntax depricated in rails 4.2
-<<<<<<< HEAD
-  attr_accessible :text, :question_id, :is_default, :number, :question, :as => [:default, :admin]
-=======
   attr_accessible :text, :question_id, :is_default, :number, :question, 
                   :as => [:default, :admin]
->>>>>>> 6f1f96f5
 end