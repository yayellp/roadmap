class User < ActiveRecord::Base
  include GlobalHelpers

  # Collect all the available Omniauth Schemes
  omniauth_schemes = IdentifierScheme.all.collect{ |scheme| scheme.name.downcase.to_sym }

	# Include default devise modules. Others available are:
	# :token_authenticatable, :confirmable,
	# :lockable, :timeoutable and :omniauthable
	devise :invitable, :database_authenticatable, :registerable, :recoverable, 
         :rememberable, :trackable, :validatable, :confirmable, 
         :omniauthable, :omniauth_providers => omniauth_schemes

<<<<<<< HEAD
  #associations between tables
  belongs_to :user_type
  belongs_to :user_status
  has_many :answers
  has_many :user_org_roles
  has_many :project_groups, :dependent => :destroy
  #has_many :organisations , through: :user_org_roles
  has_many :user_role_types, through: :user_org_roles
  has_many :user_identifiers
	has_one :language
=======
    #associations between tables
    belongs_to :user_type
    belongs_to :user_status
    has_many :answers
    has_many :user_org_roles
    has_many :project_groups, :dependent => :destroy
    has_many :user_role_types, through: :user_org_roles
		has_one :language
>>>>>>> 434a945a

  belongs_to :organisation

  has_many :projects, through: :project_groups do
    def filter(query)
      return self unless query.present?

      t = self.arel_table
      q = "%#{query}%"

      conditions = t[:title].matches(q)

      columns = %i(
        grant_number identifier description principal_investigator data_contact 
      )
      columns = ['grant_number', 'identifier', 'description', 'principal_investigator', 'data_contact']

      columns.each {|col| conditions = conditions.or(t[col].matches(q)) }

      self.where(conditions)
    end
  end

  has_and_belongs_to_many :roles, :join_table => :users_roles

  has_many :plan_sections

  accepts_nested_attributes_for :roles
  attr_accessible :password_confirmation, :encrypted_password, :remember_me, :id, :email,
                  :firstname, :last_login,:login_count, :orcid_id, :password, :shibboleth_id, 
                  :user_status_id, :surname, :user_type_id, :organisation_id, :skip_invitation, 
                  :other_organisation, :accept_terms, :role_ids, :dmponline3, :api_token,
									:language_id, :organisation

  # FIXME: The duplication in the block is to set defaults. It might be better if
  #        they could be set in Settings::PlanList itself, if possible.
  has_settings :plan_list, class_name: 'Settings::PlanList' do |s|
    s.key :plan_list, defaults: { columns: Settings::PlanList::DEFAULT_COLUMNS }
  end

  ##
  # gives either the name of the user, or the email if name unspecified
  #
  # @param user_email [Boolean] defaults to true, allows the use of email if there is no firstname or surname
  # @return [String] the email or the firstname and surname of the user
	def name(use_email = true)
		if ((firstname.nil? && surname.nil?) || (firstname.strip == "" && surname.strip == "")) && use_email then
			return email
		else
			name = "#{firstname} #{surname}"
			return name.strip
		end
	end

  def identifier_for(scheme)
    user_identifier = user_identifiers.where(identifier_scheme: scheme).first
    (user_identifier.nil? ? '' : user_identifier.identifier)
  end

  ##
  # sets a new organisation id for the user
  # if the user has any roles such as org_admin or admin, those are removed
  # if the user had an api_token, that is removed
  #
  # @param new_organisation_id [Integer] the id for an organisation
  # @return [String] the empty string as a causality of setting api_token
	def organisation_id=(new_organisation_id)
    unless self.can_change_org? || new_organisation_id.nil? || self.organisation.nil?
      # rip all permissions from the user
      self.roles.delete_all
    end
    # set the user's new organisation
    super(new_organisation_id)
    self.save!
    # rip api permissions from the user
    self.remove_token!
	end

  ##
  # sets a new organisation for the user
  #
  # @param new_organisation [Organisation] the new organisation for the user
	def organisation=(new_organisation)
    organisation_id = new_organisation.id unless new_organisation.nil?
	end

  ##
  # checks if the user is a super admin
  # if the user has any privelege which requires them to see the super admin page
  # then they are a super admin
  #
  # @return [Boolean] true if the user is an admin
	def can_super_admin?
		return self.can_add_orgs? || self.can_grant_api_to_orgs? || can_change_org?
	end

  ##
  # checks if the user is an organisation admin
  # if the user has any privlege which requires them to see the org-admin pages
  # then they are an org admin
  #
  # @return [Boolean] true if the user is an organisation admin
	def can_org_admin?
		return self.can_grant_permissions? || self.can_modify_guidance? || self.can_modify_templates? || self.can_modify_org_details?
	end

  ##
  # checks if the user can add new organisations
  #
  # @return [Boolean] true if the user can add new organisations
  def can_add_orgs?
    roles.include? Role.find_by(name: constant("user_role_types.add_organisations"))
  end

  ##
  # checks if the user can change their organisation affiliations
  #
  # @return [Boolean] true if the user can change their organisation affiliations
  def can_change_org?
    roles.include? Role.find_by(name: constant("user_role_types.change_org_affiliation"))
  end

  ##
  # checks if the user can grant their permissions to others
  #
  # @return [Boolean] true if the user can grant their permissions to others
  def can_grant_permissions?
    roles.include? Role.find_by(name: constant("user_role_types.grant_permissions"))
  end

  ##
  # checks if the user can modify organisation templates
  #
  # @return [Boolean] true if the user can modify organisation templates
  def can_modify_templates?
    roles.include? Role.find_by(name: constant("user_role_types.modify_templates"))
  end

  ##
  # checks if the user can modify organisation guidance
  #
  # @return [Boolean] true if the user can modify organistion guidance
  def can_modify_guidance?
    roles.include? Role.find_by(name: constant("user_role_types.modify_guidance"))
  end

  ##
  # checks if the user can use the api
  #
  # @return [Boolean] true if the user can use the api
  def can_use_api?
    roles.include? Role.find_by(name: constant("user_role_types.use_api"))
  end

  ##
  # checks if the user can modify their org's details
  #
  # @return [Boolean] true if the user can modify the org's details
  def can_modify_org_details?
    roles.include? Role.find_by(name: constant("user_role_types.change_org_details"))
  end

  ##
  # checks if the user can grant the api to organisations
  #
  # @return [Boolean] true if the user can grant api permissions to organisations
  def can_grant_api_to_orgs?
    roles.include? Role.find_by(name: constant('user_role_types.grant_api_to_orgs'))
  end


  ##
  # checks if the user can grant the api to organisations
  #
  # @return [Boolean] true if the user can grant api permissions to organisations
  def can_grant_api_to_orgs?
    roles.include? Role.find_by(name: constant('user_role_types.grant_api_to_orgs'))
  end

  ##
  # checks what type the user's organisation is
  #
  # @return [String] the organisation type
  def org_type
    org_type = organisation.organisation_type.name
    return org_type
  end

  ##
  # removes the api_token from the user
  # modifies the user model
  def remove_token!
    unless api_token.blank?
      self.api_token = ""
      self.save!
    end
  end

  ##
  # generates a new token for the user unless the user already has a token.
  # modifies the user's model.
  def keep_or_generate_token!
    if api_token.nil? || api_token.empty?
      self.api_token = loop do
        random_token = SecureRandom.urlsafe_base64(nil, false)
        break random_token unless User.exists?(api_token: random_token)
      end
      self.save!
      # send an email to the user to notify them of their new api token
      UserMailer.api_token_granted_notification(self)
    end
  end

  ##
  # updates the user permissions to the new system.
  # the old system only had admin and org-admin roles, which loosely map to the
  # new permissions system.
  def self.update_user_permissions
    admin                   = Role.find_by(name: 'admin')
    org_admin               = Role.find_by(name: 'org_admin')
    add_orgs                = Role.find_by(name: 'add_organisations')
    change_org_affiliation  = Role.find_by(name: 'change_org_affiliation')
    grant_api_to_orgs       = Role.find_by(name: 'grant_api_to_orgs')
    grant_permissions       = Role.find_by(name: 'grant_permissions')
    modify_templates        = Role.find_by(name: 'modify_templates')
    modify_guidance         = Role.find_by(name: 'modify_guidance')
    change_org_details      = Role.find_by(name: 'change_org_details')
    User.includes(:roles).all.each do |user|
      if user.roles.include? admin
        #add admin roles
        user.roles << add_orgs unless user.roles.include? add_orgs
        user.roles << change_org_affiliation unless user.roles.include? change_org_affiliation
        user.roles << grant_api_to_orgs unless user.roles.include? grant_api_to_orgs
        user.roles << grant_permissions unless user.roles.include? grant_permissions
        user.roles.delete(admin)
      elsif user.roles.include? 'org_admin'
        #add org-admin roles
        user.roles << grant_permissions unless user.roles.include? grant_permissions
        user.roles << modify_templates unless user.roles.include? modify_templates
        user.roles << modify_guidance unless user.roles.include? modify_guidance
        user.roles << change_org_details unless user.roles.include? change_org_details
        user.roles.delete(org_admin)
      end
    # save the user
    user.save!
    end
  end
<<<<<<< HEAD

  ##
  # Load the user based on the scheme and id provided by the Omniauth call
  # --------------------------------------------------------------
  def self.from_omniauth(auth)
puts "USER.FROM_OMNIAUTH: #{auth.inspect}"

    scheme = IdentifierScheme.find_by(name: auth.provider.downcase)
    
    if scheme.nil?
      throw Exception.new('Unknown OAuth provider: ' + auth.provider)
    else
      joins(:user_identifiers).where(identifier: auth.uid, 
                                     identifier_scheme: scheme).first_or_create do |user|
        user.email = auth.info.email
        user.password = Devise.friendly_token[0, 20]
      end
    end
  end

=======
>>>>>>> 434a945a
end<|MERGE_RESOLUTION|>--- conflicted
+++ resolved
@@ -11,18 +11,6 @@
          :rememberable, :trackable, :validatable, :confirmable, 
          :omniauthable, :omniauth_providers => omniauth_schemes
 
-<<<<<<< HEAD
-  #associations between tables
-  belongs_to :user_type
-  belongs_to :user_status
-  has_many :answers
-  has_many :user_org_roles
-  has_many :project_groups, :dependent => :destroy
-  #has_many :organisations , through: :user_org_roles
-  has_many :user_role_types, through: :user_org_roles
-  has_many :user_identifiers
-	has_one :language
-=======
     #associations between tables
     belongs_to :user_type
     belongs_to :user_status
@@ -31,7 +19,6 @@
     has_many :project_groups, :dependent => :destroy
     has_many :user_role_types, through: :user_org_roles
 		has_one :language
->>>>>>> 434a945a
 
   belongs_to :organisation
 
@@ -279,7 +266,6 @@
     user.save!
     end
   end
-<<<<<<< HEAD
 
   ##
   # Load the user based on the scheme and id provided by the Omniauth call
@@ -300,6 +286,4 @@
     end
   end
 
-=======
->>>>>>> 434a945a
 end