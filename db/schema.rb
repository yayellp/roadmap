--- conflicted
+++ resolved
@@ -124,10 +124,6 @@
 
   create_table "identifier_schemes", force: :cascade do |t|
     t.string   "name"
-<<<<<<< HEAD
-    t.string   "logo"
-=======
->>>>>>> 0abcf045
     t.string   "api_key"
     t.string   "api_secret"
     t.string   "landing_page_uri"
@@ -378,8 +374,6 @@
     t.integer  "identifier_scheme_id"
   end
 
-<<<<<<< HEAD
-=======
   create_table "user_role_types", force: :cascade do |t|
     t.string   "name"
     t.text     "description"
@@ -387,7 +381,6 @@
     t.datetime "updated_at"
   end
 
->>>>>>> 0abcf045
   create_table "user_statuses", force: :cascade do |t|
     t.string   "name"
     t.text     "description"
