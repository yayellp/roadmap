--- conflicted
+++ resolved
@@ -200,13 +200,8 @@
 		<!-- get the funder name if there is one -->
     <%if plan.template.org.name.present? %>
 			<tr>
-<<<<<<< HEAD
-				<td class="first"><%= constant("organisation_types.funder") %></td>
+				<td class="first"><%= _('Funder') %></td>
 				<td><%= plan.template.org.name %></td>
-=======
-				<td class="first"><%= _('Funder') %></td>
-				<td><%= @plan_data["template"]["org"]["name"] %></td>
->>>>>>> c707058c
 			</tr>
 		<%end%>
     <%if plan.template.customization_of.present? %>
