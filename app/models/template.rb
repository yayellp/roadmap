--- conflicted
+++ resolved
@@ -12,14 +12,9 @@
   ##
   # Possibly needed for active_admin
   #   -relies on protected_attributes gem as syntax depricated in rails 4.2
-<<<<<<< HEAD
-  attr_accessible :id, :organisation_id, :description, :published, :title, :locale, :is_default, 
-                  :guidance_group_ids, :organisation, :plans, :phases, :org, :as => [:default, :admin]
-=======
   attr_accessible :id, :org_id, :description, :published, :title, :locale, 
                   :is_default, :guidance_group_ids, :org, :plans, :phases, 
                   :version, :visibility, :published, :as => [:default, :admin]
->>>>>>> 6f1f96f5
 
   # defines the export setting for a template object
   has_settings :export, class_name: 'Settings::Template' do |s|
