Rails.application.routes.draw do
<<<<<<< HEAD
  get "about_us" => 'static_pages#about_us', :as => "about_us"
  get "help" => 'static_pages#help', :as => "help"
  get "roadmap" => 'static_pages#roadmap', :as => "roadmap"
  get "news" => 'static_pages#news', :as => "news"
  get "terms" => 'static_pages#termsuse', :as => "terms"
  get "existing_users" => 'existing_users#index', :as => "existing_users"

=======
>>>>>>> 8580b6b0
  devise_for :users, :controllers => {:registrations => "registrations", :confirmations => 'confirmations', :passwords => 'passwords', :sessions => 'sessions', :omniauth_callbacks => 'users/omniauth_callbacks'} do
    get "/users/sign_out", :to => "devise/sessions#destroy"
  end

  # WAYFless access point - use query param idp
  get 'auth/shibboleth' => 'users/omniauth_shibboleth_request#redirect', :as => 'user_omniauth_shibboleth'
  get 'auth/shibboleth/assoc' => 'users/omniauth_shibboleth_request#associate', :as => 'user_shibboleth_assoc'

  ActiveAdmin.routes(self)

  #organisation admin area
  #match "org/admin/users" => 'organisation_users#admin_index', :as => "org/admin/users"
  resources :users, :path => 'org/admin/users', only: [] do
    collection do
      get 'admin_index'
      put 'admin_api_update'
    end
  end

  # You can have the root of your site routed with "root"
  # just remember to delete public/index.html.
  root :to => 'home#index'
  get '/:locale' => 'home#index', :as => 'locale_root'

  scope "(:locale)", locale: /#{I18n.available_locales.join("|")}/ do
    get "about_us" => 'static_pages#about_us'
    get "help" => 'static_pages#help'
    get "roadmap" => 'static_pages#roadmap'
    get "terms" => 'static_pages#termsuse'
    get "existing_users" => 'existing_users#index'
  
    #post 'contact_form' => 'contacts', as: 'localized_contact_creation'
    #get 'contact_form' => 'contacts#new', as: 'localized_contact_form'
    
    resources :organisations, :path => 'org/admin' do
      member do
        get 'children'
        get 'templates'
        get 'admin_show'
        get 'admin_edit'
        put 'admin_update'
      end
    end

    resources :guidances, :path => 'org/admin/guidance' do
      member do
        get 'admin_show'
        get 'admin_index'
        get 'admin_edit'
        get 'admin_new'
        delete 'admin_destroy'
        post 'admin_create'
        put 'admin_update'

        get 'update_phases', :as => 'update_phases'
        get 'update_versions', :as => 'update_versions'
        get 'update_sections', :as => 'update_sections'
        get 'update_questions', :as => 'update_questions'
      end
    end

    resources :guidance_groups, :path => 'org/admin/guidancegroup' do
      member do
        get 'admin_show'
        get 'admin_new'
        get 'admin_edit'
        delete 'admin_destroy'
        post 'admin_create'
        put 'admin_update'
      end
    end

    #resource :organisation

    #resources :splash_logs

    resources :dmptemplates, :path => 'org/admin/templates' do
      member do
        get 'admin_index'
        get 'admin_template'
        get 'admin_new'
        get 'admin_addphase'
        get 'admin_phase'
        get 'admin_previewphase'
        get 'admin_cloneversion'
        delete 'admin_destroy'
        delete 'admin_destroyversion'
        delete 'admin_destroyphase'
        delete 'admin_destroysection'
        delete 'admin_destroyquestion'
        delete 'admin_destroysuggestedanswer'
        post 'admin_create'
        post 'admin_createphase'
        post 'admin_createsection'
        post 'admin_createquestion'
        post 'admin_createsuggestedanswer'
        put 'admin_update'
        put 'admin_updatephase'
        put 'admin_updateversion'
        put 'admin_updatesection'
        put 'admin_updatequestion'
        put 'admin_updatesuggestedanswer'
      end
    end

    resources :phases
    resources :versions
    resources :sections
    resources :questions
    resources :question_themes


    resources :themes

    resources :answers
    resources :plan_sections
    resources :comments do
      member do
        put 'archive'
      end
    end

    resources :projects do
      resources :plans do
        member do
          get 'status'
          get 'locked'
          get 'answer'
          #get 'edit'
          post 'delete_recent_locks'
          post 'lock_section', constraints: {format: [:html, :json]}
          post 'unlock_section', constraints: {format: [:html, :json]}
          post 'unlock_all_sections'
          get 'export'
          get 'warning'
          get 'section_answers'
        end
      end

      member do
        get 'share'
        get 'export'
        post 'invite'
        #post 'create'
      end
      collection do
        get 'possible_templates'
        get 'possible_guidance'
      end
    end

    resources :project_partners
    resources :project_groups

    resources :users
    resources :user_statuses
    resources :user_types

    resources :user_role_types
    resources :user_org_roles


    resources :organisation_types
    resources :pages

    resources :file_types
    resources :file_uploads

    namespace :settings do
      resource :projects
      resources :plans
    end

    resources :token_permission_types, only: [:index]

    namespace :api, defaults: {format: :json} do
      namespace :v0 do
        resources :guidance_groups, only: [:index, :show]
        resources :plans, only: :create, controller: "projects", path: "plans"
        resources :templates, only: :index, controller: "dmptemplates", path: "templates"
        resource  :statistics, only: [], controller: "statistics", path: "statistics" do
          member do
            get :users_joined
            get :using_template
            get :plans_by_template
            get :plans
          end
        end
      end
    end

    get '/api' => redirect('/swagger/dist/index.html?url=/apidocs/api-docs.json')

    # The priority is based upon order of creation:
    # first created -> highest priority.

    # Sample of regular route:
    #   match 'products/:id' => 'catalog#view'
    # Keep in mind you can assign values other than :controller and :action

    # Sample of named route:
    #   match 'products/:id/purchase' => 'catalog#purchase', :as => :purchase
    # This route can be invoked with purchase_url(:id => product.id)

    # Sample resource route (maps HTTP verbs to controller actions automatically):
    #   resources :products

    # Sample resource route with options:
    #   resources :products do
    #     member do
    #       get 'short'
    #       post 'toggle'
    #     end
    #
    #     collection do
    #       get 'sold'
    #     end
    #   end

    # Sample resource route with sub-resources:
    #   resources :products do
    #     resources :comments, :sales
    #     resource :seller
    #   end

    # Sample resource route with more complex sub-resources
    #   resources :products do
    #     resources :comments
    #     resources :sales do
    #       get 'recent', :on => :collection
    #     end
    #   end

    # Sample resource route within a namespace:
    #   namespace :admin do
    #     # Directs /admin/products/* to Admin::ProductsController
    #     # (app/controllers/admin/products_controller.rb)
    #     resources :products
    #   end


    # See how all your routes lay out with "rake routes"

    # This is a legacy wild controller route that's not recommended for RESTful applications.
    # Note: This route will make all actions in every controller accessible via GET requests.
    # match ':controller(/:action(/:id))(.:format)'
  end
end<|MERGE_RESOLUTION|>--- conflicted
+++ resolved
@@ -1,14 +1,5 @@
 Rails.application.routes.draw do
-<<<<<<< HEAD
-  get "about_us" => 'static_pages#about_us', :as => "about_us"
-  get "help" => 'static_pages#help', :as => "help"
-  get "roadmap" => 'static_pages#roadmap', :as => "roadmap"
-  get "news" => 'static_pages#news', :as => "news"
-  get "terms" => 'static_pages#termsuse', :as => "terms"
-  get "existing_users" => 'existing_users#index', :as => "existing_users"
-
-=======
->>>>>>> 8580b6b0
+
   devise_for :users, :controllers => {:registrations => "registrations", :confirmations => 'confirmations', :passwords => 'passwords', :sessions => 'sessions', :omniauth_callbacks => 'users/omniauth_callbacks'} do
     get "/users/sign_out", :to => "devise/sessions#destroy"
   end
