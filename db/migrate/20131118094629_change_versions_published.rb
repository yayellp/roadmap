class ChangeVersionsPublished < ActiveRecord::Migration
  def change
    add_column :versions, :published_tmp, :boolean

<<<<<<< HEAD
    Version.reset_column_information # make the new column available to model methods
    Version.all.each do |v|
      v.published_tmp = v.published == 't' ? true : false
      v.save
    end

=======
    # Since we ultimately drop the Version model we must check for it before
    # attempting to manipulate data
    if table_exists?('versions')
      Version.reset_column_information # make the new column available to model methods
      Version.all.each do |v|
        v.published_tmp = v.published == 't' ? true : false
        v.save
      end
    end
    
>>>>>>> a1dc48fa
    remove_column :versions, :published
    rename_column :versions, :published_tmp, :published
  end
end
<|MERGE_RESOLUTION|>--- conflicted
+++ resolved
@@ -1,27 +1,18 @@
-class ChangeVersionsPublished < ActiveRecord::Migration
-  def change
-    add_column :versions, :published_tmp, :boolean
-
-<<<<<<< HEAD
-    Version.reset_column_information # make the new column available to model methods
-    Version.all.each do |v|
-      v.published_tmp = v.published == 't' ? true : false
-      v.save
-    end
-
-=======
-    # Since we ultimately drop the Version model we must check for it before
-    # attempting to manipulate data
-    if table_exists?('versions')
-      Version.reset_column_information # make the new column available to model methods
-      Version.all.each do |v|
-        v.published_tmp = v.published == 't' ? true : false
-        v.save
-      end
-    end
-    
->>>>>>> a1dc48fa
-    remove_column :versions, :published
-    rename_column :versions, :published_tmp, :published
-  end
-end
+class ChangeVersionsPublished < ActiveRecord::Migration
+  def change
+    add_column :versions, :published_tmp, :boolean
+
+    # Since we ultimately drop the Version model we must check for it before
+    # attempting to manipulate data
+    if table_exists?('versions')
+      Version.reset_column_information # make the new column available to model methods
+      Version.all.each do |v|
+        v.published_tmp = v.published == 't' ? true : false
+        v.save
+      end
+    end
+    
+    remove_column :versions, :published
+    rename_column :versions, :published_tmp, :published
+  end
+end