require 'rails_helper'

RSpec.describe Template, type: :model do

  context "validations" do
    it { is_expected.to validate_presence_of(:title) }

    it { is_expected.to allow_values(true, false).for(:published) }

    # This is currently being set in the defaults before validation
    # it { is_expected.not_to allow_value(nil).for(:published) }

    it { is_expected.to validate_presence_of(:org) }

    it { is_expected.to validate_presence_of(:locale) }

    it { is_expected.to allow_values(true, false).for(:is_default) }

    # This is currently being set in the defaults before validation
    # it { is_expected.not_to allow_value(nil).for(:is_default) }

    # This is currently being set in the defaults before validation
    # it { is_expected.to validate_presence_of(:version) }

    # This is currently being set in the defaults before validation
    # it { is_expected.to validate_presence_of(:visibility) }

    # This is currently being set in the defaults before validation
    # it { is_expected.to validate_presence_of(:family_id) }

    it { is_expected.to allow_values(true, false).for(:archived) }

    # This is currently being set in the defaults before validation
    # it { is_expected.not_to allow_value(nil).for(:archived) }
  end

  context "associations" do

    it { is_expected.to belong_to :org }

    it { is_expected.to have_many :plans }

    it { is_expected.to have_many :phases }

    it { is_expected.to have_many :sections }

    it { is_expected.to have_many :questions }

    it { is_expected.to have_many :annotations }

  end

  describe '.archived' do

    subject { Template.archived }

    context "when template is archived" do

      let!(:template) { create(:template, archived: true) }

      it { is_expected.to include(template) }

    end

    context "when template is archived" do

      let!(:template) { create(:template, archived: false) }

      it { is_expected.not_to include(template) }

    end
  end

  describe '.unarchived' do

    subject { Template.unarchived }

    context "when template is archived" do

      let!(:template) { create(:template, archived: true) }

      it { is_expected.not_to include(template) }

    end

    context "when template is archived" do

      let!(:template) { create(:template, archived: false) }

      it { is_expected.to include(template) }

    end
  end

  describe '.default' do

    subject { Template.default }

    context "when default published template exists" do


      before do
        @a = create(:template, :default, :published)
        @b = create(:template, :default, :published)
      end

      it "returns the latest record" do
        expect(subject).to eql(@b)
      end

    end

    context "when default template is not published" do

      before do
        create(:template, :default, :unpublished)
      end

      it "returns nil" do
        is_expected.to be_nil
      end

    end

    context "when none of the published templates are default" do

      before do
        create(:template, :published, is_default: false)
      end

      it "returns nil" do
        is_expected.to be_nil
      end

    end

  end

  describe ".latest_version" do

    let!(:family_id) { nil }

    subject { Template.latest_version(family_id) }

    it "returns an ActiveRecord::Relation" do
      expect(subject).to be_a(ActiveRecord::Relation)
    end

    context "when family_id is present" do

      let!(:family_id) { "1235" }

      let!(:template) do
        create(:template, :unpublished, family_id: "1235", version: 12)
      end

      before do
        create(:template, :unpublished, family_id: "1235", version: 11)
        create(:template, :unpublished, family_id: "9999", version: 13)
      end

      it "filters results by family_id" do
        expect(subject).to include(template)
      end

    end

    context "when family_id is absent" do

      let!(:family_id) { nil }

      let!(:template) { create(:template, :unpublished, version: 12) }

      before do
        create(:template, :unpublished, version: 11)
        create(:template, :unpublished, version: 10)
      end

      it "returns the " do
        expect(subject).to include(template)
      end

    end

    context "when template is archived" do

      let!(:family_id) { nil }

      let!(:template) { create(:template, :archived, :unpublished, version: 12) }

      before do
        @a = create(:template, :unpublished, version: 11)
        @b = create(:template, :unpublished, version: 10)
      end

      it "excludes from the results" do
        expect(subject).not_to include(template)
      end

    end

  end

  describe ".published" do


    subject { Template.published(family_id) }

    before do
      @a = create(:template, :published, family_id: family_id, version: 1)
      @b = create(:template, :published, version: 3)
      @c = create(:template, :unpublished, family_id: family_id, version: 2)
      @d = create(:template, :unpublished, version: 5)
    end

    context "when family_id is present" do

      let!(:family_id) { "1234" }

      it "includes records with family id" do
        expect(subject).to include(@a)
      end

      it "excludes records without family id" do
        expect(subject).not_to include(@b)
      end

      it "excludes unpublished records" do
        expect(subject).not_to include(@c)
        expect(subject).not_to include(@d)
      end

    end

    context "when family_id is absent" do

      let!(:family_id) { nil }

      it "includes all published records" do
        expect(subject).to include(@a)
        expect(subject).to include(@b)
      end

      it "excludes all published records" do
        expect(subject).not_to include(@c)
        expect(subject).not_to include(@d)
      end
    end
  end

  describe ".latest_customized_version" do

    let!(:original_template) { create(:template) }

    let!(:family_id) { original_template.family_id }

    let!(:org) { create(:org) }

    subject { Template.latest_customized_version(family_id, org.id) }

    context "when latest version present" do

      before do
        create(:template, customization_of: family_id, org: org, version: 5)
        create(:template, customization_of: family_id, org: org, version: 6)
      end

      it "returns a single record" do
        expect(subject).to be_one
      end

      it "returns the correct version" do
        expect(subject.last.version).to eql(6)
      end

    end

    context "when latest version absent" do

      before do
        create(:template, customization_of: "1234", org: org, version: 5)
        create(:template, customization_of: "1234", org: org, version: 6)
      end

      it "returns an empty set" do
        expect(subject).to be_empty
      end

    end

    context "when latest version belongs to different Org" do

      before do
        create(:template, customization_of: family_id, version: 5)
        create(:template, customization_of: family_id, version: 6)
      end

      it "returns an empty set" do
        expect(subject).to be_empty
      end

    end

    context "when latest version is archived" do

      before do
        create(:template, customization_of: family_id, org: org, version: 5)
        create(:template, :archived, customization_of: family_id, org: org, version: 6)
      end

      # TODO: Confirm: Is this the desired behaviour?
      it "returns an empty set" do
        expect(subject).to be_empty
      end

    end
  end

  describe ".latest_version_per_org" do

    context "when org_id is an Integer" do

      let!(:org) { create(:org) }

      subject { Template.latest_version_per_org(org.id) }

      before do
        @a = create(:template, org: org, version: 1, family_id: 123)
        @b = create(:template, org: org, version: 2, family_id: 123)
        @c = create(:template, org: org, version: 2, family_id: 456)
        @d = create(:template, org: org, version: 1, family_id: 456)
      end

      it { is_expected.not_to include(@a) }

      it { is_expected.to include(@b) }

      it { is_expected.to include(@c) }

      it { is_expected.not_to include(@d) }

    end

    context "when org_id is an Array" do

      let!(:org_a) { create(:org) }

      let!(:org_b) { create(:org) }

      subject { Template.latest_version_per_org([org_a.id, org_b.id]) }

      before do
        @a = create(:template, org: org_a, version: 1, family_id: 123)
        @b = create(:template, org: org_a, version: 2, family_id: 123)
        @c = create(:template, org: org_b, version: 2, family_id: 456)
        @d = create(:template, org: org_b, version: 1, family_id: 456)
      end

      it { is_expected.not_to include(@a) }

      it { is_expected.to include(@b) }

      it { is_expected.to include(@c) }

      it { is_expected.not_to include(@d) }

    end

  end

  describe ".latest_customized_version_per_org" do

    let!(:original_template) { create(:template) }

    let!(:family_id) { original_template.family_id }

    let!(:org) { create(:org) }

    subject { Template.latest_customized_version_per_org(org.id) }

    context "when latest version present" do

      before do
        create(:template, customization_of: family_id, org: org, version: 5)
        create(:template, customization_of: family_id, org: org, version: 6)
      end

      it "returns a single record" do
        expect(subject).to be_one
      end

      it "returns the correct version" do
        expect(subject.last.version).to eql(6)
      end

    end

    context "when latest version absent" do

      before do
        create(:template, customization_of: "1234", org: org, version: 5)
        create(:template, customization_of: "1234", org: org, version: 6)
      end

      it "returns an empty set" do
        expect(subject).to be_empty
      end

    end

    context "when latest version belongs to different Org" do

      before do
        create(:template, customization_of: family_id, version: 5)
        create(:template, customization_of: family_id, version: 6)
      end

      it "returns an empty set" do
        expect(subject).to be_empty
      end

    end

    context "when latest version is archived" do

      before do
        create(:template, customization_of: family_id, org: org, version: 5)
        create(:template, :archived, customization_of: family_id, org: org, version: 6)
      end

      # TODO: Confirm: Is this the desired behaviour?
      it "returns an empty set" do
        expect(subject).to be_empty
      end

    end
  end

  describe ".families" do

    context "when org_id is given" do

      let!(:org) { create(:org) }

      subject { Template.families([org.id]) }

      before do
        @a = create(:template, customization_of: nil)
        @b = create(:template, customization_of: nil, org: org)
        @c = create(:template, :archived, customization_of: nil, org: org)
      end

      it "excludes Templates belonging to other Orgs" do
        expect(subject).not_to include(@a)
      end

      it "includes Templates that are not customisations" do
        expect(subject).to include(@b)
      end

      it "excludes archived Templates" do
        expect(subject).not_to include(@c)
      end

    end

    context "when org_id is nil" do

      subject { Template.families(nil) }

      before do
        @a = create(:template, customization_of: nil)
        @b = create(:template, customization_of: "123")
        @c = create(:template, :archived, customization_of: nil)
      end

      it "includes Templates belonging to all Orgs" do
        expect(subject).to include(@a)
      end

      it "excludes Templates that are customizations" do
        expect(subject).not_to include(@b)
      end

      it "excludes archived Templates" do
        expect(subject).not_to include(@c)
      end

    end

  end

  describe ".latest_customizable" do

    before do
      create(:template, :default, :published)
    end

    let!(:template) { create(:template, :published, :publicly_visible, org: org) }

    subject { Template.latest_customizable }

    context "when Org is an institution" do

      let!(:org) { create(:org, :institution) }

      it { is_expected.not_to include(template) }

    end

    context "when Org is a funder" do

      let!(:org) { create(:org, :funder) }

      it { is_expected.to include(template) }

    end

    context "when Org is an organisation" do

      let!(:org) { create(:org, :organisation) }

      it { is_expected.not_to include(template) }

    end

    context "when Org is a research_institute" do

      let!(:org) { create(:org, :research_institute) }

      it { is_expected.not_to include(template) }

    end

    context "when Org is a project" do

      let!(:org) { create(:org, :project) }

      it { is_expected.not_to include(template) }

    end

    context "when Org is a school" do

      let!(:org) { create(:org, :school) }

      it { is_expected.not_to include(template) }

    end

    context "when template is default and published" do

      let!(:template) { create(:template, :default, :published) }

      it { is_expected.to include(template) }

    end

    context "when template is default and unpublished" do

      let!(:template) { create(:template, :default, :unpublished) }

      it { is_expected.not_to include(template) }

    end

  end

  describe ".publicly_visible" do

    subject { Template.publicly_visible }

    before do
      @a = create(:template, :archived, :publicly_visible)
      @b = create(:template, :publicly_visible)
      @c = create(:template, :organisationally_visible)
    end

    it "excludes archived Templates" do
      # The enum is currently overwriting this scope
      expect(subject).not_to include(@a)
    end

    it "includes publicly_visible Templates" do
      expect(subject).to include(@b)
    end

    it "excludes organisationally_visible Templates" do
      expect(subject).not_to include(@c)
    end

  end

  describe ".organisationally_visible" do

    subject { Template.organisationally_visible }

    before do
      @a = create(:template, :archived, :organisationally_visible)
      @b = create(:template, :publicly_visible)
      @c = create(:template, :organisationally_visible)
    end

    it "excludes archived Templates" do
      # The enum is currently overwriting this scope
      expect(subject).not_to include(@a)
    end

    it "excludes publicly_visible Templates" do
      expect(subject).not_to include(@b)
    end

    it "includes organisationally_visible Templates" do
      expect(subject).to include(@c)
    end

  end

  describe ".search" do

    subject { Template.search("foo") }

    before do
      @a = create(:template, :archived, title: "foo bar")
      @b = create(:template, title: "foo bar")
      @c = create(:template, description: "<p>foo bar</p>")
      @d = create(:template, org: create(:org, name: "foo org"))
    end

    it "excludes archived Templates" do
      expect(subject).not_to include(@a)
    end

    it "includes Templates with a matching title" do
      expect(subject).to include(@b)
    end

    it "excludes Templates with a matching description" do
      expect(subject).not_to include(@c)
    end

    it "includes Templates with a matching Org name" do
      expect(subject).to include(@d)
    end
  end

  describe ".current" do

    subject { Template.current("1234") }

    before do
      @a = create(:template, :archived, family_id: "1234", version: 5)
      @b = create(:template, family_id: "5555", version: 2)
      @c = create(:template, family_id: "1234", version: 2)
    end

    it "excludes archived Templates" do
      expect(subject).not_to eql(@a)
    end

    it "excludes Templates with a different family_id" do
      expect(subject).not_to eql(@b)
    end

    it "orders results by DESC version" do
      expect(subject).to eql(@c)
    end

  end

  describe ".live" do


    context "when family ID is an Array" do

      subject { Template.live([1234, 1235]) }

      before do
        @a = create(:template, :archived, :published, family_id: 1234)
        @b = create(:template, :published, family_id: 1234)
        @c = create(:template, :unpublished, family_id: 1234)
        @d = create(:template, :published, family_id: 1235)
      end

      it "returns an enumerable" do
        expect(subject).to be_a(ActiveRecord::Relation)
      end

      it "excludes archived Templates" do
        expect(subject).not_to include(@a)
      end

      it "includes published Templates" do
        expect(subject).to include(@b)
      end

      it "excludes unpublished Templates" do
        expect(subject).not_to include(@c)
      end

      it "includes published Templates" do
        expect(subject).to include(@d)
      end

    end

    context "when family ID is an Integer" do

      subject { Template.live(1234) }

      before do
        @a = create(:template, :archived, :published, family_id: 1234)
        @b = create(:template, :published, family_id: 1234)
        @c = create(:template, :unpublished, family_id: 1234)
        @d = create(:template, :published, family_id: 1235)
      end

      it "excludes archived Templates" do
        expect(subject).not_to eql(@a)
      end

      it "includes published Templates" do
        expect(subject).to eql(@b)
      end

      it "excludes unpublished Templates" do
        expect(subject).not_to eql(@c)
      end

      it "excludes published Templates with other family_id" do
        expect(subject).not_to eql(@d)
      end
    end

  end

  describe ".find_or_generate_version!" do

    subject { Template.find_or_generate_version!(template) }

    context "when template is not latest?" do

      let!(:template) { create(:template) }

      before do
        template.expects(:latest?).at_least(1).returns(false)
      end

      it "raises an error" do
        expect { subject }.to raise_error(StandardError)
      end

    end

    context "when template is latest and generate_version? is true" do

      let!(:template) { create(:template, :published) }

      before do
        template.expects(:latest?).at_least(1).returns(true)
      end

      it "returns a different Template" do
        expect(subject).not_to eql(template)
      end

      it "creates a persisted Template" do
        expect(subject).to be_persisted
      end

    end

    context "when template is latest and generate_version? is false" do

      let!(:template) { create(:template, :unpublished) }

      before do
        template.expects(:latest?).at_least(1).returns(true)
      end

      it "returns the same Template" do
        expect(subject).to eql(template)
      end

    end

  end

  describe "#deep_copy" do

    context "when attributes is provided" do

      let!(:template) { create(:template, :published, phases: 2) }

      subject do
        template.deep_copy(attributes: { title: "foo", description: "bar" })
      end

      it "updates title with the provided value" do
        expect(subject.title).to eql("foo")
      end

      it "updates describe with the provided value" do
        expect(subject.description).to eql("bar")
      end

    end

    context "when options save is true" do

      let!(:template) { create(:template, :published, phases: 2) }

      subject { template.deep_copy(attributes: { family_id: 123 }, save: true) }

      it "returns a persisted record" do
        expect(subject).to be_persisted
      end

      it "creates phases" do
        expect(subject.phases).to be_many
      end

      it "sets template_id on phases to the new template" do
        new_temp = subject
        expect(new_temp.phases.map(&:template_id).uniq).to eql([new_temp.id])
      end

    end

    context "when options save is false" do

      let!(:template) { create(:template, :published, phases: 2) }

      subject { template.deep_copy(attributes: { family_id: 123 }, save: false) }

      it "returns a new record" do
        expect(subject).to be_new_record
      end

      it "builds phases" do
        expect(subject.phases).to be_many
      end

      it "doesn't set template_id on phases" do
        expect(subject.phases.map(&:template_id).compact).to be_empty
      end

    end

  end

  describe "#base_org" do

    subject { template.base_org }

    context "when customization_of is present" do

      let!(:source_template) { create(:template) }

      let!(:template) do
        create(:template, customization_of: source_template.family_id)
      end

      it "returns the source Template org" do
        expect(subject).to eql(source_template.org)
      end

    end

    context "when customization_of is not present" do

      let!(:template) { create(:template, customization_of: nil) }

      it "returns the base Template org" do
        expect(subject).to eql(template.org)
      end

    end

  end

  describe "#latest?" do

    context "when Template is the latest in its family" do

      let!(:template) do
        create(:template, :published, version: 5, family_id: 123)
      end

      it "returns true" do
        expect(template).to be_latest
      end

    end


    context "when Template is not the latest in its family" do

      let!(:template) do
        create(:template, :published, version: 5, family_id: 123)
      end

      before do
        create(:template, :published, version: 6, family_id: 123)
      end

      it "returns false" do
        expect(template).not_to be_latest
      end

    end

  end

  describe "#generate_version?" do

    let!(:template) { build(:template) }

    subject { template.generate_version? }

    context "when published is true" do

      before do
        template.published = true
      end

      it { is_expected.to eql(true) }

    end

    context "when published is false" do

      before do
        template.published = false
      end

      it { is_expected.to eql(false) }

    end

  end

  describe "#customize?" do

    subject { template.customize?(org) }

    context "when param is Org, org is funder, customization doesn't exist" do

      let!(:org) { create(:org, :funder) }

      let!(:template) { create(:template, org: org) }

      it { is_expected.to eql(true) }

    end

    context "when param is Org, template default, customization doesn't exist" do

      let!(:org) { create(:org) }

      let!(:template) { create(:template, :default, org: org) }

      it { is_expected.to eql(true) }

    end

    context "when param is Org, org is funder, customization exists" do

      let!(:org) { create(:org, :funder) }

      let!(:template) { create(:template, org: org) }

      before do
        create(:template, customization_of: template.family_id, org: org)
      end

      it { is_expected.to eql(false) }

    end

    context "when param is Org, template default, customization exists" do

      let!(:org) { create(:org) }

      let!(:template) { create(:template, :default, org: org) }

      before do
        create(:template, customization_of: template.family_id, org: org)
      end

      it { is_expected.to eql(false) }

    end

    context "when param not Org" do

      let!(:org) { stub(:banana) }

      let!(:template) { create(:template, org: create(:org, :funder)) }

      it { is_expected.to eql(false) }

    end

  end

  describe "#upgrade_customization?" do

    let!(:org) { create(:org, :funder)  }

    context "when not a customization of another template" do

      let!(:template) do
        create(:template, :published, customization_of: nil, org: org)
      end

      it { expect(template).not_to be_upgrade_customization }

    end

    context "when customization of another template and source is newer" do

      let!(:source) do
        create(:template, :published,
               family_id: 123, org: org, created_at: 1.minutes.from_now)
      end

      let!(:template) do
        create(:template, :published, customization_of: source.family_id)
      end

      it { expect(template).to be_upgrade_customization }

    end

    context "when customization of another template and source is older" do

      let!(:source) do
        create(:template, :published, family_id: 123, org: org, created_at: 1.minutes.ago)
      end

      let!(:template) do
        create(:template, :published, customization_of: source.family_id)
      end

      it { expect(template).not_to be_upgrade_customization }

    end
  end

  describe "#draft?" do

    subject { template.draft? }

    context "when published and family has published template" do

      let!(:template) { create(:template, :published) }

      before do
        create(:template, :published, family_id: template.family_id)
      end

      it { is_expected.to eql(false) }

    end

    context "when published and family has no published template" do

      let!(:template) { create(:template, :published) }

      before do
        create(:template, :unpublished, family_id: template.family_id)
      end


      it { is_expected.to eql(false) }

    end

    context "when unpublished and family has published template" do

      let!(:template) { create(:template, :unpublished) }

      before do
        create(:template, :published, family_id: template.family_id)
      end


      it { is_expected.to eql(true) }

    end

    context "when unpublished and family has no published template" do

      let!(:template) { create(:template, :unpublished) }

      before do
        create(:template, :unpublished, family_id: template.family_id)
      end

      it { is_expected.to eql(false) }

    end
  end

  describe "#removable?" do

    let!(:template) { create(:template) }

    context "when there are no Plans using this Template" do

      it { expect(template).to be_removable }

    end

    context "when there Plans using this Template" do

      before do
        create(:plan, template: template)
      end

      it { expect(template).not_to be_removable }

    end

    context "when there are Plans, but using different Templates" do

      before do
        create(:plan)
      end

      it { expect(template).to be_removable }

    end

  end

  describe "#generate_copy!" do

    subject { template.generate_copy!(org) }

    let!(:template) { create(:template) }

    context "when org is not an Org" do

      let!(:org) { stub(:banana) }

      it "raises a StandardError" do
        expect { subject }.to raise_error(StandardError)
      end

    end

    context "when org is an Org record" do

      let!(:org) { create(:org) }

      it "sets the version to zero" do
        expect(subject.version).to be_zero
      end

      it "sets published to false" do
        expect(subject.published).to eql(false)
      end

      it "sets family_id to a new integer" do
        expect(subject.family_id).to be_a(Integer)
      end

      it "sets org to new org" do
        expect(subject.org).to eql(org)
      end

      it "sets is_default to false" do
        expect(subject.is_default).to eql(false)
      end

      it "sets title to include 'Copy of'" do
        expect(subject.title).to include('Copy of')
      end

      it "sets title to include original title" do
        expect(subject.title).to include(template.title)
      end

    end

  end

  describe "#generate_version!" do

    subject { template.generate_version! }

    context "when template is not published" do

      let!(:template) { create(:template, :unpublished) }

      it "raises a StandardError" do
        expect { subject }.to raise_error(StandardError)
      end

    end

    context "when Template is published" do

      let!(:template) do
        create(:template, :published, version: 4)
      end

      it "sets the version to current version plus one" do
        expect(subject.version).to eql(5)
      end

      it "sets published to false" do
        expect(subject.published).to eql(false)
      end

      it "sets org to new org" do
        expect(subject.org).to eql(template.org)
      end

    end

  end

  describe "#customize!" do

    subject { template.customize!(org) }

    # Added an additional type to Org so that funder_only? fails
    let!(:org) { create(:org, :funder, :organisation) }

    let!(:template) { create(:template, :default, org: org) }

    it "sets the version to 0" do
      expect(subject.version).to be_zero
    end

    it "sets the published to false" do
      expect(subject.published).to eql(false)
    end

    it "sets the family_id to a new Integer" do
      expect(subject.family_id).not_to eql(template.family_id)
    end

    it "sets customization of to Template's family_id" do
      expect(subject.customization_of).to eql(template.family_id)
    end

    it "sets org to Template's org" do
      expect(subject.org).to eql(template.org)
    end

    it "sets visibility to Organisationally visible" do
      expect(subject.visibility).to eql("organisationally_visible")
    end

    it "sets is_default to false" do
      expect(subject.is_default).to eql(false)
    end

    context "when org is not an Org" do

      let!(:org) { stubs(:org) }

      let!(:template) { create(:template) }

      it "raises an exception" do
        expect { subject }.to raise_error(StandardError)
      end

    end

    context "when org is not funder only" do

      let!(:org) { create(:org, :school) }

      let!(:template) { create(:template, org: org) }

      it "raises an exception" do
        expect { subject }.to raise_error(StandardError)
      end

    end

  end

  describe "#upgrade_customization!" do

    subject { template.upgrade_customization! }

    let!(:source) do
      create(:template, :published, phases: 3)
    end

    let!(:template) do
      create(:template, :published,
             version: 5, customization_of: source.family_id)
    end

    it "returns a Template" do
      expect(subject).to be_a(Template)
    end

    it "returns a persisted Template" do
      expect(subject).to be_persisted
    end

    it "sets the version to template version plus one" do
      expect(subject.version).to eql(6)
    end

    it "sets the published to false" do
      expect(subject.published).to eql(false)
    end

    it "sets the family_id to template's family ID" do
      expect(subject.family_id).to eql(template.family_id)
    end

    it "sets the customization_of to template's customization_of" do
      expect(subject.customization_of).to eql(template.customization_of)
    end

    it "sets the org to Template's org" do
      expect(subject.org).to eql(template.org)
    end

    it "sets the visibility to Organisationally visible" do
      expect(subject.visibility).to eql("organisationally_visible")
    end

    it "sets is_default to false" do
      expect(subject.is_default).to eql(false)
    end

    it "sets phases modifiable to false" do
      subject.phases.each do |phase|
        expect(phase.modifiable).to eql(false)
      end
    end

    context "when customization_of is blank" do

      let!(:template) { create(:template, customization_of: nil) }

      it "raises an error" do
        expect { subject }.to raise_error(StandardError)
      end

    end

    context "when source Template is not present" do

      let!(:template) do
        create(:template, :published, customization_of: 456)
      end

      it "raises an error" do
        expect { subject }.to raise_error(StandardError)
      end

    end

  end

<<<<<<< HEAD

  describe "#publishability" do

    subject { template.publishability }

    # Added an additional type to Org so that funder_only? fails
    let!(:org) { create(:org, :funder, :organisation) }

    #let!(:template) { create(:template, :default, org: org) }

    # case when template is correctly generated
    context "When the Template has all components, is latest, and unpublished" do

      let(:template) { create(:template, :default, published: false, org: org, phases: 1, sections: 1, questions: 1)}

      it "returns true" do
        expect(subject[0]).to eql(true)
      end

      it "has no errors" do
        expect(subject[1]).to eql("")
      end

    end

    # case when the template is historical
    context "When the template is an historical version" do
      let(:template) { create(:template, :default, published: true, org: org, phases: 3, version: 1, sections: 1, questions: 1)}

      before do
        template.generate_version!
        template.update_column(:published,  false)
      end

      it "returns false" do
        expect(subject[0]).to eql(false)
      end

      it "has error_message" do
        expect(subject[1]).to include("You can not publish a historical version of this template.  ")
      end

    end

    # case when the template is published
    context "When the Template has all components, is latest, and already published" do

      let(:template) { create(:template, :default, published: true, org: org, phases: 1, sections: 1, questions: 1)}

      it "is not publishable" do
        expect(subject[0]).to eql(false)
      end

      it "has error_message" do
        expect(subject[1]).to include("You can not publish a published template.")
      end

    end
    # case when template has no phases
    context "When the Template has no phases" do

      let(:template) { create(:template, :default, published: true, org: org, phases: 0)}

      it "is not publishable" do
        expect(subject[0]).to eql(false)
      end

      it "has error_message" do
        expect(subject[1]).to include("You can not publish a template without phases")
      end

    end
    # case when a template has no sections
    context "When the Template has no sections" do

      let(:template) { create(:template, :default, published: true, org: org, phases: 1, sections: 0)}

      it "is not publishable" do
        expect(subject[0]).to eql(false)
      end

      it "has error_message" do
        expect(subject[1]).to include("You can not publish a template without sections in a phase")
      end

    end
    # case when a section has no questions
    context "When the Template has no questions" do

      let(:template) { create(:template, :default, published: true, org: org, phases: 1, sections: 1, questions: 0)}

      it "is not publishable" do
        expect(subject[0]).to eql(false)
      end

      it "has error_message" do
        expect(subject[1]).to include("You can not publish a template without questions in a section")
      end
=======
  describe "#nwo?" do

    context "when title contains NWO" do

      subject { build(:template, title: "This is an NWO template") }

      it { is_expected.to be_nwo }

    end

    context "when title doesn't contain NWO" do

      subject { build(:template, title: "This is another template") }

      it { is_expected.not_to be_nwo }

    end

  end

  describe "#h2020?" do

    context "when title contains Horizon 2020" do

      subject { build(:template, title: "This is an Horizon 2020 template") }

      it { is_expected.to be_h2020 }

    end

    context "when title doesn't contain Horizon 2020" do

      subject { build(:template, title: "This is another template") }

      it { is_expected.not_to be_h2020 }

    end

  end

  describe "#wellcome?" do

    context "when title contains wellcome" do

      subject { build(:template, title: "This is a Wellcome template") }

      it { is_expected.to be_wellcome }

    end

    context "when title doesn't contain wellcome" do

      subject { build(:template, title: "This is another template") }

      it { is_expected.not_to be_wellcome }
>>>>>>> 1f051ec7

    end

  end

end<|MERGE_RESOLUTION|>--- conflicted
+++ resolved
@@ -1365,8 +1365,6 @@
 
   end
 
-<<<<<<< HEAD
-
   describe "#publishability" do
 
     subject { template.publishability }
@@ -1464,7 +1462,10 @@
       it "has error_message" do
         expect(subject[1]).to include("You can not publish a template without questions in a section")
       end
-=======
+    end
+  end
+
+
   describe "#nwo?" do
 
     context "when title contains NWO" do
@@ -1520,7 +1521,6 @@
       subject { build(:template, title: "This is another template") }
 
       it { is_expected.not_to be_wellcome }
->>>>>>> 1f051ec7
 
     end
 
