--- conflicted
+++ resolved
@@ -1,4 +1,3 @@
-<<<<<<< HEAD
 module DMPonline4
   class Application < Rails::Application
 
@@ -15,24 +14,4 @@
     # set fallback locale
     config.i18n.fallbacks = true
   end
-end
-=======
-module DMPRoadmap
-  class Application < Rails::Application
-
-    # The default locale is :en and all translations from config/locales/*.rb,yml are auto loaded.
-    # Set the list of locales that we will support here (ie those for which we have translations for the DMPOnline application)
-    # tell the I18n library where to find your translations
-    config.i18n.load_path += Dir[Rails.root.join('my', 'locales', '**', '*.{rb,yml}').to_s]
-
-    # set default locale
-    # in config/initializers/locale.rb
-
-    # set default locale to something other than :en
-    config.i18n.default_locale = :'en-UK'
-
-    # set fallback locale
-    config.i18n.fallbacks = true
-  end
-end
->>>>>>> ae3bb64d
+end