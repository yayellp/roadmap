--- conflicted
+++ resolved
@@ -6,46 +6,7 @@
 
 <%= raw t('org_admin.user_text_html')%>
 <% @user_roles = current_user.organisation.user_org_roles %>
-<<<<<<< HEAD
-<% @user_roles = @user_roles.to_a.uniq {|u| u.user_id } %>  	
-  	<table id="dmp_table" class="dmp_table tablesorter">
-	  <thead>
-	    <tr>
-	      	<th class="dmp_th_big"><%= t('org_admin.user_full_name') %></th>
-	      	<th class="dmp_th_medium"><%= t('org_admin.user_name') %></th>
-	      	<th class="dmp_th_small"><%= t('org_admin.last_logged_in') %></th>
-			<th class="dmp_th_small"><%= t('org_admin.how_many_plans') %></th>
-	      
-	    </tr>
-	  </thead>
-	  <tbody>
-	  	<% @user_roles.each do |user_id| %>
-	  		<% if !user_id.user.nil? then%>
-		      <tr>
-		        <td class="dmp_td_big">
-		        	<% if !user_id.user.name.nil? then%>
-		        		<%= user_id.user.name %>
-		        	<%end%>	
-		        </td>
-		        <td class="dmp_td_medium">
-		        	<%= user_id.user.email %>
-		        </td>
-		        <td class="dmp_td_small">
-		        	<% if !user_id.user.last_sign_in_at.nil? then%>
-		        	<%= l user_id.user.last_sign_in_at.to_date, :formats => :short %>
-					<%end%>
-		        </td>
-		        <td class="dmp_td_small">
-		        	<% if !user_id.user.project_groups.nil? then%>
-		        	<%= user_id.user.project_groups.count %>
-		        	<%end%>
-		        </td>
-		      </tr>
-	      	<%end%>
-	    <% end %>
-	  </tbody>
-	</table>
-=======
+
 <% @user_roles = @user_roles.uniq_by {|u| u.user_id } %>
     <table id="dmp_table" class="dmp_table tablesorter">
       <thead>
@@ -101,5 +62,4 @@
       </tbody>
       <%= submit_tag "Update API Privleges" %>
       <% end %>
-    </table>
->>>>>>> b93d2642
+    </table>