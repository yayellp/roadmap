--- conflicted
+++ resolved
@@ -10,24 +10,7 @@
 class Guidance < ActiveRecord::Base
   #associations between tables
 	attr_accessible :text, :question_id, :published, :as => [:default, :admin]
-<<<<<<< HEAD
-    attr_accessible :guidance_group_ids, :as => [:default, :admin]
-    attr_accessible :theme_ids, :as => [:default, :admin]
 
-    belongs_to :question
-
-    #belongs_to :dmptemplate
-	#belongs_to :theme
-
-    has_and_belongs_to_many :guidance_groups, join_table: "guidance_in_group"
-	has_and_belongs_to_many :themes, join_table: "themes_in_guidance"
-
-    accepts_nested_attributes_for :themes
-    accepts_nested_attributes_for :guidance_groups
-
-
-	#verifies if one guidance belongs to a org
-=======
   attr_accessible :guidance_group_ids, :as => [:default, :admin]
   attr_accessible :theme_ids, :as => [:default, :admin]
 
@@ -48,7 +31,6 @@
   #
   # @param org_id [Integer] the integer id for an organisation
   # @return [Boolean] true if this guidance is in a group belonging to the specified organisation, false otherwise
->>>>>>> 97cb77ae
 	def in_group_belonging_to?(organisation_id)
 		guidance_groups.each do |guidance_group|
 			if guidance_group.organisation_id == organisation_id
@@ -58,26 +40,6 @@
 		return false
 	end
 
-
-<<<<<<< HEAD
-	#all guidance that belong to an organisation
-	def self.by_organisation(org_id)
-		all_guidance = Guidance.all
-		org_guidance = Array.new
-
-		all_guidance.each do |guidance|
-		   if guidance.in_group_belonging_to?(org_id) then
-				org_guidance << guidance
-		   end
-		end
-
-		return org_guidance
-
-	end
-
-
-	def get_guidance_group_templates? (guidance_group)
-=======
   ##
   # returns all guidance that belongs to a specified organisation
   #
@@ -103,19 +65,10 @@
     # Also why is this a ? method... it dosent return a boolean
     # Additionally, shouldnt this be a function of guidance group, not guidance?
     # and finally, it should be a self.method, as it dosent care about the guidance it's acting on
->>>>>>> 97cb77ae
 			templates = guidancegroups.where("guidance_group_id (?)", guidance_group.id).template
 			return templates
 	end
 
-<<<<<<< HEAD
-  def self.can_view(user, id)
-    # we define guidances viewable to a user by those owned by a guidance group:
-    #   owned by the DCC
-    #   owned by a funder organisation
-    #   owned by an organisation, of which the user is a member
-
-=======
   ##
   # Returns whether or not a given user can view a given guidance
   # we define guidances viewable to a user by those owned by a guidance group:
@@ -127,7 +80,6 @@
   # @param user [User] a user object
   # @return [Boolean] true if the specified user can view the specified guidance, false otherwise
   def self.can_view?(user, id)
->>>>>>> 97cb77ae
     guidance = Guidance.find_by(id: id)
     viewable = false
 
@@ -135,12 +87,9 @@
     guidance.guidance_groups.each do |guidance_group|
 
       # guidances are viewable if they are owned by any of the user's organisations
-<<<<<<< HEAD
-      user.organisations do |organisation|
-=======
       user.organisations.each do |organisation|
         logger.debug "#{organisation.name}"
->>>>>>> 97cb77ae
+        
         if guidance_group.organisation.id == organisation.id
           viewable = true
         end
@@ -160,15 +109,6 @@
     return viewable
   end
 
-<<<<<<< HEAD
-  def self.all_viewable(user)
-    # we define vuiable guidances as those owned by a guidance group:
-    #   owned by the DCC
-    #   owned by a funder organisation
-    #   owned by an organisation, of which the user is a member
-
-    # first find all groups owned by the DCC
-=======
   ##
   # Returns a list of all guidances which a specified user can view
   # we define guidances viewable to a user by those owned by a guidance group:
@@ -179,36 +119,23 @@
   # @param user [User] a user object
   # @return [Array<Guidance>] a list of all "viewable" guidances to a user
   def self.all_viewable(user)
->>>>>>> 97cb77ae
     dcc_groups = (Organisation.find_by name: "Digital Curation Centre").guidance_groups
     # find all groups owned by a Funder organisation
     funder_groups = []
     funders = OrganisationType.find_by( name: "Funder")
     funders.organisations.each do |funder|
-<<<<<<< HEAD
-      funder_groups = funder_groups + funder.guidance_groups
-=======
       funder_groups += funder.guidance_groups
->>>>>>> 97cb77ae
     end
     # find all groups owned by any of the user's organisations
     organisation_groups = []
     user.organisations.each do |organisation|
-<<<<<<< HEAD
-      organisation_groups = organisation_groups + organisation.guidance_groups
-=======
       organisation_groups += organisation.guidance_groups
->>>>>>> 97cb77ae
     end
     # find all guidances belonging to any of the viewable groups
     all_viewable_guidances = []
     all_viewable_groups = dcc_groups + funder_groups + organisation_groups
     all_viewable_groups.each do |group|
-<<<<<<< HEAD
-      all_viewable_guidances = all_viewable_guidances + group.guidances
-=======
       all_viewable_guidances += group.guidances
->>>>>>> 97cb77ae
     end
     # pass the list of viewable guidances to the view
     return all_viewable_guidances
