--- conflicted
+++ resolved
@@ -85,16 +85,9 @@
 	    :exe_path => '/usr/local/bin/wkhtmltopdf'
 	  }
     
-<<<<<<< HEAD
     # Active Record will no longer suppress errors raised in after_rollback or after_commit
     # in the next version. Devise appears to be using those callbacks.
     # To accept the new behaviour use 'true' otherwise use 'false'
     config.active_record.raise_in_transactional_callbacks = true
-
-=======
-    # read secret_key_base from secrets.yml
-    # TODO Remove this in Rails 4.1
-    config.secret_key_base = YAML.load(File.open("#{Rails.root}/config/secrets.yml"))[Rails.env]['secret_key_base']
->>>>>>> b93d2642
   end
 end