# encoding: UTF-8
# This file is auto-generated from the current state of the database. Instead
# of editing this file, please use the migrations feature of Active Record to
# incrementally modify your database, and then regenerate this schema definition.
#
# Note that this schema.rb definition is the authoritative source for your
# database schema. If you need to create the application database on another
# system, you should be using db:schema:load, not running all the migrations
# from scratch. The latter is a flawed and unsustainable approach (the more migrations
# you'll amass, the slower it'll run and the greater likelihood for issues).
#
# It's strongly recommended that you check this file into your version control system.
<<<<<<< HEAD
ActiveRecord::Schema.define(version: 20160810193149) do
=======

ActiveRecord::Schema.define(version: 20160805105941) do
>>>>>>> bea115fa
  create_table "answers", force: :cascade do |t|
    t.text     "text",        limit: 65535
    t.integer  "plan_id",     limit: 4
    t.integer  "user_id",     limit: 4
    t.integer  "question_id", limit: 4
<<<<<<< HEAD
    t.datetime "created_at",                null: false
    t.datetime "updated_at",                null: false
=======
    t.datetime "created_at"
    t.datetime "updated_at"
>>>>>>> bea115fa
  end

  create_table "answers_options", id: false, force: :cascade do |t|
    t.integer "answer_id", limit: 4, null: false
    t.integer "option_id", limit: 4, null: false
  end

  add_index "answers_options", ["answer_id", "option_id"], name: "index_answers_options_on_answer_id_and_option_id", using: :btree

  create_table "comments", force: :cascade do |t|
    t.integer  "user_id",     limit: 4
    t.integer  "question_id", limit: 4
    t.text     "text",        limit: 65535
    t.datetime "created_at"
    t.datetime "updated_at"
<<<<<<< HEAD
    t.boolean  "archived"
=======
    t.boolean  "archived",    limit: 1
>>>>>>> bea115fa
    t.integer  "plan_id",     limit: 4
    t.integer  "archived_by", limit: 4
  end

  create_table "dmptemplates", force: :cascade do |t|
    t.string   "title",           limit: 255
    t.text     "description",     limit: 65535
<<<<<<< HEAD
    t.boolean  "published"
    t.integer  "user_id",         limit: 4
    t.integer  "organisation_id", limit: 4
    t.datetime "created_at",                    null: false
    t.datetime "updated_at",                    null: false
    t.string   "locale",          limit: 255
    t.boolean  "is_default"
=======
    t.boolean  "published",       limit: 1
    t.integer  "user_id",         limit: 4
    t.integer  "organisation_id", limit: 4
    t.datetime "created_at"
    t.datetime "updated_at"
    t.string   "locale",          limit: 255
    t.boolean  "is_default",      limit: 1
>>>>>>> bea115fa
  end

  create_table "dmptemplates_guidance_groups", id: false, force: :cascade do |t|
    t.integer "dmptemplate_id",    limit: 4
    t.integer "guidance_group_id", limit: 4
  end

  create_table "exported_plans", force: :cascade do |t|
    t.integer  "plan_id",    limit: 4
    t.integer  "user_id",    limit: 4
    t.string   "format",     limit: 255
<<<<<<< HEAD
    t.datetime "created_at",             null: false
    t.datetime "updated_at",             null: false
=======
    t.datetime "created_at"
    t.datetime "updated_at"
>>>>>>> bea115fa
  end

  create_table "file_types", force: :cascade do |t|
    t.string   "name",          limit: 255
    t.string   "icon_name",     limit: 255
    t.integer  "icon_size",     limit: 4
    t.string   "icon_location", limit: 255
<<<<<<< HEAD
    t.datetime "created_at",                null: false
    t.datetime "updated_at",                null: false
=======
    t.datetime "created_at"
    t.datetime "updated_at"
>>>>>>> bea115fa
  end

  create_table "file_uploads", force: :cascade do |t|
    t.string   "name",         limit: 255
    t.string   "title",        limit: 255
    t.text     "description",  limit: 65535
    t.integer  "size",         limit: 4
<<<<<<< HEAD
    t.boolean  "published"
    t.string   "location",     limit: 255
    t.integer  "file_type_id", limit: 4
    t.datetime "created_at",                 null: false
    t.datetime "updated_at",                 null: false
  end

  create_table "friendly_id_slugs", force: :cascade do |t|
    t.string   "slug",           limit: 191, null: false
=======
    t.boolean  "published",    limit: 1
    t.string   "location",     limit: 255
    t.integer  "file_type_id", limit: 4
    t.datetime "created_at"
    t.datetime "updated_at"
  end

  create_table "friendly_id_slugs", force: :cascade do |t|
    t.string   "slug",           limit: 255, null: false
>>>>>>> bea115fa
    t.integer  "sluggable_id",   limit: 4,   null: false
    t.string   "sluggable_type", limit: 40
    t.datetime "created_at"
  end

  add_index "friendly_id_slugs", ["slug", "sluggable_type"], name: "index_friendly_id_slugs_on_slug_and_sluggable_type", unique: true, using: :btree
  add_index "friendly_id_slugs", ["sluggable_id"], name: "index_friendly_id_slugs_on_sluggable_id", using: :btree
  add_index "friendly_id_slugs", ["sluggable_type"], name: "index_friendly_id_slugs_on_sluggable_type", using: :btree

  create_table "guidance_groups", force: :cascade do |t|
    t.string   "name",            limit: 255
    t.integer  "organisation_id", limit: 4
    t.datetime "created_at"
    t.datetime "updated_at"
<<<<<<< HEAD
    t.boolean  "optional_subset"
    t.boolean  "published"
=======
    t.boolean  "optional_subset", limit: 1
    t.boolean  "published",       limit: 1
>>>>>>> bea115fa
  end

  create_table "guidance_in_group", id: false, force: :cascade do |t|
    t.integer "guidance_id",       limit: 4, null: false
    t.integer "guidance_group_id", limit: 4, null: false
  end

  add_index "guidance_in_group", ["guidance_id", "guidance_group_id"], name: "index_guidance_in_group_on_guidance_id_and_guidance_group_id", using: :btree

  create_table "guidances", force: :cascade do |t|
    t.text     "text",              limit: 65535
    t.integer  "guidance_group_id", limit: 4
<<<<<<< HEAD
    t.datetime "created_at",                      null: false
    t.datetime "updated_at",                      null: false
    t.integer  "question_id",       limit: 4
    t.boolean  "published"
=======
    t.datetime "created_at"
    t.datetime "updated_at"
    t.integer  "question_id",       limit: 4
    t.boolean  "published",         limit: 1
>>>>>>> bea115fa
  end

  create_table "languages", force: :cascade do |t|
    t.string  "abbreviation",     limit: 255
    t.string  "description",      limit: 255
    t.string  "name",             limit: 255
<<<<<<< HEAD
    t.boolean "default_language"
=======
    t.boolean "default_language", limit: 1
>>>>>>> bea115fa
  end

  create_table "option_warnings", force: :cascade do |t|
    t.integer  "organisation_id", limit: 4
    t.integer  "option_id",       limit: 4
    t.text     "text",            limit: 65535
<<<<<<< HEAD
    t.datetime "created_at",                    null: false
    t.datetime "updated_at",                    null: false
=======
    t.datetime "created_at"
    t.datetime "updated_at"
>>>>>>> bea115fa
  end

  create_table "options", force: :cascade do |t|
    t.integer  "question_id", limit: 4
    t.string   "text",        limit: 255
    t.integer  "number",      limit: 4
<<<<<<< HEAD
    t.boolean  "is_default"
=======
    t.boolean  "is_default",  limit: 1
>>>>>>> bea115fa
    t.datetime "created_at"
    t.datetime "updated_at"
  end

  create_table "org_token_permissions", force: :cascade do |t|
    t.integer  "organisation_id",          limit: 4
    t.integer  "token_permission_type_id", limit: 4
    t.datetime "created_at"
    t.datetime "updated_at"
  end

  create_table "organisation_types", force: :cascade do |t|
    t.string   "name",        limit: 255
    t.text     "description", limit: 65535
<<<<<<< HEAD
    t.datetime "created_at",                null: false
    t.datetime "updated_at",                null: false
=======
    t.datetime "created_at"
    t.datetime "updated_at"
>>>>>>> bea115fa
  end

  create_table "organisations", force: :cascade do |t|
    t.string   "name",                 limit: 255
    t.string   "abbreviation",         limit: 255
    t.text     "description",          limit: 65535
    t.string   "target_url",           limit: 255
    t.integer  "organisation_type_id", limit: 4
    t.string   "domain",               limit: 255
    t.string   "wayfless_entity",      limit: 255
    t.integer  "stylesheet_file_id",   limit: 4
<<<<<<< HEAD
    t.datetime "created_at",                         null: false
    t.datetime "updated_at",                         null: false
    t.integer  "parent_id",            limit: 4
    t.boolean  "is_other"
=======
    t.datetime "created_at"
    t.datetime "updated_at"
    t.integer  "parent_id",            limit: 4
    t.boolean  "is_other",             limit: 1
>>>>>>> bea115fa
    t.string   "sort_name",            limit: 255
    t.text     "banner_text",          limit: 65535
    t.string   "logo_file_name",       limit: 255
    t.integer  "region_id",            limit: 4
    t.integer  "language_id",          limit: 4
<<<<<<< HEAD
    t.string   "logo_uid",             limit: 255
    t.string   "logo_name",            limit: 255
=======
>>>>>>> bea115fa
  end

  create_table "phases", force: :cascade do |t|
    t.string   "title",          limit: 255
    t.text     "description",    limit: 65535
    t.integer  "number",         limit: 4
    t.integer  "dmptemplate_id", limit: 4
    t.datetime "created_at"
    t.datetime "updated_at"
<<<<<<< HEAD
    t.string   "slug",           limit: 191
=======
    t.string   "slug",           limit: 255
>>>>>>> bea115fa
  end

  add_index "phases", ["dmptemplate_id"], name: "index_phases_on_dmptemplate_id", using: :btree
  add_index "phases", ["slug"], name: "index_phases_on_slug", unique: true, using: :btree

  create_table "plan_sections", force: :cascade do |t|
    t.integer  "user_id",      limit: 4
    t.integer  "section_id",   limit: 4
    t.integer  "plan_id",      limit: 4
<<<<<<< HEAD
    t.datetime "created_at",             null: false
    t.datetime "updated_at",             null: false
=======
    t.datetime "created_at"
    t.datetime "updated_at"
>>>>>>> bea115fa
    t.datetime "release_time"
  end

  create_table "plans", force: :cascade do |t|
<<<<<<< HEAD
    t.boolean  "locked"
    t.integer  "project_id", limit: 4
    t.integer  "version_id", limit: 4
    t.datetime "created_at",           null: false
    t.datetime "updated_at",           null: false
  end

  create_table "project_groups", force: :cascade do |t|
    t.boolean  "project_creator"
    t.boolean  "project_editor"
=======
    t.boolean  "locked",     limit: 1
    t.integer  "project_id", limit: 4
    t.integer  "version_id", limit: 4
    t.datetime "created_at"
    t.datetime "updated_at"
  end

  create_table "project_groups", force: :cascade do |t|
    t.boolean  "project_creator",       limit: 1
    t.boolean  "project_editor",        limit: 1
>>>>>>> bea115fa
    t.integer  "user_id",               limit: 4
    t.integer  "project_id",            limit: 4
    t.datetime "created_at"
    t.datetime "updated_at"
<<<<<<< HEAD
    t.boolean  "project_administrator"
=======
    t.boolean  "project_administrator", limit: 1
>>>>>>> bea115fa
  end

  create_table "project_guidance", id: false, force: :cascade do |t|
    t.integer "project_id",        limit: 4, null: false
    t.integer "guidance_group_id", limit: 4, null: false
  end

  add_index "project_guidance", ["project_id", "guidance_group_id"], name: "index_project_guidance_on_project_id_and_guidance_group_id", using: :btree

  create_table "projects", force: :cascade do |t|
    t.string   "title",                             limit: 255
    t.integer  "dmptemplate_id",                    limit: 4
    t.datetime "created_at"
    t.datetime "updated_at"
<<<<<<< HEAD
    t.string   "slug",                              limit: 191
=======
    t.string   "slug",                              limit: 255
>>>>>>> bea115fa
    t.integer  "organisation_id",                   limit: 4
    t.string   "grant_number",                      limit: 255
    t.string   "identifier",                        limit: 255
    t.text     "description",                       limit: 65535
    t.string   "principal_investigator",            limit: 255
    t.string   "principal_investigator_identifier", limit: 255
    t.string   "data_contact",                      limit: 255
    t.string   "funder_name",                       limit: 255
  end

  add_index "projects", ["slug"], name: "index_projects_on_slug", unique: true, using: :btree

  create_table "question_formats", force: :cascade do |t|
    t.string   "title",       limit: 255
    t.text     "description", limit: 65535
<<<<<<< HEAD
    t.datetime "created_at",                null: false
    t.datetime "updated_at",                null: false
  end

  create_table "questions", force: :cascade do |t|
    t.text     "text",                   limit: 65535
    t.text     "default_value",          limit: 65535
    t.text     "guidance",               limit: 65535
    t.integer  "number",                 limit: 4
    t.integer  "parent_id",              limit: 4
    t.integer  "dependency_id",          limit: 4
    t.text     "dependency_text",        limit: 65535
    t.integer  "section_id",             limit: 4
    t.datetime "created_at",                                          null: false
    t.datetime "updated_at",                                          null: false
    t.integer  "question_format_id",     limit: 4
    t.boolean  "option_comment_display",               default: true
  end

  create_table "questions_themes", id: false, force: :cascade do |t|
    t.integer "question_id", limit: 4, null: false
    t.integer "theme_id",    limit: 4, null: false
=======
    t.datetime "created_at"
    t.datetime "updated_at"
  end

  create_table "questions", force: :cascade do |t|
    t.text     "text",                   limit: 65535
    t.text     "default_value",          limit: 65535
    t.text     "guidance",               limit: 65535
    t.integer  "number",                 limit: 4
    t.integer  "parent_id",              limit: 4
    t.integer  "dependency_id",          limit: 4
    t.text     "dependency_text",        limit: 65535
    t.integer  "section_id",             limit: 4
    t.datetime "created_at"
    t.datetime "updated_at"
    t.integer  "question_format_id",     limit: 4
    t.boolean  "option_comment_display", limit: 1,     default: true
  end

  create_table "questions_themes", id: false, force: :cascade do |t|
    t.integer "question_id", limit: 4, null: false
    t.integer "theme_id",    limit: 4, null: false
  end

  add_index "questions_themes", ["question_id", "theme_id"], name: "index_questions_themes_on_question_id_and_theme_id", using: :btree

  create_table "region_groups", force: :cascade do |t|
    t.integer "super_region_id", limit: 4
    t.integer "region_id",       limit: 4
>>>>>>> bea115fa
  end

  create_table "regions", force: :cascade do |t|
    t.string "abbreviation", limit: 255
    t.string "description",  limit: 255
    t.string "name",         limit: 255
  end

<<<<<<< HEAD
  create_table "region_groups", force: :cascade do |t|
    t.integer "super_region_id", limit: 4
    t.integer "region_id",       limit: 4
  end

  create_table "regions", force: :cascade do |t|
    t.string "abbreviation", limit: 255
    t.string "description",  limit: 255
    t.string "name",         limit: 255
  end

  create_table "roles", force: :cascade do |t|
    t.string   "name",          limit: 191
    t.datetime "created_at"
    t.datetime "updated_at"
    t.boolean  "role_in_plans"
=======
  create_table "roles", force: :cascade do |t|
    t.string   "name",          limit: 255
    t.datetime "created_at"
    t.datetime "updated_at"
    t.boolean  "role_in_plans", limit: 1
>>>>>>> bea115fa
    t.integer  "resource_id",   limit: 4
    t.string   "resource_type", limit: 255
  end

  add_index "roles", ["name"], name: "index_roles_on_name", using: :btree
  add_index "roles", ["name"], name: "index_roles_on_name_and_resource_type_and_resource_id", using: :btree

  create_table "sections", force: :cascade do |t|
    t.string   "title",           limit: 255
    t.text     "description",     limit: 65535
    t.integer  "number",          limit: 4
    t.integer  "version_id",      limit: 4
    t.integer  "organisation_id", limit: 4
    t.datetime "created_at"
    t.datetime "updated_at"
<<<<<<< HEAD
    t.boolean  "published"
  end

  create_table "settings", force: :cascade do |t|
    t.string   "var",         limit: 191,   null: false
    t.text     "value",       limit: 65535
    t.integer  "target_id",   limit: 4,     null: false
    t.string   "target_type", limit: 191,   null: false
=======
    t.boolean  "published",       limit: 1
  end

  create_table "settings", force: :cascade do |t|
    t.string   "var",         limit: 255,   null: false
    t.text     "value",       limit: 65535
    t.integer  "target_id",   limit: 4,     null: false
    t.string   "target_type", limit: 255,   null: false
>>>>>>> bea115fa
    t.datetime "created_at"
    t.datetime "updated_at"
  end

  add_index "settings", ["target_type", "target_id", "var"], name: "index_settings_on_target_type_and_target_id_and_var", unique: true, using: :btree

  create_table "splash_logs", force: :cascade do |t|
    t.string   "destination", limit: 255
<<<<<<< HEAD
    t.datetime "created_at",              null: false
    t.datetime "updated_at",              null: false
=======
    t.datetime "created_at"
    t.datetime "updated_at"
>>>>>>> bea115fa
  end

  create_table "suggested_answers", force: :cascade do |t|
    t.integer  "question_id",     limit: 4
    t.integer  "organisation_id", limit: 4
    t.text     "text",            limit: 65535
    t.datetime "created_at"
    t.datetime "updated_at"
<<<<<<< HEAD
    t.boolean  "is_example"
=======
    t.boolean  "is_example",      limit: 1
>>>>>>> bea115fa
  end

  create_table "themes", force: :cascade do |t|
    t.string   "title",       limit: 255
    t.text     "description", limit: 65535
<<<<<<< HEAD
    t.datetime "created_at",                null: false
    t.datetime "updated_at",                null: false
=======
    t.datetime "created_at"
    t.datetime "updated_at"
>>>>>>> bea115fa
    t.string   "locale",      limit: 255
  end

  create_table "themes_in_guidance", id: false, force: :cascade do |t|
    t.integer "theme_id",    limit: 4
    t.integer "guidance_id", limit: 4
  end

  create_table "token_permission_types", force: :cascade do |t|
    t.string   "token_type",      limit: 255
    t.text     "text_desription", limit: 65535
    t.datetime "created_at"
    t.datetime "updated_at"
  end

  create_table "user_org_roles", force: :cascade do |t|
    t.integer  "user_id",           limit: 4
    t.integer  "organisation_id",   limit: 4
    t.integer  "user_role_type_id", limit: 4
<<<<<<< HEAD
    t.datetime "created_at",                  null: false
    t.datetime "updated_at",                  null: false
=======
    t.datetime "created_at"
    t.datetime "updated_at"
>>>>>>> bea115fa
  end

  create_table "user_role_types", force: :cascade do |t|
    t.string   "name",        limit: 255
    t.text     "description", limit: 65535
<<<<<<< HEAD
    t.datetime "created_at",                null: false
    t.datetime "updated_at",                null: false
=======
    t.datetime "created_at"
    t.datetime "updated_at"
>>>>>>> bea115fa
  end

  create_table "user_statuses", force: :cascade do |t|
    t.string   "name",        limit: 255
    t.text     "description", limit: 65535
<<<<<<< HEAD
    t.datetime "created_at",                null: false
    t.datetime "updated_at",                null: false
=======
    t.datetime "created_at"
    t.datetime "updated_at"
>>>>>>> bea115fa
  end

  create_table "user_types", force: :cascade do |t|
    t.string   "name",        limit: 255
    t.text     "description", limit: 65535
<<<<<<< HEAD
    t.datetime "created_at",                null: false
    t.datetime "updated_at",                null: false
=======
    t.datetime "created_at"
    t.datetime "updated_at"
>>>>>>> bea115fa
  end

  create_table "users", force: :cascade do |t|
    t.string   "firstname",              limit: 255
    t.string   "surname",                limit: 255
<<<<<<< HEAD
    t.string   "email",                  limit: 191, default: "", null: false
=======
    t.string   "email",                  limit: 255, default: "", null: false
>>>>>>> bea115fa
    t.string   "orcid_id",               limit: 255
    t.string   "shibboleth_id",          limit: 255
    t.integer  "user_type_id",           limit: 4
    t.integer  "user_status_id",         limit: 4
<<<<<<< HEAD
    t.datetime "created_at",                                      null: false
    t.datetime "updated_at",                                      null: false
    t.string   "encrypted_password",     limit: 255, default: ""
    t.string   "reset_password_token",   limit: 191
=======
    t.datetime "created_at"
    t.datetime "updated_at"
    t.string   "encrypted_password",     limit: 255, default: ""
    t.string   "reset_password_token",   limit: 255
>>>>>>> bea115fa
    t.datetime "reset_password_sent_at"
    t.datetime "remember_created_at"
    t.integer  "sign_in_count",          limit: 4,   default: 0
    t.datetime "current_sign_in_at"
    t.datetime "last_sign_in_at"
    t.string   "current_sign_in_ip",     limit: 255
    t.string   "last_sign_in_ip",        limit: 255
<<<<<<< HEAD
    t.string   "confirmation_token",     limit: 191
    t.datetime "confirmed_at"
    t.datetime "confirmation_sent_at"
    t.string   "invitation_token",       limit: 191
=======
    t.string   "confirmation_token",     limit: 255
    t.datetime "confirmed_at"
    t.datetime "confirmation_sent_at"
    t.string   "invitation_token",       limit: 255
>>>>>>> bea115fa
    t.datetime "invitation_created_at"
    t.datetime "invitation_sent_at"
    t.datetime "invitation_accepted_at"
    t.string   "other_organisation",     limit: 255
<<<<<<< HEAD
    t.boolean  "dmponline3"
    t.boolean  "accept_terms"
=======
    t.boolean  "dmponline3",             limit: 1
    t.boolean  "accept_terms",           limit: 1
>>>>>>> bea115fa
    t.integer  "organisation_id",        limit: 4
    t.string   "api_token",              limit: 255
    t.integer  "invited_by_id",          limit: 4
    t.string   "invited_by_type",        limit: 255
    t.integer  "language_id",            limit: 4
  end

  add_index "users", ["confirmation_token"], name: "index_users_on_confirmation_token", unique: true, using: :btree
  add_index "users", ["email"], name: "index_users_on_email", unique: true, using: :btree
  add_index "users", ["invitation_token"], name: "index_users_on_invitation_token", unique: true, using: :btree
  add_index "users", ["reset_password_token"], name: "index_users_on_reset_password_token", unique: true, using: :btree

  create_table "users_roles", id: false, force: :cascade do |t|
    t.integer "user_id", limit: 4
    t.integer "role_id", limit: 4
  end

  add_index "users_roles", ["user_id", "role_id"], name: "index_users_roles_on_user_id_and_role_id", using: :btree

  create_table "versions", force: :cascade do |t|
    t.string   "title",       limit: 255
    t.text     "description", limit: 65535
<<<<<<< HEAD
    t.boolean  "published"
    t.integer  "number",      limit: 4
    t.integer  "phase_id",    limit: 4
    t.datetime "created_at",                null: false
    t.datetime "updated_at",                null: false
=======
    t.boolean  "published",   limit: 1
    t.integer  "number",      limit: 4
    t.integer  "phase_id",    limit: 4
    t.datetime "created_at"
    t.datetime "updated_at"
>>>>>>> bea115fa
  end

  add_index "versions", ["phase_id"], name: "index_versions_on_phase_id", using: :btree

end<|MERGE_RESOLUTION|>--- conflicted
+++ resolved
@@ -10,24 +10,14 @@
 # you'll amass, the slower it'll run and the greater likelihood for issues).
 #
 # It's strongly recommended that you check this file into your version control system.
-<<<<<<< HEAD
-ActiveRecord::Schema.define(version: 20160810193149) do
-=======
-
 ActiveRecord::Schema.define(version: 20160805105941) do
->>>>>>> bea115fa
   create_table "answers", force: :cascade do |t|
     t.text     "text",        limit: 65535
     t.integer  "plan_id",     limit: 4
     t.integer  "user_id",     limit: 4
     t.integer  "question_id", limit: 4
-<<<<<<< HEAD
-    t.datetime "created_at",                null: false
-    t.datetime "updated_at",                null: false
-=======
-    t.datetime "created_at"
-    t.datetime "updated_at"
->>>>>>> bea115fa
+    t.datetime "created_at"
+    t.datetime "updated_at"
   end
 
   create_table "answers_options", id: false, force: :cascade do |t|
@@ -43,11 +33,7 @@
     t.text     "text",        limit: 65535
     t.datetime "created_at"
     t.datetime "updated_at"
-<<<<<<< HEAD
-    t.boolean  "archived"
-=======
     t.boolean  "archived",    limit: 1
->>>>>>> bea115fa
     t.integer  "plan_id",     limit: 4
     t.integer  "archived_by", limit: 4
   end
@@ -55,15 +41,6 @@
   create_table "dmptemplates", force: :cascade do |t|
     t.string   "title",           limit: 255
     t.text     "description",     limit: 65535
-<<<<<<< HEAD
-    t.boolean  "published"
-    t.integer  "user_id",         limit: 4
-    t.integer  "organisation_id", limit: 4
-    t.datetime "created_at",                    null: false
-    t.datetime "updated_at",                    null: false
-    t.string   "locale",          limit: 255
-    t.boolean  "is_default"
-=======
     t.boolean  "published",       limit: 1
     t.integer  "user_id",         limit: 4
     t.integer  "organisation_id", limit: 4
@@ -71,7 +48,6 @@
     t.datetime "updated_at"
     t.string   "locale",          limit: 255
     t.boolean  "is_default",      limit: 1
->>>>>>> bea115fa
   end
 
   create_table "dmptemplates_guidance_groups", id: false, force: :cascade do |t|
@@ -83,13 +59,8 @@
     t.integer  "plan_id",    limit: 4
     t.integer  "user_id",    limit: 4
     t.string   "format",     limit: 255
-<<<<<<< HEAD
-    t.datetime "created_at",             null: false
-    t.datetime "updated_at",             null: false
-=======
-    t.datetime "created_at"
-    t.datetime "updated_at"
->>>>>>> bea115fa
+    t.datetime "created_at"
+    t.datetime "updated_at"
   end
 
   create_table "file_types", force: :cascade do |t|
@@ -97,13 +68,8 @@
     t.string   "icon_name",     limit: 255
     t.integer  "icon_size",     limit: 4
     t.string   "icon_location", limit: 255
-<<<<<<< HEAD
-    t.datetime "created_at",                null: false
-    t.datetime "updated_at",                null: false
-=======
-    t.datetime "created_at"
-    t.datetime "updated_at"
->>>>>>> bea115fa
+    t.datetime "created_at"
+    t.datetime "updated_at"
   end
 
   create_table "file_uploads", force: :cascade do |t|
@@ -111,17 +77,6 @@
     t.string   "title",        limit: 255
     t.text     "description",  limit: 65535
     t.integer  "size",         limit: 4
-<<<<<<< HEAD
-    t.boolean  "published"
-    t.string   "location",     limit: 255
-    t.integer  "file_type_id", limit: 4
-    t.datetime "created_at",                 null: false
-    t.datetime "updated_at",                 null: false
-  end
-
-  create_table "friendly_id_slugs", force: :cascade do |t|
-    t.string   "slug",           limit: 191, null: false
-=======
     t.boolean  "published",    limit: 1
     t.string   "location",     limit: 255
     t.integer  "file_type_id", limit: 4
@@ -131,7 +86,6 @@
 
   create_table "friendly_id_slugs", force: :cascade do |t|
     t.string   "slug",           limit: 255, null: false
->>>>>>> bea115fa
     t.integer  "sluggable_id",   limit: 4,   null: false
     t.string   "sluggable_type", limit: 40
     t.datetime "created_at"
@@ -146,13 +100,8 @@
     t.integer  "organisation_id", limit: 4
     t.datetime "created_at"
     t.datetime "updated_at"
-<<<<<<< HEAD
-    t.boolean  "optional_subset"
-    t.boolean  "published"
-=======
     t.boolean  "optional_subset", limit: 1
     t.boolean  "published",       limit: 1
->>>>>>> bea115fa
   end
 
   create_table "guidance_in_group", id: false, force: :cascade do |t|
@@ -165,52 +114,32 @@
   create_table "guidances", force: :cascade do |t|
     t.text     "text",              limit: 65535
     t.integer  "guidance_group_id", limit: 4
-<<<<<<< HEAD
-    t.datetime "created_at",                      null: false
-    t.datetime "updated_at",                      null: false
-    t.integer  "question_id",       limit: 4
-    t.boolean  "published"
-=======
     t.datetime "created_at"
     t.datetime "updated_at"
     t.integer  "question_id",       limit: 4
     t.boolean  "published",         limit: 1
->>>>>>> bea115fa
   end
 
   create_table "languages", force: :cascade do |t|
     t.string  "abbreviation",     limit: 255
     t.string  "description",      limit: 255
     t.string  "name",             limit: 255
-<<<<<<< HEAD
-    t.boolean "default_language"
-=======
     t.boolean "default_language", limit: 1
->>>>>>> bea115fa
   end
 
   create_table "option_warnings", force: :cascade do |t|
     t.integer  "organisation_id", limit: 4
     t.integer  "option_id",       limit: 4
     t.text     "text",            limit: 65535
-<<<<<<< HEAD
-    t.datetime "created_at",                    null: false
-    t.datetime "updated_at",                    null: false
-=======
-    t.datetime "created_at"
-    t.datetime "updated_at"
->>>>>>> bea115fa
+    t.datetime "created_at"
+    t.datetime "updated_at"
   end
 
   create_table "options", force: :cascade do |t|
     t.integer  "question_id", limit: 4
     t.string   "text",        limit: 255
     t.integer  "number",      limit: 4
-<<<<<<< HEAD
-    t.boolean  "is_default"
-=======
     t.boolean  "is_default",  limit: 1
->>>>>>> bea115fa
     t.datetime "created_at"
     t.datetime "updated_at"
   end
@@ -225,13 +154,8 @@
   create_table "organisation_types", force: :cascade do |t|
     t.string   "name",        limit: 255
     t.text     "description", limit: 65535
-<<<<<<< HEAD
-    t.datetime "created_at",                null: false
-    t.datetime "updated_at",                null: false
-=======
-    t.datetime "created_at"
-    t.datetime "updated_at"
->>>>>>> bea115fa
+    t.datetime "created_at"
+    t.datetime "updated_at"
   end
 
   create_table "organisations", force: :cascade do |t|
@@ -243,27 +167,15 @@
     t.string   "domain",               limit: 255
     t.string   "wayfless_entity",      limit: 255
     t.integer  "stylesheet_file_id",   limit: 4
-<<<<<<< HEAD
-    t.datetime "created_at",                         null: false
-    t.datetime "updated_at",                         null: false
-    t.integer  "parent_id",            limit: 4
-    t.boolean  "is_other"
-=======
     t.datetime "created_at"
     t.datetime "updated_at"
     t.integer  "parent_id",            limit: 4
     t.boolean  "is_other",             limit: 1
->>>>>>> bea115fa
     t.string   "sort_name",            limit: 255
     t.text     "banner_text",          limit: 65535
     t.string   "logo_file_name",       limit: 255
     t.integer  "region_id",            limit: 4
     t.integer  "language_id",          limit: 4
-<<<<<<< HEAD
-    t.string   "logo_uid",             limit: 255
-    t.string   "logo_name",            limit: 255
-=======
->>>>>>> bea115fa
   end
 
   create_table "phases", force: :cascade do |t|
@@ -273,11 +185,7 @@
     t.integer  "dmptemplate_id", limit: 4
     t.datetime "created_at"
     t.datetime "updated_at"
-<<<<<<< HEAD
-    t.string   "slug",           limit: 191
-=======
     t.string   "slug",           limit: 255
->>>>>>> bea115fa
   end
 
   add_index "phases", ["dmptemplate_id"], name: "index_phases_on_dmptemplate_id", using: :btree
@@ -287,29 +195,12 @@
     t.integer  "user_id",      limit: 4
     t.integer  "section_id",   limit: 4
     t.integer  "plan_id",      limit: 4
-<<<<<<< HEAD
-    t.datetime "created_at",             null: false
-    t.datetime "updated_at",             null: false
-=======
-    t.datetime "created_at"
-    t.datetime "updated_at"
->>>>>>> bea115fa
+    t.datetime "created_at"
+    t.datetime "updated_at"
     t.datetime "release_time"
   end
 
   create_table "plans", force: :cascade do |t|
-<<<<<<< HEAD
-    t.boolean  "locked"
-    t.integer  "project_id", limit: 4
-    t.integer  "version_id", limit: 4
-    t.datetime "created_at",           null: false
-    t.datetime "updated_at",           null: false
-  end
-
-  create_table "project_groups", force: :cascade do |t|
-    t.boolean  "project_creator"
-    t.boolean  "project_editor"
-=======
     t.boolean  "locked",     limit: 1
     t.integer  "project_id", limit: 4
     t.integer  "version_id", limit: 4
@@ -320,16 +211,11 @@
   create_table "project_groups", force: :cascade do |t|
     t.boolean  "project_creator",       limit: 1
     t.boolean  "project_editor",        limit: 1
->>>>>>> bea115fa
     t.integer  "user_id",               limit: 4
     t.integer  "project_id",            limit: 4
     t.datetime "created_at"
     t.datetime "updated_at"
-<<<<<<< HEAD
-    t.boolean  "project_administrator"
-=======
     t.boolean  "project_administrator", limit: 1
->>>>>>> bea115fa
   end
 
   create_table "project_guidance", id: false, force: :cascade do |t|
@@ -344,11 +230,7 @@
     t.integer  "dmptemplate_id",                    limit: 4
     t.datetime "created_at"
     t.datetime "updated_at"
-<<<<<<< HEAD
-    t.string   "slug",                              limit: 191
-=======
     t.string   "slug",                              limit: 255
->>>>>>> bea115fa
     t.integer  "organisation_id",                   limit: 4
     t.string   "grant_number",                      limit: 255
     t.string   "identifier",                        limit: 255
@@ -364,9 +246,8 @@
   create_table "question_formats", force: :cascade do |t|
     t.string   "title",       limit: 255
     t.text     "description", limit: 65535
-<<<<<<< HEAD
-    t.datetime "created_at",                null: false
-    t.datetime "updated_at",                null: false
+    t.datetime "created_at"
+    t.datetime "updated_at"
   end
 
   create_table "questions", force: :cascade do |t|
@@ -378,38 +259,15 @@
     t.integer  "dependency_id",          limit: 4
     t.text     "dependency_text",        limit: 65535
     t.integer  "section_id",             limit: 4
-    t.datetime "created_at",                                          null: false
-    t.datetime "updated_at",                                          null: false
+    t.datetime "created_at"
+    t.datetime "updated_at"
     t.integer  "question_format_id",     limit: 4
-    t.boolean  "option_comment_display",               default: true
+    t.boolean  "option_comment_display", limit: 1,     default: true
   end
 
   create_table "questions_themes", id: false, force: :cascade do |t|
     t.integer "question_id", limit: 4, null: false
     t.integer "theme_id",    limit: 4, null: false
-=======
-    t.datetime "created_at"
-    t.datetime "updated_at"
-  end
-
-  create_table "questions", force: :cascade do |t|
-    t.text     "text",                   limit: 65535
-    t.text     "default_value",          limit: 65535
-    t.text     "guidance",               limit: 65535
-    t.integer  "number",                 limit: 4
-    t.integer  "parent_id",              limit: 4
-    t.integer  "dependency_id",          limit: 4
-    t.text     "dependency_text",        limit: 65535
-    t.integer  "section_id",             limit: 4
-    t.datetime "created_at"
-    t.datetime "updated_at"
-    t.integer  "question_format_id",     limit: 4
-    t.boolean  "option_comment_display", limit: 1,     default: true
-  end
-
-  create_table "questions_themes", id: false, force: :cascade do |t|
-    t.integer "question_id", limit: 4, null: false
-    t.integer "theme_id",    limit: 4, null: false
   end
 
   add_index "questions_themes", ["question_id", "theme_id"], name: "index_questions_themes_on_question_id_and_theme_id", using: :btree
@@ -417,7 +275,6 @@
   create_table "region_groups", force: :cascade do |t|
     t.integer "super_region_id", limit: 4
     t.integer "region_id",       limit: 4
->>>>>>> bea115fa
   end
 
   create_table "regions", force: :cascade do |t|
@@ -426,30 +283,11 @@
     t.string "name",         limit: 255
   end
 
-<<<<<<< HEAD
-  create_table "region_groups", force: :cascade do |t|
-    t.integer "super_region_id", limit: 4
-    t.integer "region_id",       limit: 4
-  end
-
-  create_table "regions", force: :cascade do |t|
-    t.string "abbreviation", limit: 255
-    t.string "description",  limit: 255
-    t.string "name",         limit: 255
-  end
-
-  create_table "roles", force: :cascade do |t|
-    t.string   "name",          limit: 191
-    t.datetime "created_at"
-    t.datetime "updated_at"
-    t.boolean  "role_in_plans"
-=======
   create_table "roles", force: :cascade do |t|
     t.string   "name",          limit: 255
     t.datetime "created_at"
     t.datetime "updated_at"
     t.boolean  "role_in_plans", limit: 1
->>>>>>> bea115fa
     t.integer  "resource_id",   limit: 4
     t.string   "resource_type", limit: 255
   end
@@ -465,16 +303,6 @@
     t.integer  "organisation_id", limit: 4
     t.datetime "created_at"
     t.datetime "updated_at"
-<<<<<<< HEAD
-    t.boolean  "published"
-  end
-
-  create_table "settings", force: :cascade do |t|
-    t.string   "var",         limit: 191,   null: false
-    t.text     "value",       limit: 65535
-    t.integer  "target_id",   limit: 4,     null: false
-    t.string   "target_type", limit: 191,   null: false
-=======
     t.boolean  "published",       limit: 1
   end
 
@@ -483,7 +311,6 @@
     t.text     "value",       limit: 65535
     t.integer  "target_id",   limit: 4,     null: false
     t.string   "target_type", limit: 255,   null: false
->>>>>>> bea115fa
     t.datetime "created_at"
     t.datetime "updated_at"
   end
@@ -492,13 +319,8 @@
 
   create_table "splash_logs", force: :cascade do |t|
     t.string   "destination", limit: 255
-<<<<<<< HEAD
-    t.datetime "created_at",              null: false
-    t.datetime "updated_at",              null: false
-=======
-    t.datetime "created_at"
-    t.datetime "updated_at"
->>>>>>> bea115fa
+    t.datetime "created_at"
+    t.datetime "updated_at"
   end
 
   create_table "suggested_answers", force: :cascade do |t|
@@ -507,23 +329,14 @@
     t.text     "text",            limit: 65535
     t.datetime "created_at"
     t.datetime "updated_at"
-<<<<<<< HEAD
-    t.boolean  "is_example"
-=======
     t.boolean  "is_example",      limit: 1
->>>>>>> bea115fa
   end
 
   create_table "themes", force: :cascade do |t|
     t.string   "title",       limit: 255
     t.text     "description", limit: 65535
-<<<<<<< HEAD
-    t.datetime "created_at",                null: false
-    t.datetime "updated_at",                null: false
-=======
-    t.datetime "created_at"
-    t.datetime "updated_at"
->>>>>>> bea115fa
+    t.datetime "created_at"
+    t.datetime "updated_at"
     t.string   "locale",      limit: 255
   end
 
@@ -543,74 +356,43 @@
     t.integer  "user_id",           limit: 4
     t.integer  "organisation_id",   limit: 4
     t.integer  "user_role_type_id", limit: 4
-<<<<<<< HEAD
-    t.datetime "created_at",                  null: false
-    t.datetime "updated_at",                  null: false
-=======
-    t.datetime "created_at"
-    t.datetime "updated_at"
->>>>>>> bea115fa
+    t.datetime "created_at"
+    t.datetime "updated_at"
   end
 
   create_table "user_role_types", force: :cascade do |t|
     t.string   "name",        limit: 255
     t.text     "description", limit: 65535
-<<<<<<< HEAD
-    t.datetime "created_at",                null: false
-    t.datetime "updated_at",                null: false
-=======
-    t.datetime "created_at"
-    t.datetime "updated_at"
->>>>>>> bea115fa
+    t.datetime "created_at"
+    t.datetime "updated_at"
   end
 
   create_table "user_statuses", force: :cascade do |t|
     t.string   "name",        limit: 255
     t.text     "description", limit: 65535
-<<<<<<< HEAD
-    t.datetime "created_at",                null: false
-    t.datetime "updated_at",                null: false
-=======
-    t.datetime "created_at"
-    t.datetime "updated_at"
->>>>>>> bea115fa
+    t.datetime "created_at"
+    t.datetime "updated_at"
   end
 
   create_table "user_types", force: :cascade do |t|
     t.string   "name",        limit: 255
     t.text     "description", limit: 65535
-<<<<<<< HEAD
-    t.datetime "created_at",                null: false
-    t.datetime "updated_at",                null: false
-=======
-    t.datetime "created_at"
-    t.datetime "updated_at"
->>>>>>> bea115fa
+    t.datetime "created_at"
+    t.datetime "updated_at"
   end
 
   create_table "users", force: :cascade do |t|
     t.string   "firstname",              limit: 255
     t.string   "surname",                limit: 255
-<<<<<<< HEAD
-    t.string   "email",                  limit: 191, default: "", null: false
-=======
     t.string   "email",                  limit: 255, default: "", null: false
->>>>>>> bea115fa
     t.string   "orcid_id",               limit: 255
     t.string   "shibboleth_id",          limit: 255
     t.integer  "user_type_id",           limit: 4
     t.integer  "user_status_id",         limit: 4
-<<<<<<< HEAD
-    t.datetime "created_at",                                      null: false
-    t.datetime "updated_at",                                      null: false
-    t.string   "encrypted_password",     limit: 255, default: ""
-    t.string   "reset_password_token",   limit: 191
-=======
     t.datetime "created_at"
     t.datetime "updated_at"
     t.string   "encrypted_password",     limit: 255, default: ""
     t.string   "reset_password_token",   limit: 255
->>>>>>> bea115fa
     t.datetime "reset_password_sent_at"
     t.datetime "remember_created_at"
     t.integer  "sign_in_count",          limit: 4,   default: 0
@@ -618,28 +400,16 @@
     t.datetime "last_sign_in_at"
     t.string   "current_sign_in_ip",     limit: 255
     t.string   "last_sign_in_ip",        limit: 255
-<<<<<<< HEAD
-    t.string   "confirmation_token",     limit: 191
-    t.datetime "confirmed_at"
-    t.datetime "confirmation_sent_at"
-    t.string   "invitation_token",       limit: 191
-=======
     t.string   "confirmation_token",     limit: 255
     t.datetime "confirmed_at"
     t.datetime "confirmation_sent_at"
     t.string   "invitation_token",       limit: 255
->>>>>>> bea115fa
     t.datetime "invitation_created_at"
     t.datetime "invitation_sent_at"
     t.datetime "invitation_accepted_at"
     t.string   "other_organisation",     limit: 255
-<<<<<<< HEAD
-    t.boolean  "dmponline3"
-    t.boolean  "accept_terms"
-=======
     t.boolean  "dmponline3",             limit: 1
     t.boolean  "accept_terms",           limit: 1
->>>>>>> bea115fa
     t.integer  "organisation_id",        limit: 4
     t.string   "api_token",              limit: 255
     t.integer  "invited_by_id",          limit: 4
@@ -662,19 +432,11 @@
   create_table "versions", force: :cascade do |t|
     t.string   "title",       limit: 255
     t.text     "description", limit: 65535
-<<<<<<< HEAD
-    t.boolean  "published"
-    t.integer  "number",      limit: 4
-    t.integer  "phase_id",    limit: 4
-    t.datetime "created_at",                null: false
-    t.datetime "updated_at",                null: false
-=======
     t.boolean  "published",   limit: 1
     t.integer  "number",      limit: 4
     t.integer  "phase_id",    limit: 4
     t.datetime "created_at"
     t.datetime "updated_at"
->>>>>>> bea115fa
   end
 
   add_index "versions", ["phase_id"], name: "index_versions_on_phase_id", using: :btree
