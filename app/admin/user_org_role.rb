--- conflicted
+++ resolved
@@ -1,59 +1,3 @@
-<<<<<<< HEAD
-# [+Project:+] DMPonline
-# [+Description:+] 
-#   
-# [+Created:+] 03/09/2014
-# [+Copyright:+] Digital Curation Centre 
-
-ActiveAdmin.register UserOrgRole do
-	permit_params  :user_id, :organisation_id, :user_role_type_id
-	
-	menu false
-	#:priority => 5, :label => proc{I18n.t('admin.user_org_role')}, :parent => "User management"
-
-	index do  
-        column I18n.t('admin.user'), :sortable => :user_id do |user_n|
-            if !user_n.user.nil? then
-                link_to user_n.user.firstname, [:admin, user_n.user]
-            end
-        end
-        column I18n.t('admin.org'), :sortable => :organisation_id do |org|
-            if !org.organisation.nil? then
-               link_to org.organisation.name, [:admin, org.organisation]
-            end	
-        end
-        column I18n.t('admin.user_role_type'), :sortable => :user_role_type_id do |role|
-            if !role.user_role_type.nil? then
-               link_to role.user_role_type.name, [:admin, role.user_role_type]
-            end
-        end
-        
-        actions
-    end
-  
-    show do
-		attributes_table do
-			row I18n.t('admin.user'), :user_id do |user_n|
-                link_to user_n.user.firstname, [:admin, user_n.user]
-            end
-            row I18n.t('admin.org'), :organisation_id do |org|
-                link_to org.organisation.name, [:admin, org.organisation]
-            end
-            row I18n.t('admin.user_role_type'), :user_role_type_id do |role|
-                link_to role.user_role_type.name, [:admin, role.user_role_type]
-            end
-            row :created_at
-            row :updated_at
-        end
-    end		
-	
-	 controller do
-		def permitted_params
-		  params.permit!
-		end
-  end
-end
-=======
 # [+Project:+] DMPRoadmap
 # [+Description:+] 
 #   
@@ -107,5 +51,4 @@
 		  params.permit!
 		end
   end
-end
->>>>>>> ae3bb64d
+end