<<<<<<< HEAD
<script>
	$(function(){
	  var hash = window.location.hash;
	  hash && $('ul.nav a[href="' + hash + '"]').tab('show');
	
	  $('#project-tabs .nav-tabs a').click(function (e) {
	    $(this).tab('show');
	    var scrollmem = $('body').scrollTop();
	    window.location.hash = this.hash;
	    $('html,body').scrollTop(scrollmem);
	  });
	});

</script>

<h1>
	<%= t("roadmap_page.title")%>
</h1>

<div id="project-tabs" class="nav-project-tabs">
	<ul class="nav nav-tabs" data-tabs="tabs">
		<li class="active"><%= link_to t("roadmap_page.tab_1"), "#FuturePlans", :data => { :toggle => "tab"} %></li>
        <li><%= link_to t("roadmap_page.tab_2"), "#GetInvolved", :data => { :toggle => "tab"} %></li>
	</ul>
</div>
<div class="dmp_details_body">
	<div id="my-tab-content" class="tab-content">
		<div class="tab-pane active" id="FuturePlans">
			<%= raw t("roadmap_page.body_text_tab_1_html")%>
		</div>	
		<div class="tab-pane" id="GetInvolved">
			<%= raw t("roadmap_page.body_text_tab_2_html")%>
		</div>		
	</div>
=======
<script>
	$(function(){
	  var hash = window.location.hash;
	  hash && $('ul.nav a[href="' + hash + '"]').tab('show');
	
	  $('#project-tabs .nav-tabs a').click(function (e) {
	    $(this).tab('show');
	    var scrollmem = $('body').scrollTop();
	    window.location.hash = this.hash;
	    $('html,body').scrollTop(scrollmem);
	  });
	});

</script>

<h1>
	<%= t("roadmap_page.title")%>
</h1>

<div id="project-tabs" class="nav-project-tabs">
	<ul class="nav nav-tabs" data-tabs="tabs">
		<li class="active"><%= link_to t("roadmap_page.tab_1"), "#FuturePlans", :data => { :toggle => "tab"} %></li>
        <li><%= link_to t("roadmap_page.tab_2"), "#GetInvolved", :data => { :toggle => "tab"} %></li>
	</ul>
</div>
<div class="dmp_details_body">
	<div id="my-tab-content" class="tab-content">
		<div class="tab-pane active" id="FuturePlans">
			<%= raw t("roadmap_page.body_text_tab_1_html",
								organisation_email: Rails.configuration.branding[:organisation][:email],
								organisation_abbreviation: Rails.configuration.branding[:organisation][:abbreviation],
								application_name: Rails.configuration.branding[:application][:name],
								application_url: Rails.configuration.branding[:application][:url],
								application_version: Rails.configuration.branding[:application][:version],
								application_release_notes_url: Rails.configuration.branding[:application][:release_notes_url])%>
		</div>	
		<div class="tab-pane" id="GetInvolved">
			<%= raw t("roadmap_page.body_text_tab_2_html",
								organisation_name: Rails.configuration.branding[:organisation][:name],
								organisation_email: Rails.configuration.branding[:organisation][:email],
								organisation_url: Rails.configuration.branding[:organisation][:url],
								organisation_abbreviation: Rails.configuration.branding[:organisation][:abbreviation],
								application_name: Rails.configuration.branding[:application][:name],
								application_url: Rails.configuration.branding[:application][:url],
								application_user_group_subscription_url: Rails.configuration.branding[:application][:user_group_subscription_url])%>
		</div>		
	</div>
>>>>>>> ae3bb64d
</div>	<|MERGE_RESOLUTION|>--- conflicted
+++ resolved
@@ -1,39 +1,3 @@
-<<<<<<< HEAD
-<script>
-	$(function(){
-	  var hash = window.location.hash;
-	  hash && $('ul.nav a[href="' + hash + '"]').tab('show');
-	
-	  $('#project-tabs .nav-tabs a').click(function (e) {
-	    $(this).tab('show');
-	    var scrollmem = $('body').scrollTop();
-	    window.location.hash = this.hash;
-	    $('html,body').scrollTop(scrollmem);
-	  });
-	});
-
-</script>
-
-<h1>
-	<%= t("roadmap_page.title")%>
-</h1>
-
-<div id="project-tabs" class="nav-project-tabs">
-	<ul class="nav nav-tabs" data-tabs="tabs">
-		<li class="active"><%= link_to t("roadmap_page.tab_1"), "#FuturePlans", :data => { :toggle => "tab"} %></li>
-        <li><%= link_to t("roadmap_page.tab_2"), "#GetInvolved", :data => { :toggle => "tab"} %></li>
-	</ul>
-</div>
-<div class="dmp_details_body">
-	<div id="my-tab-content" class="tab-content">
-		<div class="tab-pane active" id="FuturePlans">
-			<%= raw t("roadmap_page.body_text_tab_1_html")%>
-		</div>	
-		<div class="tab-pane" id="GetInvolved">
-			<%= raw t("roadmap_page.body_text_tab_2_html")%>
-		</div>		
-	</div>
-=======
 <script>
 	$(function(){
 	  var hash = window.location.hash;
@@ -81,5 +45,4 @@
 								application_user_group_subscription_url: Rails.configuration.branding[:application][:user_group_subscription_url])%>
 		</div>		
 	</div>
->>>>>>> ae3bb64d
-</div>	+</div>