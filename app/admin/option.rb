<<<<<<< HEAD
# [+Project:+] DMPonline
# [+Description:+] 
#   
# [+Created:+] 03/09/2014
# [+Copyright:+] Digital Curation Centre 

ActiveAdmin.register Option do
	permit_params :question_id, :text, :number, :is_default 
	menu :priority => 6, :label => proc{I18n.t('admin.multi_options')}, :parent =>  "Templates management"

	index do   
        column :text
        column I18n.t('admin.questions'), :sortable => :question_id do |ques|
            if !ques.question_id.nil? then
                link_to ques.question.text, [:admin, ques.question]
            end  
        end
        column I18n.t('admin.sections'), :sortable => :question_id do |ques|
            if !ques.question_id.nil? then
                link_to ques.question.section.title, [:admin, ques.question.section]
            end
        end
        column I18n.t('admin.template'), :sortable => :question_id do |ques|
            if !ques.question_id.nil? then
                link_to ques.question.section.version.phase.dmptemplate.title, [:admin, ques.question.section.version.phase.dmptemplate]
            end  
        end
        
         actions
    end
  
    #show details of a section
    show do 
		attributes_table do
			row :text
	 		row	:number
	 		row I18n.t('admin.questions'), :question_id do |ques|
	 			if !ques.question_id.nil? then
	 				 link_to ques.question.text, [:admin, ques.question]
	 			end
            end
            row I18n.t('admin.sections'), :question_id do |ques|
                if !ques.question_id.nil? then
                    link_to ques.question.section.title, [:admin, ques.question.section]
                end
            end
            row I18n.t('admin.template'), :question_id do |ques|
                if !ques.question_id.nil? then
                     link_to ques.question.section.version.phase.dmptemplate.title, [:admin, ques.question.section.version.phase.dmptemplate]
                end
            end
            row :is_default
            row :created_at
            row :updated_at
		end
    end
  
  
    #form 
    form do |f|
        f.inputs "Details" do
            f.input :text
            f.input :number
            f.input :question, 
                    :as => :select, 
                    :collection => Question.order('text').map{ |sec| ["#{truncate(sec.section.version.phase.dmptemplate.title, :lengh => 20)} - #{truncate(sec.section.title, :lengh => 50)} - #{truncate(sec.text, :lengh => 20)}", sec.id] }
            f.input :is_default
        end
  	
        f.actions 
    end
	
	
	 controller do
		def permitted_params
		  params.permit!
		end
  end
end
=======
# [+Project:+] DMPRoadmap
# [+Description:+] 
#   
# [+Created:+] 03/09/2014
# [+Copyright:+] Digital Curation Centre and University of California Curation Center

ActiveAdmin.register Option do
	permit_params :question_id, :text, :number, :is_default 
	menu :priority => 6, :label => proc{I18n.t('admin.multi_options')}, :parent =>  "Templates management"

	index do   
        column :text
        column I18n.t('admin.questions'), :sortable => :question_id do |ques|
            if !ques.question_id.nil? then
                link_to ques.question.text, [:admin, ques.question]
            end  
        end
        column I18n.t('admin.sections'), :sortable => :question_id do |ques|
            if !ques.question_id.nil? then
                link_to ques.question.section.title, [:admin, ques.question.section]
            end
        end
        column I18n.t('admin.template'), :sortable => :question_id do |ques|
            if !ques.question_id.nil? then
                link_to ques.question.section.version.phase.dmptemplate.title, [:admin, ques.question.section.version.phase.dmptemplate]
            end  
        end
        
         actions
    end
  
    #show details of a section
    show do 
		attributes_table do
			row :text
	 		row	:number
	 		row I18n.t('admin.questions'), :question_id do |ques|
	 			if !ques.question_id.nil? then
	 				 link_to ques.question.text, [:admin, ques.question]
	 			end
            end
            row I18n.t('admin.sections'), :question_id do |ques|
                if !ques.question_id.nil? then
                    link_to ques.question.section.title, [:admin, ques.question.section]
                end
            end
            row I18n.t('admin.template'), :question_id do |ques|
                if !ques.question_id.nil? then
                     link_to ques.question.section.version.phase.dmptemplate.title, [:admin, ques.question.section.version.phase.dmptemplate]
                end
            end
            row :is_default
            row :created_at
            row :updated_at
		end
    end
  
  
    #form 
    form do |f|
        f.inputs "Details" do
            f.input :text
            f.input :number
            f.input :question, 
                    :as => :select, 
                    :collection => Question.order('text').map{ |sec| ["#{truncate(sec.section.version.phase.dmptemplate.title, :lengh => 20)} - #{truncate(sec.section.title, :lengh => 50)} - #{truncate(sec.text, :lengh => 20)}", sec.id] }
            f.input :is_default
        end
  	
        f.actions 
    end
	
	
	 controller do
		def permitted_params
		  params.permit!
		end
  end
end
>>>>>>> ae3bb64d
<|MERGE_RESOLUTION|>--- conflicted
+++ resolved
@@ -1,84 +1,3 @@
-<<<<<<< HEAD
-# [+Project:+] DMPonline
-# [+Description:+] 
-#   
-# [+Created:+] 03/09/2014
-# [+Copyright:+] Digital Curation Centre 
-
-ActiveAdmin.register Option do
-	permit_params :question_id, :text, :number, :is_default 
-	menu :priority => 6, :label => proc{I18n.t('admin.multi_options')}, :parent =>  "Templates management"
-
-	index do   
-        column :text
-        column I18n.t('admin.questions'), :sortable => :question_id do |ques|
-            if !ques.question_id.nil? then
-                link_to ques.question.text, [:admin, ques.question]
-            end  
-        end
-        column I18n.t('admin.sections'), :sortable => :question_id do |ques|
-            if !ques.question_id.nil? then
-                link_to ques.question.section.title, [:admin, ques.question.section]
-            end
-        end
-        column I18n.t('admin.template'), :sortable => :question_id do |ques|
-            if !ques.question_id.nil? then
-                link_to ques.question.section.version.phase.dmptemplate.title, [:admin, ques.question.section.version.phase.dmptemplate]
-            end  
-        end
-        
-         actions
-    end
-  
-    #show details of a section
-    show do 
-		attributes_table do
-			row :text
-	 		row	:number
-	 		row I18n.t('admin.questions'), :question_id do |ques|
-	 			if !ques.question_id.nil? then
-	 				 link_to ques.question.text, [:admin, ques.question]
-	 			end
-            end
-            row I18n.t('admin.sections'), :question_id do |ques|
-                if !ques.question_id.nil? then
-                    link_to ques.question.section.title, [:admin, ques.question.section]
-                end
-            end
-            row I18n.t('admin.template'), :question_id do |ques|
-                if !ques.question_id.nil? then
-                     link_to ques.question.section.version.phase.dmptemplate.title, [:admin, ques.question.section.version.phase.dmptemplate]
-                end
-            end
-            row :is_default
-            row :created_at
-            row :updated_at
-		end
-    end
-  
-  
-    #form 
-    form do |f|
-        f.inputs "Details" do
-            f.input :text
-            f.input :number
-            f.input :question, 
-                    :as => :select, 
-                    :collection => Question.order('text').map{ |sec| ["#{truncate(sec.section.version.phase.dmptemplate.title, :lengh => 20)} - #{truncate(sec.section.title, :lengh => 50)} - #{truncate(sec.text, :lengh => 20)}", sec.id] }
-            f.input :is_default
-        end
-  	
-        f.actions 
-    end
-	
-	
-	 controller do
-		def permitted_params
-		  params.permit!
-		end
-  end
-end
-=======
 # [+Project:+] DMPRoadmap
 # [+Description:+] 
 #   
@@ -157,5 +76,4 @@
 		  params.permit!
 		end
   end
-end
->>>>>>> ae3bb64d
+end