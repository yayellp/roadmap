<<<<<<< HEAD
<!DOCTYPE html>
<html>
    <head>
        <meta http-equiv="content-type" content="text/html; charset=utf-8" />
        <title>
            <% if @plan.project.dmptemplate.phases.count > 1 then %>
                <%= "#{@plan.project.title} - #{@plan.title}" %>
            <% else %>
                <%= @plan.project.title %>
            <% end %>
        </title>
        <style>
            html { font-family: <%= @formatting[:font_face].tr('"', '') -%>; font-size: <%= @formatting[:font_size] -%>pt; }
            h1 { font-size: <%= @formatting[:font_size] + 2 -%>pt; font-face:bold; padding: 0;}
            h2 { font-size: <%= @formatting[:font_size] + 1 -%>pt; font-face:bold; padding: 0; margin: 1em 0 0 0;}
            h3 { font-size: <%= @formatting[:font_size] + 0 -%>pt; font-face:bold; padding: 0; margin: 1em 0 0 0;}
            h2 + div.question > h3 { margin: 0; }
            table, tr, td, th, tbody, thead, tfoot { page-break-inside: avoid !important; }
            table { border-collapse: collapse; }
            th, td { border: 1px solid black !important; padding: 2px; }
            p { margin: 0.25em 0; }
        </style>
    </head>
    <body>
        <h1><%= @plan.title %></h1>
        <% @exported_plan.admin_details.each do |field|
             value = @exported_plan.send(field)
             if value.present?
        %>
          <p><strong><%= t("helpers.plan.export.#{field}") -%></strong> <%= value -%></p>
          <% end %>
        <% end %>

        <% @exported_plan.sections.each do |section| %>
            <h2><%= section.title %></h2>
            <% questions = @exported_plan.questions_for_section(section.id) %>
            <% questions.each_with_index do |question, idx| %>
                <div class="question">
                    <% unless idx == 0 && question.text == section.title %>
                        <h3><%= question.text %></h3>
                    <% end %>
                    <% answer = @plan.answer(question.id, false) %>
                        <% if answer.nil? then %>
                            <p><%= t('helpers.plan.export.pdf.question_not_answered') -%></p>
                        <% else %>
                            <% q_format = question.question_format%>
                            <!-- display an answer for questions type 'checkbox','radio_buttons', 'multi_select_box' and 'dropdown'-->
                            <% if q_format.title == t("helpers.checkbox") || q_format.title == t("helpers.multi_select_box") ||
                                        q_format.title == t("helpers.radio_buttons") || q_format.title == t("helpers.dropdown") then%>
                                <ul>
                                    <% answer.options.each do |option| %>
                                        <li><%= option.text %></li>
                                    <% end %>
                                </ul>
                                <!-- Validates if this question has comments-->
                                <% if question.option_comment_display == true then%>
                                    <% if !answer.text.nil? then %>
                                        <%= raw answer.text.gsub(/<tr>(\s|<td>|<\/td>|&nbsp;)*(<\/tr>|<tr>)/,"") %>
                                    <%end%>
                                <%end%>
                            <%else%>
                                <!-- display an answer for questions type 'text area' and 'text field'-->
                                <% if !answer.text.nil? then %>
                                    <%= raw answer.text.gsub(/<tr>(\s|<td>|<\/td>|&nbsp;)*(<\/tr>|<tr>)/,"") %>
                                <%end%>
                            <% end %>
                    <% end %>
                </div>
            <% end %>
        <% end %>
    </body>
=======
<!DOCTYPE html>
<html>
    <head>
        <meta http-equiv="content-type" content="text/html; charset=utf-8" />
        <title>
            <% if @plan.project.dmptemplate.phases.count > 1 then %>
                <%= "#{@plan.project.title} - #{@plan.title}" %>
            <% else %>
                <%= @plan.project.title %>
            <% end %>
        </title>
        <style>
            html { font-family: <%= @formatting[:font_face].tr('"', '') -%>; font-size: <%= @formatting[:font_size] -%>pt; }
            h1 { font-size: <%= @formatting[:font_size] + 2 -%>pt; font-face:bold; padding: 0;}
            h2 { font-size: <%= @formatting[:font_size] + 1 -%>pt; font-face:bold; padding: 0; margin: 1em 0 0 0;}
            h3 { font-size: <%= @formatting[:font_size] + 0 -%>pt; font-face:bold; padding: 0; margin: 1em 0 0 0;}
            h2 + div.question > h3 { margin: 0; }
            table, tr, td, th, tbody, thead, tfoot { page-break-inside: avoid !important; }
            table { border-collapse: collapse; }
            th, td { border: 1px solid black !important; padding: 2px; }
            p { margin: 0.25em 0; }
        </style>
    </head>
    <body>
        <h1><%= @plan.title %></h1>
        <% @exported_plan.admin_details.each do |field|
             value = @exported_plan.send(field)
             if value.present?
        %>
          <p><strong><%= t("helpers.plan.export.#{field}") -%></strong> <%= value -%></p>
          <% end %>
        <% end %>

        <% @exported_plan.sections.each do |section| %>
            <h2><%= section.title %></h2>
            <% questions = @exported_plan.questions_for_section(section.id) %>
            <% questions.each_with_index do |question, idx| %>
                <div class="question">
                    <% unless idx == 0 && question.text == section.title %>
                        <h3><%= raw question.text %></h3>
                    <% end %>
                    <% answer = @plan.answer(question.id, false) %>
                        <% if answer.nil? then %>
                            <p><%= t('helpers.plan.export.pdf.question_not_answered') -%></p>
                        <% else %>
                            <% q_format = question.question_format%>
                            <!-- display an answer for questions type 'checkbox','radio_buttons', 'multi_select_box' and 'dropdown'-->
                            <% if q_format.title == t("helpers.checkbox") || q_format.title == t("helpers.multi_select_box") ||
                                        q_format.title == t("helpers.radio_buttons") || q_format.title == t("helpers.dropdown") then%>
                                <ul>
                                    <% answer.options.each do |option| %>
                                        <li><%= option.text %></li>
                                    <% end %>
                                </ul>
                                <!-- Validates if this question has comments-->
                                <% if question.option_comment_display == true then%>
                                    <% if !answer.text.nil? then %>
                                        <%= raw answer.text.gsub(/<tr>(\s|<td>|<\/td>|&nbsp;)*(<\/tr>|<tr>)/,"") %>
                                    <%end%>
                                <%end%>
                            <%else%>
                                <!-- display an answer for questions type 'text area' and 'text field'-->
                                <% if !answer.text.nil? then %>
                                    <%= raw answer.text.gsub(/<tr>(\s|<td>|<\/td>|&nbsp;)*(<\/tr>|<tr>)/,"") %>
                                <%end%>
                            <% end %>
                    <% end %>
                </div>
            <% end %>
        <% end %>
    </body>
>>>>>>> 14df3a75
</html><|MERGE_RESOLUTION|>--- conflicted
+++ resolved
@@ -1,76 +1,3 @@
-<<<<<<< HEAD
-<!DOCTYPE html>
-<html>
-    <head>
-        <meta http-equiv="content-type" content="text/html; charset=utf-8" />
-        <title>
-            <% if @plan.project.dmptemplate.phases.count > 1 then %>
-                <%= "#{@plan.project.title} - #{@plan.title}" %>
-            <% else %>
-                <%= @plan.project.title %>
-            <% end %>
-        </title>
-        <style>
-            html { font-family: <%= @formatting[:font_face].tr('"', '') -%>; font-size: <%= @formatting[:font_size] -%>pt; }
-            h1 { font-size: <%= @formatting[:font_size] + 2 -%>pt; font-face:bold; padding: 0;}
-            h2 { font-size: <%= @formatting[:font_size] + 1 -%>pt; font-face:bold; padding: 0; margin: 1em 0 0 0;}
-            h3 { font-size: <%= @formatting[:font_size] + 0 -%>pt; font-face:bold; padding: 0; margin: 1em 0 0 0;}
-            h2 + div.question > h3 { margin: 0; }
-            table, tr, td, th, tbody, thead, tfoot { page-break-inside: avoid !important; }
-            table { border-collapse: collapse; }
-            th, td { border: 1px solid black !important; padding: 2px; }
-            p { margin: 0.25em 0; }
-        </style>
-    </head>
-    <body>
-        <h1><%= @plan.title %></h1>
-        <% @exported_plan.admin_details.each do |field|
-             value = @exported_plan.send(field)
-             if value.present?
-        %>
-          <p><strong><%= t("helpers.plan.export.#{field}") -%></strong> <%= value -%></p>
-          <% end %>
-        <% end %>
-
-        <% @exported_plan.sections.each do |section| %>
-            <h2><%= section.title %></h2>
-            <% questions = @exported_plan.questions_for_section(section.id) %>
-            <% questions.each_with_index do |question, idx| %>
-                <div class="question">
-                    <% unless idx == 0 && question.text == section.title %>
-                        <h3><%= question.text %></h3>
-                    <% end %>
-                    <% answer = @plan.answer(question.id, false) %>
-                        <% if answer.nil? then %>
-                            <p><%= t('helpers.plan.export.pdf.question_not_answered') -%></p>
-                        <% else %>
-                            <% q_format = question.question_format%>
-                            <!-- display an answer for questions type 'checkbox','radio_buttons', 'multi_select_box' and 'dropdown'-->
-                            <% if q_format.title == t("helpers.checkbox") || q_format.title == t("helpers.multi_select_box") ||
-                                        q_format.title == t("helpers.radio_buttons") || q_format.title == t("helpers.dropdown") then%>
-                                <ul>
-                                    <% answer.options.each do |option| %>
-                                        <li><%= option.text %></li>
-                                    <% end %>
-                                </ul>
-                                <!-- Validates if this question has comments-->
-                                <% if question.option_comment_display == true then%>
-                                    <% if !answer.text.nil? then %>
-                                        <%= raw answer.text.gsub(/<tr>(\s|<td>|<\/td>|&nbsp;)*(<\/tr>|<tr>)/,"") %>
-                                    <%end%>
-                                <%end%>
-                            <%else%>
-                                <!-- display an answer for questions type 'text area' and 'text field'-->
-                                <% if !answer.text.nil? then %>
-                                    <%= raw answer.text.gsub(/<tr>(\s|<td>|<\/td>|&nbsp;)*(<\/tr>|<tr>)/,"") %>
-                                <%end%>
-                            <% end %>
-                    <% end %>
-                </div>
-            <% end %>
-        <% end %>
-    </body>
-=======
 <!DOCTYPE html>
 <html>
     <head>
@@ -142,5 +69,4 @@
             <% end %>
         <% end %>
     </body>
->>>>>>> 14df3a75
 </html>