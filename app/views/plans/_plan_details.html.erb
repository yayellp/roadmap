--- conflicted
+++ resolved
@@ -293,7 +293,6 @@
                   <p><%= raw phase.description %>
                 </p>
 
-<<<<<<< HEAD
                 <% if phase.sections.any? %>
                   <table class="dmp_table">
                     <thead>
@@ -331,42 +330,3 @@
       <%end%><!-- end of phases.each
     <%end%> <!-- end of if phases.count == 1 -->
 </div>
-=======
-								<% if phase.sections.any? %>
-									<table class="dmp_table">
-										<thead>
-										    <tr>
-										      	<th class="dmp_th_medium"><%= _('Sections')%></th>
-										      	<th class="dmp_th_big"><%= _('Questions')%></th>
-						   					</tr>
-					   					</thead>
-					   					<tbody>
-					   						<% phase.sections.each do |section| %>
-												<tr >
-													<th class="dmp_th_border" >
-														<p><%= section.title %></p>
-													</th>
-					        				<td class="dmp_td_border" >
-														<% if section.questions.any? %>
-															<ul class="question_ul">
-																<% section.questions.each do |ques|%>
-																	<li>
-																		- <%= raw ques.text %>
-																	</li>
-																<%end%>
-															</ul>
-														<%end%>
-													</td>
-												</tr>
-											<%end%>
-										</tbody>
-									</table>
-								<%end%> <!-- end of if phase.sections.any? -->
-							</div>
-						</div>
-					</div>
-				</div>
-			<%end%><!-- end of phases.each
-		<%end%> <!-- end of if phases.count == 1 -->
-</div>
->>>>>>> 7f6148e5
