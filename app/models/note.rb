--- conflicted
+++ resolved
@@ -7,13 +7,8 @@
   ##
   # Possibly needed for active_admin
   #   -relies on protected_attributes gem as syntax depricated in rails 4.2
-<<<<<<< HEAD
-  attr_accessible :question_id, :text, :user_id, :archived, :plan_id, :archived_by, :as => [:default, :admin]
-
-=======
   attr_accessible :text, :user_id, :answer_id, :archived, :archived_by, 
                   :answer, :user, :as => [:default, :admin]
                   
   validates :text, :answer, :user, presence: true
->>>>>>> 4fe7fceb
 end