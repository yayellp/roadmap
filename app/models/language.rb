class Language < ActiveRecord::Base
  ##
  # Associations
  has_many :users
<<<<<<< HEAD
  has_many :organisations
  
=======

  ##
  # Validations
>>>>>>> 14f019c8
  validates :abbreviation, presence: true, uniqueness: true
end<|MERGE_RESOLUTION|>--- conflicted
+++ resolved
@@ -1,14 +1,10 @@
-class Language < ActiveRecord::Base
-  ##
-  # Associations
-  has_many :users
-<<<<<<< HEAD
-  has_many :organisations
-  
-=======
-
-  ##
-  # Validations
->>>>>>> 14f019c8
-  validates :abbreviation, presence: true, uniqueness: true
+class Language < ActiveRecord::Base
+  ##
+  # Associations
+  has_many :users
+  has_many :orgs
+  
+  ##
+  # Validations
+  validates :abbreviation, presence: true, uniqueness: true
 end