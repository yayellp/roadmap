--- conflicted
+++ resolved
@@ -1,220 +1,217 @@
-ENV["RAILS_ENV"] = "test"
-
-# Startup the simple coverage gem so that our test results are captured
-require 'simplecov'
-SimpleCov.start 'rails'
-
-require File.expand_path('../../config/environment', __FILE__)
-require 'rails/test_help'
-require 'webmock/minitest'
-require 'active_support/inflector' # For pluralization utility
-
-class ActiveSupport::TestCase
-  include GlobalHelpers
-
-  # Suppress noisy ActiveRecord logs because fixtures load for each test
-  ActiveRecord::Base.logger.level = Logger::INFO
-
-  # Setup all fixtures in test/fixtures/*.(yml|csv) for all tests in alphabetical order.
-  #
-  # Note: You'll currently still have to declare fixtures explicitly in integration tests
-  # -- they do not yet inherit this setting
-  #fixtures :all
-
-  # Use the seeds.rb file to seed the test database
-  require_relative '../db/seeds.rb'
-
-  # Sometimes TravisCI fails when accessing the LANGUAGES array, so reload it here if necessary
-  LANGUAGES = Language.all if LANGUAGES.empty?
-
-  # Get the organisational admin for the Org specified or create one
-  # ----------------------------------------------------------------------
-  def scaffold_org_admin(org)
-    @user = User.create!(email: "admin-#{org.abbreviation.downcase}@example.com", firstname: "Org", surname: "Admin",
-                         language: Language.find_by(abbreviation: FastGettext.locale),
-                         password: "password123", password_confirmation: "password123",
-                         org: org, accept_terms: true, confirmed_at: Time.zone.now,
-                         perms: Perm.where.not(name: ['admin', 'add_organisations', 'change_org_affiliation', 'grant_api_to_orgs']))
-                         #perms: [Perm::GRANT_PERMISSIONS, Perm::MODIFY_TEMPLATES, Perm::MODIFY_GUIDANCE, Perm::CHANGE_ORG_DETAILS])
-  end
-
-
-  # Convert Ruby Class Names into attribute names (e.g. MyClass --> my_class)
-  # ----------------------------------------------------------------------
-  def class_name_to_attribute_name(name)
-    name.gsub(/([a-z]+)([A-Z])/, '\1_\2').gsub('-', '_').downcase
-  end
-
-  # Scaffold a new Template with one Phase, one Section, and a Question for
-  # each of the possible Question Formats.
-  # ----------------------------------------------------------------------
-  def scaffold_template
-    template = Template.new(title: 'Test template',
-                            description: 'My test template',
-                            org: Org.first)
-
-    template.phases << Phase.new(title: 'Test phase',
-                                 description: 'My test phase',
-                                 number: 1)
-
-    section = Section.new(title: 'Test section',
-                          description: 'My test section',
-                          number: 99, phase: template.phases.first)
-
-    i = 1
-    # Add each type of Question to the new section
-    QuestionFormat.all.each do |frmt|
-      question = Question.new(text: "Test question - #{frmt.title}", number: i,
-                              question_format: frmt)
-
-      if frmt.option_based?
-        3.times do |j|
-          question.question_options << QuestionOption.new(text: "Option #{j}", number: j)
-        end
-      end
-
-      section.questions << question
-      i += 1
-    end
-
-    template.phases.first.sections << section
-
-    template.save!
-    assert template.valid?, "unable to create new Template: #{template.errors.map{|f, m| f.to_s + ' ' + m}.join(', ')}"
-
-    @template = template.reload
-  end
-
-  # Version the template
-  # ----------------------------------------------------------------------
-  def version_the_template
-    put admin_publish_template_path(@template)
-<<<<<<< HEAD
-=======
-    get admin_template_template_path(@template)            # Click on 'edit'
-    @template = Template.current(@template.dmptemplate_id) # Edit working copy
->>>>>>> d5c05ee5
-    put admin_update_template_path(@template), {template: {title: "#{@template.title} - VERSIONED"}}
-  end
-
-  # Scaffold a new Plan based on the scaffolded Template
-  # ----------------------------------------------------------------------
-  def scaffold_plan
-    scaffold_template if @template.nil?
-
-    @plan = Plan.new(template: @template, title: 'Test Plan', grant_number: 'Grant-123',
-                        principal_investigator: 'me', principal_investigator_identifier: 'me-1234',
-                        description: "this is my plan's informative description",
-                        identifier: '1234567890', data_contact: 'me@example.com', visibility: 0,
-                        roles: [Role.new(user: User.last, creator: true)])
-
-    assert @plan.valid?, "unable to create new Plan: #{@plan.errors.map{|f, m| f.to_s + ' ' + m}.join(', ')}"
-    @plan.save!
-  end
-
-
-# FUNCTIONAL/INTEGRATION TEST HELPERS
-  # ----------------------------------------------------------------------
-  def assert_unauthorized_redirect_to_root_path
-    assert_response :redirect
-    assert_match "#{root_url}", @response.redirect_url
-
-    follow_redirects
-
-    assert_response :success
-    assert_select '.welcome-message h2', _('Welcome.')
-  end
-
-  # ----------------------------------------------------------------------
-  def assert_authorized_redirect_to_plans_page
-    assert_response :redirect
-    assert_match "#{root_url}", @response.redirect_url
-
-    # Sometimes Devise has an intermediary step prior to sending the user to the final destination
-    follow_redirects
-
-    assert_response :success
-    assert_select '.main_page_content h1', _('My plans')
-  end
-
-  # ----------------------------------------------------------------------
-  def follow_redirects
-    while @response.status >= 300 && @response.status < 400
-      follow_redirect!
-    end
-  end
-
-# UNIT TEST HELPERS
-  # ----------------------------------------------------------------------
-  def verify_deep_copy(object, exclusions)
-    clazz = Object.const_get(object.class.name)
-    assert clazz.respond_to?(:deep_copy), "#{object.class.name} does not have a deep_copy method!"
-
-    copy = clazz.deep_copy(object)
-    object.attributes.each do |name, val|
-      if exclusions.include?(name)
-        assert_not_equal object.send(name), copy.send(name), "expected the deep_copy of #{object.class.name}.#{name} to be unique in the copy"
-      else
-        assert_equal object.send(name), copy.send(name), "expected the deep_copy of #{object.class.name}.#{name} to match"
-      end
-    end
-  end
-
-  # ----------------------------------------------------------------------
-  def verify_has_many_relationship(object, new_association, initial_expected_count)
-    # Assumes that the association name matches the pluralized name of the class
-    rel = "#{class_name_to_attribute_name(new_association.class.name).pluralize}"
-
-    assert_equal initial_expected_count, object.send(rel).count, "was expecting #{object.class.name} to initially have #{initial_expected_count} #{rel}"
-
-    # Add another association for the object
-    object.send(rel) << new_association
-    object.save!
-    assert_equal (initial_expected_count + 1), object.send(rel).count, "was expecting #{object.class.name} to have #{initial_expected_count + 1} #{rel} after adding a new one - #{new_association.errors.map{|f, m| f.to_s + ' ' + m}.join(', ')}"
-
-    # Remove the newly added association
-    object.send(rel).delete(new_association)
-    object.save!
-    assert_equal initial_expected_count, object.send(rel).count, "was expecting #{object.class.name} to have #{initial_expected_count} #{rel} after removing the new one we added"
-  end
-
-  # ----------------------------------------------------------------------
-  def verify_belongs_to_relationship(child, parent)
-    # Assumes that the association name matches the lower case name of the class
-    prnt = "#{class_name_to_attribute_name(parent.class.name)}"
-    chld = "#{class_name_to_attribute_name(child.class.name)}"
-
-    child.send("#{prnt}=", parent)
-    child.save!
-    assert_equal parent, child.send(prnt), "was expecting #{chld} to have a #{prnt}.id == #{parent.id}"
-
-    # Search the parent for the child
-    parent.reload
-    assert_includes parent.send("#{chld.pluralize}"), child, "was expecting the #{prnt}.#{chld.pluralize} to contain the #{chld}"
-  end
-
-# STUBS FOR CALLS To EXTERNAL SITES
-  # ----------------------------------------------------------------------
-  def stub_blog_calls
-    blog_feed = "<?xml version=\"1.0\" encoding=\"utf-8\" ?><rss version=\"2.0\" " +
-                      "xml:base=\"http://www.example.com/stubbed/blog\" " +
-                      "xmlns:dc=\"http://purl.org/dc/elements/1.1\">" +
-                "<channel>" +
-                  "<title>Testing</title>" +
-                  "<link>http://www.example.com/stubbed/blog/feed</link>" +
-                  "<item>" +
-                    "<title>Stub blog post</title>" +
-                    "<link>http://www.example.com/stubbed/blog/articles/1</link>" +
-                    "<description>This is a stuubed blog post</description>" +
-                    "<category domain=\"http://www.example.com/stubbed/blog\">Test</category>" +
-                    "<pubDate>Thu, 03 Nov 2016 12:38:17 +0000</pubDate>" +
-                    "<dc:creator />" +
-                    "<guid isPermaLink=\"false\">1 at http://www.example.com/stubbed/blog</guid>" +
-                  "</item>" +
-                "</channel>"
-
-    stub_request(:get, "http://www.dcc.ac.uk/news/dmponline-0/feed").
-      with(:headers => {'Accept'=>'*/*', 'Accept-Encoding'=>'gzip;q=1.0,deflate;q=0.6,identity;q=0.3', 'User-Agent'=>'Faraday v0.9.2'}).
-      to_return(:status => 200, :body => blog_feed, :headers => {})
-  end
-end
+ENV["RAILS_ENV"] = "test"
+
+# Startup the simple coverage gem so that our test results are captured
+require 'simplecov'
+SimpleCov.start 'rails'
+
+require File.expand_path('../../config/environment', __FILE__)
+require 'rails/test_help'
+require 'webmock/minitest'
+require 'active_support/inflector' # For pluralization utility
+
+class ActiveSupport::TestCase
+  include GlobalHelpers
+
+  # Suppress noisy ActiveRecord logs because fixtures load for each test
+  ActiveRecord::Base.logger.level = Logger::INFO
+
+  # Setup all fixtures in test/fixtures/*.(yml|csv) for all tests in alphabetical order.
+  #
+  # Note: You'll currently still have to declare fixtures explicitly in integration tests
+  # -- they do not yet inherit this setting
+  #fixtures :all
+
+  # Use the seeds.rb file to seed the test database
+  require_relative '../db/seeds.rb'
+
+  # Sometimes TravisCI fails when accessing the LANGUAGES array, so reload it here if necessary
+  LANGUAGES = Language.all if LANGUAGES.empty?
+
+  # Get the organisational admin for the Org specified or create one
+  # ----------------------------------------------------------------------
+  def scaffold_org_admin(org)
+    @user = User.create!(email: "admin-#{org.abbreviation.downcase}@example.com", firstname: "Org", surname: "Admin",
+                         language: Language.find_by(abbreviation: FastGettext.locale),
+                         password: "password123", password_confirmation: "password123",
+                         org: org, accept_terms: true, confirmed_at: Time.zone.now,
+                         perms: Perm.where.not(name: ['admin', 'add_organisations', 'change_org_affiliation', 'grant_api_to_orgs']))
+                         #perms: [Perm::GRANT_PERMISSIONS, Perm::MODIFY_TEMPLATES, Perm::MODIFY_GUIDANCE, Perm::CHANGE_ORG_DETAILS])
+  end
+
+
+  # Convert Ruby Class Names into attribute names (e.g. MyClass --> my_class)
+  # ----------------------------------------------------------------------
+  def class_name_to_attribute_name(name)
+    name.gsub(/([a-z]+)([A-Z])/, '\1_\2').gsub('-', '_').downcase
+  end
+
+  # Scaffold a new Template with one Phase, one Section, and a Question for
+  # each of the possible Question Formats.
+  # ----------------------------------------------------------------------
+  def scaffold_template
+    template = Template.new(title: 'Test template',
+                            description: 'My test template',
+                            org: Org.first)
+
+    template.phases << Phase.new(title: 'Test phase',
+                                 description: 'My test phase',
+                                 number: 1)
+
+    section = Section.new(title: 'Test section',
+                          description: 'My test section',
+                          number: 99, phase: template.phases.first)
+
+    i = 1
+    # Add each type of Question to the new section
+    QuestionFormat.all.each do |frmt|
+      question = Question.new(text: "Test question - #{frmt.title}", number: i,
+                              question_format: frmt)
+
+      if frmt.option_based?
+        3.times do |j|
+          question.question_options << QuestionOption.new(text: "Option #{j}", number: j)
+        end
+      end
+
+      section.questions << question
+      i += 1
+    end
+
+    template.phases.first.sections << section
+
+    template.save!
+    assert template.valid?, "unable to create new Template: #{template.errors.map{|f, m| f.to_s + ' ' + m}.join(', ')}"
+
+    @template = template.reload
+  end
+
+  # Version the template
+  # ----------------------------------------------------------------------
+  def version_the_template
+    put admin_publish_template_path(@template)
+    get admin_template_template_path(@template)            # Click on 'edit'
+    @template = Template.current(@template.dmptemplate_id) # Edit working copy
+    put admin_update_template_path(@template), {template: {title: "#{@template.title} - VERSIONED"}}
+  end
+
+  # Scaffold a new Plan based on the scaffolded Template
+  # ----------------------------------------------------------------------
+  def scaffold_plan
+    scaffold_template if @template.nil?
+
+    @plan = Plan.new(template: @template, title: 'Test Plan', grant_number: 'Grant-123',
+                        principal_investigator: 'me', principal_investigator_identifier: 'me-1234',
+                        description: "this is my plan's informative description",
+                        identifier: '1234567890', data_contact: 'me@example.com', visibility: 0,
+                        roles: [Role.new(user: User.last, creator: true)])
+
+    assert @plan.valid?, "unable to create new Plan: #{@plan.errors.map{|f, m| f.to_s + ' ' + m}.join(', ')}"
+    @plan.save!
+  end
+
+
+# FUNCTIONAL/INTEGRATION TEST HELPERS
+  # ----------------------------------------------------------------------
+  def assert_unauthorized_redirect_to_root_path
+    assert_response :redirect
+    assert_match "#{root_url}", @response.redirect_url
+
+    follow_redirects
+
+    assert_response :success
+    assert_select '.welcome-message h2', _('Welcome.')
+  end
+
+  # ----------------------------------------------------------------------
+  def assert_authorized_redirect_to_plans_page
+    assert_response :redirect
+    assert_match "#{root_url}", @response.redirect_url
+
+    # Sometimes Devise has an intermediary step prior to sending the user to the final destination
+    follow_redirects
+
+    assert_response :success
+    assert_select '.main_page_content h1', _('My plans')
+  end
+
+  # ----------------------------------------------------------------------
+  def follow_redirects
+    while @response.status >= 300 && @response.status < 400
+      follow_redirect!
+    end
+  end
+
+# UNIT TEST HELPERS
+  # ----------------------------------------------------------------------
+  def verify_deep_copy(object, exclusions)
+    clazz = Object.const_get(object.class.name)
+    assert clazz.respond_to?(:deep_copy), "#{object.class.name} does not have a deep_copy method!"
+
+    copy = clazz.deep_copy(object)
+    object.attributes.each do |name, val|
+      if exclusions.include?(name)
+        assert_not_equal object.send(name), copy.send(name), "expected the deep_copy of #{object.class.name}.#{name} to be unique in the copy"
+      else
+        assert_equal object.send(name), copy.send(name), "expected the deep_copy of #{object.class.name}.#{name} to match"
+      end
+    end
+  end
+
+  # ----------------------------------------------------------------------
+  def verify_has_many_relationship(object, new_association, initial_expected_count)
+    # Assumes that the association name matches the pluralized name of the class
+    rel = "#{class_name_to_attribute_name(new_association.class.name).pluralize}"
+
+    assert_equal initial_expected_count, object.send(rel).count, "was expecting #{object.class.name} to initially have #{initial_expected_count} #{rel}"
+
+    # Add another association for the object
+    object.send(rel) << new_association
+    object.save!
+    assert_equal (initial_expected_count + 1), object.send(rel).count, "was expecting #{object.class.name} to have #{initial_expected_count + 1} #{rel} after adding a new one - #{new_association.errors.map{|f, m| f.to_s + ' ' + m}.join(', ')}"
+
+    # Remove the newly added association
+    object.send(rel).delete(new_association)
+    object.save!
+    assert_equal initial_expected_count, object.send(rel).count, "was expecting #{object.class.name} to have #{initial_expected_count} #{rel} after removing the new one we added"
+  end
+
+  # ----------------------------------------------------------------------
+  def verify_belongs_to_relationship(child, parent)
+    # Assumes that the association name matches the lower case name of the class
+    prnt = "#{class_name_to_attribute_name(parent.class.name)}"
+    chld = "#{class_name_to_attribute_name(child.class.name)}"
+
+    child.send("#{prnt}=", parent)
+    child.save!
+    assert_equal parent, child.send(prnt), "was expecting #{chld} to have a #{prnt}.id == #{parent.id}"
+
+    # Search the parent for the child
+    parent.reload
+    assert_includes parent.send("#{chld.pluralize}"), child, "was expecting the #{prnt}.#{chld.pluralize} to contain the #{chld}"
+  end
+
+# STUBS FOR CALLS To EXTERNAL SITES
+  # ----------------------------------------------------------------------
+  def stub_blog_calls
+    blog_feed = "<?xml version=\"1.0\" encoding=\"utf-8\" ?><rss version=\"2.0\" " +
+                      "xml:base=\"http://www.example.com/stubbed/blog\" " +
+                      "xmlns:dc=\"http://purl.org/dc/elements/1.1\">" +
+                "<channel>" +
+                  "<title>Testing</title>" +
+                  "<link>http://www.example.com/stubbed/blog/feed</link>" +
+                  "<item>" +
+                    "<title>Stub blog post</title>" +
+                    "<link>http://www.example.com/stubbed/blog/articles/1</link>" +
+                    "<description>This is a stuubed blog post</description>" +
+                    "<category domain=\"http://www.example.com/stubbed/blog\">Test</category>" +
+                    "<pubDate>Thu, 03 Nov 2016 12:38:17 +0000</pubDate>" +
+                    "<dc:creator />" +
+                    "<guid isPermaLink=\"false\">1 at http://www.example.com/stubbed/blog</guid>" +
+                  "</item>" +
+                "</channel>"
+
+    stub_request(:get, "http://www.dcc.ac.uk/news/dmponline-0/feed").
+      with(:headers => {'Accept'=>'*/*', 'Accept-Encoding'=>'gzip;q=1.0,deflate;q=0.6,identity;q=0.3', 'User-Agent'=>'Faraday v0.9.2'}).
+      to_return(:status => 200, :body => blog_feed, :headers => {})
+  end
+end