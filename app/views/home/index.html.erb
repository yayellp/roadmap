--- conflicted
+++ resolved
@@ -1,60 +1,3 @@
-<<<<<<< HEAD
-<div class="content">
-	<div class="home_left_column">	
-		<div class="welcome-message">
-			
-			<h2><%= raw t('welcome_title')%></h2>
-			<%= raw t('welcome_text')%>
-			<div class="screencast_home_page">
-				<p><%= t('screencast_text') %></p>
-				<div class="clear"></div>				
-				<video controls="controls" poster="<%= asset_path('screencast.jpg')%>" style="width:100%; height:200" title="1662">
-					<source src="<%= asset_path('index.files/html5video/screencast.mp4')%>" type="video/mp4" />
-					<source src="<%= asset_path('index.files/html5video/screencast.webm')%>" type="video/webm" />
-					<source src="<%= asset_path('index.files/html5video/screencast.ogv')%>" type="video/ogg" />
-					<object type="application/x-shockwave-flash" data="<%= asset_path('index.files/html5video/flashfox.swf')%>" width="100%" height="200" style="position:relative;">
-						<param name="movie" value="<%= asset_path('index.files/html5video/flashfox.swf')%>" />
-						<param name="allowFullScreen" value="true" />
-						<param name="flashVars" value="autoplay=true&amp;controls=true&amp;fullScreenEnabled=true&amp;posterOnEnd=true&amp;loop=false&amp;poster=<%= asset_path('screencast.jpg')%>&amp;src=<%= asset_path('index.files/html5video/screencast.mp4')%>" />
-			 			<embed src="<%= asset_path('index.files/html5video/flashfox.swf')%>" width="100%" height="200" style="position:relative;"  flashVars="autoplay=true&amp;controls=true&amp;fullScreenEnabled=true&amp;posterOnEnd=true&amp;loop=false&amp;poster=<%= asset_path('screencast.jpg')%>&amp;src=<%= asset_path('index.files/html5video/screencast.mp4')%>"	allowFullScreen="true" wmode="transparent" type="application/x-shockwave-flash" pluginspage="http://www.adobe.com/go/getflashplayer_en" />
-						<img alt="screencast" src="<%= asset_path('screencast.jpg')%>" style="position:absolute;left:0;" width="100%" title="<%= t('screencast_error_text')%>" />
-					</object>
-				</video>
-			</div>	
-		</div>
-	</div>
-	<div class="home_right_column">	
-		<div class="accordion" id="homepage-accordion">
-			<div class="accordion-group">
-				<div class="accordion-heading">
-					<a class="accordion-toggle" data-toggle="collapse" data-parent="#homepage-accordion" href="#collapse-login">
-						<%= t('helpers.sign_in')%><span class="minus-laranja"> </span></a>
-				</div>
-				<div id="collapse-login" class="accordion-home collapse in">
-					<div class="accordion-inner">
-						<%= render :partial => 'shared/login_form' %>
-					</div>
-				</div>
-			</div>
-			<div class="accordion-group">
-				<div class="accordion-heading">
-					<a class="accordion-toggle" data-toggle="collapse" data-parent="#homepage-accordion" href="#collapse-register">
-						<%= t('helpers.sign_up') %><span class="plus-laranja"> </span></a>
-					<p>
-						<%= t('helpers.sign_up_text')%>
-					</p>
-					
-				</div>
-				<div id="collapse-register" class="accordion-home collapse">
-					<div class="accordion-inner">
-						<%= render :partial => 'shared/register_form', locals: {extended: false} %>
-					</div>
-				</div>
-			</div>
-		</div>
-	</div>	
-	<div class="two-column-clear"></div>
-=======
 <div class="content">
 	<div class="home_left_column">	
 		<div class="welcome-message">
@@ -113,5 +56,4 @@
 		</div>
 	</div>	
 	<div class="two-column-clear"></div>
->>>>>>> ae3bb64d
 </div>