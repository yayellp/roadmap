--- conflicted
+++ resolved
@@ -1,44 +1,3 @@
-<<<<<<< HEAD
-# [+Project:+] DMPonline
-# [+Description:+] 
-#   
-# [+Created:+] 03/09/2014
-# [+Copyright:+] Digital Curation Centre 
-
-ActiveAdmin.register Project do
-	permit_params :dmptemplate_id, :title, :organisation_id, :unit_id, :guidance_group_ids, :project_group_ids, :funder_id, :institution_id, :grant_number,:identifier, :description, :principal_investigator, :principal_investigator_identifier, :data_contact
-	
-	menu :priority => 25, :label => proc{I18n.t('admin.plans')}
-
-
-	index do  
-		column :title
-		column I18n.t('admin.org_title'), :sortable => :organisation_id do |org_title|
-            if !org_title.organisation.nil? then
-                link_to org_title.organisation.name, [:admin, org_title.organisation]
-            else
-                '-'
-            end
-        end
-		column I18n.t('admin.template_title'), :sortable => :dmptemplate_id do |dmptemp|
-            if !dmptemp.dmptemplate.nil? then
-                link_to dmptemp.dmptemplate.title, [:admin, dmptemp.dmptemplate]
-            else
-                '-'
-            end
-        end
-	    	
-        actions
-    end
-	
-	
-	 controller do
-		def permitted_params
-		  params.permit!
-		end
-  end
-end
-=======
 # [+Project:+] DMPRoadmap
 # [+Description:+] 
 #   
@@ -77,5 +36,4 @@
 		  params.permit!
 		end
   end
-end
->>>>>>> ae3bb64d
+end