class User < ActiveRecord::Base
  include GlobalHelpers
  ##
  # Devise
  #   Include default devise modules. Others available are:
  #   :token_authenticatable, :confirmable,
  #   :lockable, :timeoutable and :omniauthable
  devise :invitable, :database_authenticatable, :registerable, :recoverable, :rememberable,
         :trackable, :validatable, :confirmable, :omniauthable, :omniauth_providers => [:shibboleth]

<<<<<<< HEAD
    #associations between tables
    has_many :answers
    has_many :project_groups, :dependent => :destroy
    has_many :user_role_types, through: :user_org_roles
    has_many :roles
    has_many :new_plans, through: :roles
    belongs_to :language
=======
  ##
  # Associations
  has_and_belongs_to_many :perms, join_table: :users_perms
  belongs_to :language
  belongs_to :org
  has_many :answers
  has_many :notes
  has_many :roles, dependent: :destroy
  has_many :projects, through: :roles do
    def filter(query)
      return self unless query.present?
      t = self.arel_table
      q = "%#{query}%"
      conditions = t[:title].matches(q)
      columns = %i(
        grant_number identifier description principal_investigator data_contact 
      )
      columns = ['grant_number', 'identifier', 'description', 'principal_investigator', 'data_contact']
      columns.each {|col| conditions = conditions.or(t[col].matches(q)) }
      self.where(conditions)
    end
  end
>>>>>>> 0dce8810

  ##
  # Possibly needed for active_admin
  #   -relies on protected_attributes gem as syntax depricated in rails 4.2
  accepts_nested_attributes_for :roles
  attr_accessible :password_confirmation, :encrypted_password, :remember_me, :id, :email,
                  :firstname, :last_login,:login_count, :orcid_id, :password, :shibboleth_id, 
                  :user_status_id, :surname, :user_type_id, :org_id, :skip_invitation, 
                  :other_organisation, :accept_terms, :role_ids, :dmponline3, :api_token,
                  :organisation, :language, :language_id

  validates :email, email: true, allow_nil: true, uniqueness: true

  ##
  # Settings
  # FIXME: The duplication in the block is to set defaults. It might be better if
  #        they could be set in Settings::PlanList itself, if possible.
  has_settings :plan_list, class_name: 'Settings::PlanList' do |s|
    s.key :plan_list, defaults: { columns: Settings::PlanList::DEFAULT_COLUMNS }
  end




<<<<<<< HEAD
        self.where(conditions)
      end
    end

    has_and_belongs_to_many :perms, :join_table => :users_perms
=======
  # EVALUATE CLASS AND INSTANCE METHODS BELOW
  #
  # What do they do? do they do it efficiently, and do we need them?
>>>>>>> 0dce8810





  ##
  # gives either the name of the user, or the email if name unspecified
  #
  # @param user_email [Boolean] defaults to true, allows the use of email if there is no firstname or surname
  # @return [String] the email or the firstname and surname of the user
  def name(use_email = true)
    if ((firstname.nil? && surname.nil?) || (firstname.strip == "" && surname.strip == "")) && use_email then
      return email
    else
      name = "#{firstname} #{surname}"
      return name.strip
    end
  end

  ##
  # sets a new organisation id for the user
  # if the user has any perms such as org_admin or admin, those are removed
  # if the user had an api_token, that is removed
  #
  # @param new_organisation_id [Integer] the id for an organisation
  # @return [String] the empty string as a causality of setting api_token
  def organisation_id=(new_organisation_id)
    unless self.can_change_org? || new_organisation_id.nil? || self.organisation.nil?
      # rip all permissions from the user
      self.perms.delete_all
    end
    # set the user's new organisation
    super(new_organisation_id)
    self.save!
    # rip api permissions from the user
    self.remove_token!
  end

  ##
  # sets a new organisation for the user
  #
  # @param new_organisation [Organisation] the new organisation for the user
  def organisation=(new_organisation)
    organisation_id = new_organisation.id unless new_organisation.nil?
  end

  ##
  # checks if the user is a super admin
  # if the user has any privelege which requires them to see the super admin page
  # then they are a super admin
  #
  # @return [Boolean] true if the user is an admin
  def can_super_admin?
    return self.can_add_orgs? || self.can_grant_api_to_orgs? || can_change_org?
  end

  ##
  # checks if the user is an organisation admin
  # if the user has any privlege which requires them to see the org-admin pages
  # then they are an org admin
  #
  # @return [Boolean] true if the user is an organisation admin
  def can_org_admin?
    return self.can_grant_permissions? || self.can_modify_guidance? || self.can_modify_templates? || self.can_modify_org_details?
  end

  ##
  # checks if the user can add new organisations
  #
  # @return [Boolean] true if the user can add new organisations
  def can_add_orgs?
    perms.include? Perm.find_by(name: constant("user_role_types.add_organisations"))
  end

  ##
  # checks if the user can change their organisation affiliations
  #
  # @return [Boolean] true if the user can change their organisation affiliations
  def can_change_org?
    perms.include? Perm.find_by(name: constant("user_role_types.change_org_affiliation"))
  end

  ##
  # checks if the user can grant their permissions to others
  #
  # @return [Boolean] true if the user can grant their permissions to others
  def can_grant_permissions?
    perms.include? Perm.find_by(name: constant("user_role_types.grant_permissions"))
  end

  ##
  # checks if the user can modify organisation templates
  #
  # @return [Boolean] true if the user can modify organisation templates
  def can_modify_templates?
    perms.include? Perm.find_by(name: constant("user_role_types.modify_templates"))
  end

  ##
  # checks if the user can modify organisation guidance
  #
  # @return [Boolean] true if the user can modify organistion guidance
  def can_modify_guidance?
    perms.include? Perm.find_by(name: constant("user_role_types.modify_guidance"))
  end

  ##
  # checks if the user can use the api
  #
  # @return [Boolean] true if the user can use the api
  def can_use_api?
    perms.include? Perm.find_by(name: constant("user_role_types.use_api"))
  end

  ##
  # checks if the user can modify their org's details
  #
  # @return [Boolean] true if the user can modify the org's details
  def can_modify_org_details?
    perms.include? Perm.find_by(name: constant("user_role_types.change_org_details"))
  end

  ##
  # checks if the user can grant the api to organisations
  #
  # @return [Boolean] true if the user can grant api permissions to organisations
  def can_grant_api_to_orgs?
    perms.include? Perm.find_by(name: constant('user_role_types.grant_api_to_orgs'))
  end


  ##
  # checks if the user can grant the api to organisations
  #
  # @return [Boolean] true if the user can grant api permissions to organisations
  def can_grant_api_to_orgs?
    perms.include? Perm.find_by(name: constant('user_role_types.grant_api_to_orgs'))
  end

  ##
  # checks what type the user's organisation is
  #
  # @return [String] the organisation type
  def org_type
    org_type = org.organisation_type
    return org_type
  end

  ##
  # removes the api_token from the user
  # modifies the user model
  def remove_token!
    unless api_token.blank?
      self.api_token = ""
      self.save!
    end
  end

  ##
  # generates a new token for the user unless the user already has a token.
  # modifies the user's model.
  def keep_or_generate_token!
    if api_token.nil? || api_token.empty?
      self.api_token = loop do
        random_token = SecureRandom.urlsafe_base64(nil, false)
        break random_token unless User.exists?(api_token: random_token)
      end
      self.save!
      # send an email to the user to notify them of their new api token
      #UserMailer.api_token_granted_notification(self)
    end
  end




  # this generates a reset password link for a given user
  # which can then be sent to them with the appropriate host
  # prepended.
  def reset_password_link
    raw, enc = Devise.token_generator.generate(self.class, :reset_password_token)
    self.reset_password_token   = enc 
    self.reset_password_sent_at = Time.now.utc
    save(validate: false)

    edit_user_password_path  + '?reset_password_token=' + raw
  end


end<|MERGE_RESOLUTION|>--- conflicted
+++ resolved
@@ -8,15 +8,6 @@
   devise :invitable, :database_authenticatable, :registerable, :recoverable, :rememberable,
          :trackable, :validatable, :confirmable, :omniauthable, :omniauth_providers => [:shibboleth]
 
-<<<<<<< HEAD
-    #associations between tables
-    has_many :answers
-    has_many :project_groups, :dependent => :destroy
-    has_many :user_role_types, through: :user_org_roles
-    has_many :roles
-    has_many :new_plans, through: :roles
-    belongs_to :language
-=======
   ##
   # Associations
   has_and_belongs_to_many :perms, join_table: :users_perms
@@ -39,7 +30,6 @@
       self.where(conditions)
     end
   end
->>>>>>> 0dce8810
 
   ##
   # Possibly needed for active_admin
@@ -64,17 +54,9 @@
 
 
 
-<<<<<<< HEAD
-        self.where(conditions)
-      end
-    end
-
-    has_and_belongs_to_many :perms, :join_table => :users_perms
-=======
   # EVALUATE CLASS AND INSTANCE METHODS BELOW
   #
   # What do they do? do they do it efficiently, and do we need them?
->>>>>>> 0dce8810
 
 
 
