--- conflicted
+++ resolved
@@ -8,236 +8,6 @@
     get "/users/sign_out", :to => "devise/sessions#destroy"
   end
 
-<<<<<<< HEAD
-
-  devise_for :users, :controllers => {:registrations => "registrations", :confirmations => 'confirmations', :passwords => 'passwords', :sessions => 'sessions', :omniauth_callbacks => 'users/omniauth_callbacks'} do
-    get "/users/sign_out", :to => "devise/sessions#destroy"
-  end
-  resources :contacts, :controllers => {:contacts => 'contacts'}
-
-  # WAYFless access point - use query param idp
-  get 'auth/shibboleth' => 'users/omniauth_shibboleth_request#redirect', :as => 'user_omniauth_shibboleth'
-  get 'auth/shibboleth/assoc' => 'users/omniauth_shibboleth_request#associate', :as => 'user_shibboleth_assoc'
-
-  # You can have the root of your site routed with "root"
-  # just remember to delete public/index.html.
-  root :to => 'home#index'
-
-  ActiveAdmin.routes(self)
-
-  get "about_us" => 'static_pages#about_us', :as => "about_us"
-  get "help" => 'static_pages#help', :as => "help"
-  get "news" => 'static_pages#news', :as => "news"
-  get "terms" => 'static_pages#termsuse', :as => "terms"
-  get "existing_users" => 'existing_users#index', :as => "existing_users"
-
-  #organisation admin area
-  get "org/admin/users" => 'organisation_users#admin_index', :as => "org/admin/users"
-
-  resources :organisations, :path => 'org/admin' do
-    member do
-      get 'children'
-      get 'templates'
-      get 'admin_show'
-      get 'admin_edit'
-      put 'admin_update'
-    end
-  end
-
-  resources :guidances, :path => 'org/admin/guidance' do
-    member do
-      get 'admin_show'
-      get 'admin_index'
-      get 'admin_edit'
-      get 'admin_new'
-      delete 'admin_destroy'
-      post 'admin_create'
-      put 'admin_update'
-
-      get 'update_phases', :as => 'update_phases'
-      get 'update_versions', :as => 'update_versions'
-      get 'update_sections', :as => 'update_sections'
-      get 'update_questions', :as => 'update_questions'
-    end
-  end
-
-  resources :guidance_groups, :path => 'org/admin/guidancegroup' do
-    member do
-      get 'admin_show'
-      get 'admin_new'
-      get 'admin_edit'
-      delete 'admin_destroy'
-      post 'admin_create'
-      put 'admin_update'
-    end
-  end
-
-  resource :organisation
-
-  #resources :splash_logs
-
-  resources :dmptemplates, :path => 'org/admin/templates' do
-    member do
-      get 'admin_index'
-      get 'admin_template'
-      get 'admin_new'
-      get 'admin_addphase'
-      get 'admin_phase'
-      get 'admin_previewphase'
-      get 'admin_cloneversion'
-      delete 'admin_destroy'
-      delete 'admin_destroyversion'
-      delete 'admin_destroyphase'
-      delete 'admin_destroysection'
-      delete 'admin_destroyquestion'
-      delete 'admin_destroysuggestedanswer'
-      post 'admin_create'
-      post 'admin_createphase'
-      post 'admin_createsection'
-      post 'admin_createquestion'
-      post 'admin_createsuggestedanswer'
-      put 'admin_update'
-      put 'admin_updatephase'
-      put 'admin_updateversion'
-      put 'admin_updatesection'
-      put 'admin_updatequestion'
-      put 'admin_updatesuggestedanswer'
-    end
-  end
-
-  resources :phases
-  resources :versions
-  resources :sections
-  resources :questions
-  resources :question_themes
-
-
-  resources :themes
-
-  resources :answers
-  resources :plan_sections
-  resources :comments do
-    member do
-        put 'archive'
-    end
-  end
-
-  resources :projects do
-    resources :plans do
-    member do
-      get 'status'
-      get 'locked'
-      get 'answer'
-      get 'edit'
-      post 'delete_recent_locks'
-      post 'lock_section'
-      post 'unlock_section'
-      post 'unlock_all_sections'
-      get 'export'
-      get 'warning'
-      get 'section_answers'
-    end
-  end
-
-  member do
-    get 'share'
-    get 'export'
-    post 'invite'
-    post 'create'
-  end
-  collection do
-    get 'possible_templates'
-    get 'possible_guidance'
-  end
-  end
-
-
-  resources :project_partners
-  resources :project_groups
-
-  resources :users
-  resources :user_statuses
-  resources :user_types
-
-  resources :user_role_types
-  resources :user_org_roles
-
-
-  resources :organisation_types
-  resources :pages
-
-  resources :file_types
-  resources :file_uploads
-
-  namespace :settings do
-    resource :projects
-    resources :plans
-  end
-
-  namespace :api, defaults: { format: :json } do
-    namespace :v0 do
-      resources :guidance_groups, only: [ :index, :show ]
-      resources :guidances, only: [ :index, :show ]
-      resources :plans, only: :create, controller: "projects", path: "plans"
-    end
-  end
-
-   get '/api' => redirect('/swagger/dist/index.html?url=/apidocs/api-docs.json')
-
-  # The priority is based upon order of creation:
-  # first created -> highest priority.
-
-  # Sample of regular route:
-  #   match 'products/:id' => 'catalog#view'
-  # Keep in mind you can assign values other than :controller and :action
-
-  # Sample of named route:
-  #   match 'products/:id/purchase' => 'catalog#purchase', :as => :purchase
-  # This route can be invoked with purchase_url(:id => product.id)
-
-  # Sample resource route (maps HTTP verbs to controller actions automatically):
-  #   resources :products
-
-  # Sample resource route with options:
-  #   resources :products do
-  #     member do
-  #       get 'short'
-  #       post 'toggle'
-  #     end
-  #
-  #     collection do
-  #       get 'sold'
-  #     end
-  #   end
-
-  # Sample resource route with sub-resources:
-  #   resources :products do
-  #     resources :comments, :sales
-  #     resource :seller
-  #   end
-
-  # Sample resource route with more complex sub-resources
-  #   resources :products do
-  #     resources :comments
-  #     resources :sales do
-  #       get 'recent', :on => :collection
-  #     end
-  #   end
-
-  # Sample resource route within a namespace:
-  #   namespace :admin do
-  #     # Directs /admin/products/* to Admin::ProductsController
-  #     # (app/controllers/admin/products_controller.rb)
-  #     resources :products
-  #   end
-
-
-  # See how all your routes lay out with "rake routes"
-
-  # This is a legacy wild controller route that's not recommended for RESTful applications.
-  # Note: This route will make all actions in every controller accessible via GET requests.
-  # match ':controller(/:action(/:id))(.:format)'
-=======
   # WAYFless access point - use query param idp
   get 'auth/shibboleth' => 'users/omniauth_shibboleth_request#redirect', :as => 'user_omniauth_shibboleth'
   get 'auth/shibboleth/assoc' => 'users/omniauth_shibboleth_request#associate', :as => 'user_shibboleth_assoc'
@@ -466,5 +236,4 @@
     # Note: This route will make all actions in every controller accessible via GET requests.
     # match ':controller(/:action(/:id))(.:format)'
   end
->>>>>>> 97cb77ae
 end