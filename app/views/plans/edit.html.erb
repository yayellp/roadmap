<%- model_class = Plan -%>
<% javascript "plans.js" %>

<!--
  editing plan details is handled through plan#show
  so if we come this way then we are editing a phase
-->

<!-- render the project title -->
<%= render :partial => "plan_title", locals: {plan: @plan} %>

<div class="dmp_details">
  <div class="tabbed-area">
    <ul class="tabs" role="tablist">
      <li id="details-tab" class="active" role="tab" aria-controls="details-panel">
        <a href="#details-panel" aria-selected="true"><%= _('Project Details') %></a>
      </li>
      <% i = 0 %>
      <% @plan.template.phases.each do |phase| %>
        <li id="phase-<%= i %>-tab" role="tab" aria-controls="phase-<%= i %>-panel">
          <a href="#phase-<%= i %>-panel" aria-selected="false"><%= phase.title %></a>
        </li>
      <% end %>
      <li id="share-tab" role="tab" aria-controls="share-panel">
        <a href="#share-panel" aria-selected="true"><%= _('Share') %></a>
      </li>
      <li id="download-tab" role="tab" aria-controls="download-panel">
        <a href="#download-panel" aria-selected="true"><%= _('Download') %></a>
      </li>
    </ul>
  
    <div class="tab-panels" role="tabpanel">
      <div id="details-panel" class="tab-panel active" aria-hidden="false" 
           aria-labelledby="details-tab">
        <%= render :partial => 'details', locals: {plan: @plan} %>
      </div>
      <% i = 0 %>
      <% @plan.template.phases.each do |phase| %>
        <div id="phase-<%= i %>-panel" class="tab-panel" aria-hidden="false" 
             aria-labelledby="phase-<%= i %>-tab">
          <%= render :partial => 'phase', locals: {plan: @plan, phase: phase} %>
        </div>
      <% end %>
      <div id="share-panel" class="tab-panel" aria-hidden="false" 
           aria-labelledby="share-tab">
        <%= render :partial => 'share', locals: {plan: @plan} %>
      </div>
      <div id="download-panel" class="tab-panel" aria-hidden="false" 
           aria-labelledby="download-tab">
        <%= render :partial => 'download', locals: {plan: @plan} %>
      </div>
    </div>
<<<<<<< HEAD
  </div>
</div>  
=======
    <%= tinymce :content_css => asset_path('application.css') %>
</div>
<div class="div_right">
	<a href="#<%= @plan.id %>-export-dialog" data-toggle="modal" class="btn btn-primary"><%= _('Export') %></a>
</div>
<%= render :partial => "export", locals: {plan: @plan, phase: @phase} %>
>>>>>>> 8a68a5aa

<!-- this session is created when a comment is created, edited or deleted. After the view is loaded this session variable can be deleted-->
<% session.delete(:question_id_comments)%>
<|MERGE_RESOLUTION|>--- conflicted
+++ resolved
@@ -1,66 +1,61 @@
-<%- model_class = Plan -%>
-<% javascript "plans.js" %>
-
-<!--
-  editing plan details is handled through plan#show
-  so if we come this way then we are editing a phase
--->
-
-<!-- render the project title -->
-<%= render :partial => "plan_title", locals: {plan: @plan} %>
-
-<div class="dmp_details">
-  <div class="tabbed-area">
-    <ul class="tabs" role="tablist">
-      <li id="details-tab" class="active" role="tab" aria-controls="details-panel">
-        <a href="#details-panel" aria-selected="true"><%= _('Project Details') %></a>
-      </li>
-      <% i = 0 %>
-      <% @plan.template.phases.each do |phase| %>
-        <li id="phase-<%= i %>-tab" role="tab" aria-controls="phase-<%= i %>-panel">
-          <a href="#phase-<%= i %>-panel" aria-selected="false"><%= phase.title %></a>
-        </li>
-      <% end %>
-      <li id="share-tab" role="tab" aria-controls="share-panel">
-        <a href="#share-panel" aria-selected="true"><%= _('Share') %></a>
-      </li>
-      <li id="download-tab" role="tab" aria-controls="download-panel">
-        <a href="#download-panel" aria-selected="true"><%= _('Download') %></a>
-      </li>
-    </ul>
-  
-    <div class="tab-panels" role="tabpanel">
-      <div id="details-panel" class="tab-panel active" aria-hidden="false" 
-           aria-labelledby="details-tab">
-        <%= render :partial => 'details', locals: {plan: @plan} %>
-      </div>
-      <% i = 0 %>
-      <% @plan.template.phases.each do |phase| %>
-        <div id="phase-<%= i %>-panel" class="tab-panel" aria-hidden="false" 
-             aria-labelledby="phase-<%= i %>-tab">
-          <%= render :partial => 'phase', locals: {plan: @plan, phase: phase} %>
-        </div>
-      <% end %>
-      <div id="share-panel" class="tab-panel" aria-hidden="false" 
-           aria-labelledby="share-tab">
-        <%= render :partial => 'share', locals: {plan: @plan} %>
-      </div>
-      <div id="download-panel" class="tab-panel" aria-hidden="false" 
-           aria-labelledby="download-tab">
-        <%= render :partial => 'download', locals: {plan: @plan} %>
-      </div>
-    </div>
-<<<<<<< HEAD
-  </div>
-</div>  
-=======
-    <%= tinymce :content_css => asset_path('application.css') %>
-</div>
-<div class="div_right">
-	<a href="#<%= @plan.id %>-export-dialog" data-toggle="modal" class="btn btn-primary"><%= _('Export') %></a>
-</div>
-<%= render :partial => "export", locals: {plan: @plan, phase: @phase} %>
->>>>>>> 8a68a5aa
-
-<!-- this session is created when a comment is created, edited or deleted. After the view is loaded this session variable can be deleted-->
-<% session.delete(:question_id_comments)%>
+<%- model_class = Plan -%>
+<% javascript "plans.js" %>
+
+<!--
+  editing plan details is handled through plan#show
+  so if we come this way then we are editing a phase
+-->
+
+<!-- render the project title -->
+<%= render :partial => "plan_title", locals: {plan: @plan} %>
+
+<div class="dmp_details">
+  <div class="tabbed-area">
+    <ul class="tabs" role="tablist">
+      <li id="details-tab" class="active" role="tab" aria-controls="details-panel">
+        <a href="#details-panel" aria-selected="true"><%= _('Project Details') %></a>
+      </li>
+      <% i = 0 %>
+      <% @plan.template.phases.each do |phase| %>
+        <li id="phase-<%= i %>-tab" role="tab" aria-controls="phase-<%= i %>-panel">
+          <a href="#phase-<%= i %>-panel" aria-selected="false"><%= phase.title %></a>
+        </li>
+      <% end %>
+      <li id="share-tab" role="tab" aria-controls="share-panel">
+        <a href="#share-panel" aria-selected="true"><%= _('Share') %></a>
+      </li>
+      <li id="download-tab" role="tab" aria-controls="download-panel">
+        <a href="#download-panel" aria-selected="true"><%= _('Download') %></a>
+      </li>
+    </ul>
+  
+    <div class="tab-panels" role="tabpanel">
+      <div id="details-panel" class="tab-panel active" aria-hidden="false" 
+           aria-labelledby="details-tab">
+        <%= render :partial => 'details', locals: {plan: @plan} %>
+      </div>
+      <% i = 0 %>
+      <% @plan.template.phases.each do |phase| %>
+        <div id="phase-<%= i %>-panel" class="tab-panel" aria-hidden="false" 
+             aria-labelledby="phase-<%= i %>-tab">
+          <%= render :partial => 'phase', locals: {plan: @plan, phase: phase} %>
+        </div>
+      <% end %>
+      <div id="share-panel" class="tab-panel" aria-hidden="false" 
+           aria-labelledby="share-tab">
+        <%= render :partial => 'share', locals: {plan: @plan} %>
+      </div>
+      <div id="download-panel" class="tab-panel" aria-hidden="false" 
+           aria-labelledby="download-tab">
+        <%= render :partial => 'download', locals: {plan: @plan} %>
+      </div>
+    </div>
+    <%= tinymce :content_css => asset_path('application.css') %>
+</div>
+<div class="div_right">
+	<a href="#<%= @plan.id %>-export-dialog" data-toggle="modal" class="btn btn-primary"><%= _('Export') %></a>
+</div>
+<%= render :partial => "export", locals: {plan: @plan, phase: @phase} %>
+
+<!-- this session is created when a comment is created, edited or deleted. After the view is loaded this session variable can be deleted-->
+<% session.delete(:question_id_comments)%>