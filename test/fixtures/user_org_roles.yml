--- conflicted
+++ resolved
@@ -21,12 +21,8 @@
 
 three:
   user: user_three
-<<<<<<< HEAD
   organisation: bu
 
 dcc_user_1:
   user: user_dcc
-  organisation: dcc∏
-=======
-  organisation: bu
->>>>>>> 6ce7e044
+  organisation: dcc
