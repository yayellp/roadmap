#!/usr/bin/env rake
# Add your own tasks in files placed in lib/tasks ending in .rake,
# for example lib/tasks/capistrano.rake, and they will automatically be available to Rake.
require 'rake/testtask'
require File.expand_path('../config/application', __FILE__)

DMPonline4::Application.load_tasks

# TODO: destroy rdoc rake task once finished with new documentation

RDoc::Task.new :rdoc do |rdoc|
  rdoc.main = "README.rdoc"

  rdoc.rdoc_files.include("README.rdoc", "doc/*.rdoc", "app/**/*.rb", "lib/*.rb", "config/**/*.rb")
  #change above to fit needs

  rdoc.title = "DMPonline4 Documentation"
  rdoc.options << "--all" 
end
<<<<<<< HEAD

task default: :test
=======
>>>>>>> 97cb77ae
<|MERGE_RESOLUTION|>--- conflicted
+++ resolved
@@ -17,8 +17,5 @@
   rdoc.title = "DMPonline4 Documentation"
   rdoc.options << "--all" 
 end
-<<<<<<< HEAD
 
-task default: :test
-=======
->>>>>>> 97cb77ae
+task default: :test