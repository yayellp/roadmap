--- conflicted
+++ resolved
@@ -48,7 +48,6 @@
   patch 'locale/:locale' => 'session_locales#update', as: 'locale'
 
   root :to => 'home#index'
-<<<<<<< HEAD
   get "about_us" => 'static_pages#about_us'
   get "help" => 'static_pages#help'
   get "roadmap" => 'static_pages#roadmap'
@@ -66,25 +65,6 @@
     member do
       get 'admin_edit'
       put 'admin_update'
-=======
-    get "about_us" => 'static_pages#about_us'
-    get "help" => 'static_pages#help'
-    get "roadmap" => 'static_pages#roadmap'
-    get "terms" => 'static_pages#termsuse'
-    get "privacy" => 'static_pages#privacy'
-    get "public_plans" => 'public_pages#plan_index'
-    get "public_templates" => 'public_pages#template_index'
-    get "template_export/:id" => 'public_pages#template_export', as: 'template_export'
-
-    #post 'contact_form' => 'contacts', as: 'localized_contact_creation'
-    #get 'contact_form' => 'contacts#new', as: 'localized_contact_form'
-
-    resources :orgs, :path => 'org/admin', only: [] do
-      member do
-        get 'admin_edit'
-        put 'admin_update'
-      end
->>>>>>> dbea8077
     end
   end
 
@@ -129,7 +109,6 @@
 
   resources :feedback_requests, only: [:create]
 
-<<<<<<< HEAD
   resources :plans do
     member do
       get 'answer'
@@ -140,21 +119,6 @@
       post 'visibility', constraints: {format: [:json]}
       post 'set_test', constraints: {format: [:json]}
       get 'overview'
-=======
-    resources :plans do
-
-      resource :export, controller: "plan_exports"
-
-      member do
-        get 'answer'
-        get 'share'
-        get 'download'
-        post 'duplicate'
-        post 'visibility', constraints: {format: [:json]}
-        post 'set_test', constraints: {format: [:json]}
-        get 'overview'
-      end
->>>>>>> dbea8077
     end
   end
 
