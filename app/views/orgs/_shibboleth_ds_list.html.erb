<% letter = '' %>

<div class="<%= column_count %>-column">
  <ul>
    <% orgs[column_start..column_end].each do |org| %>
      <% unless org.name[0].capitalize == letter %>
        <li class="separator"><%= org.name[0].capitalize %></li>
        <% letter = org.name[0].capitalize %>
      <% end %>

<<<<<<< HEAD
      <li>
        <a href="<%= "#{shibboleth_ds_path}/#{org.id}" %>"><%= org.name %></a>
      </li>
=======
      <li><a href="<%= "#{shibboleth_ds_path}/#{org.id}" %>"><%= org.name %></a></li>
>>>>>>> 56d9b881
    <% end %>
  </ul>
</div><|MERGE_RESOLUTION|>--- conflicted
+++ resolved
@@ -8,13 +8,7 @@
         <% letter = org.name[0].capitalize %>
       <% end %>
 
-<<<<<<< HEAD
-      <li>
-        <a href="<%= "#{shibboleth_ds_path}/#{org.id}" %>"><%= org.name %></a>
-      </li>
-=======
       <li><a href="<%= "#{shibboleth_ds_path}/#{org.id}" %>"><%= org.name %></a></li>
->>>>>>> 56d9b881
     <% end %>
   </ul>
 </div>