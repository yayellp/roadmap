// ---------------------------------------------------------------------------
<<<<<<< HEAD
=======
function asyncRequest(params, callbacks){
  if(params['url']){
    var defaults = {type: 'GET', 
                    contentType: 'application/json',
                    accepts: 'application/json'};
  
    // Make sure the incoming params are enough to make the call
    for(var key in defaults){
      if(!params[key]){
        params[key] = defaults[key];
      }
    }

    if(!callbacks){
      callbacks = {};
    }
  
    // Submit the request
    $.ajax(params).then(
      // Success
      function(data, msg, xhr){
        animateNotification(data['msg'], false);
        if(callbacks['success']){
          callbacks['success'](data);
        }
      },

      // Failure
      function(xhr, status, err){
        var json = JSON.parse(xhr.responseText);
        var msg = json['msg'] ? json['msg'] : __('Unable to process your request.');
        animateNotification(msg, true);
        if(callbacks['failure']){
          callbacks['failure'](err);
        }
      }
    );
  }
}

// ---------------------------------------------------------------------------
function toggleAutocompleteError(autocomplete, idbox, errorMessage){
  if(autocomplete.length > 0 && idbox.length > 0){
    var err = $(idbox).siblings("span.error-tooltip");
    if(err.length <= 0){
      err = $(idbox).siblings("span.error-tooltip-right");
    }
  
    // If an error element is available and the error message is not empty and the field
    // is not empty
    if(err.length > 0 && (errorMessage === '' || $(autocomplete).val().trim().length <= 0)){
      err.html('').attr('role', '');
      $(autocomplete).removeClass('red-border');
    }else{
      err.html(errorMessage).attr('role', 'tooltip');
      $(autocomplete).addClass('red-border');
    }
  }
}

// ---------------------------------------------------------------------------
function toggleInputError(input, errorMessage, blankAsError){
  var err = $(input).siblings("span.error-tooltip");
  if(err.length <= 0){
    err = $(input).siblings("span.error-tooltip-right");
  }
  
  // If an error element is available and the error message is not empty and the field
  // is not empty (unless its a required field!)
  if(err.length > 0 && (errorMessage === '' || (!blankAsError && $(input).val().trim().length <= 0))){
    err.html('').attr('role', '');
    $(input).removeClass('red-border');
  }else{
    err.html(errorMessage).attr('role', 'alert');
    $(input).addClass('red-border');
  }
}

// Animate the Notification message section at the top of the page
// ---------------------------------------------------------------------------
function animateNotification(message, isAlert){
  if(message){
    $("#notification-area span:not(.aria-only)").html(message).css('width', 'auto')
        .attr('role', (isAlert ? 'alert' : 'status'))
        .parent().attr('class', (isAlert ? 'roadmap-alert-box' : 'roadmap-info-box'))
        .css('visibility', 'visible').fadeIn();
    
  }else{
    $("#notification-area span:not(.aria-only)").html('')
        .parent().css('visibility', 'hidden').fadeOut();
  }
}

// ---------------------------------------------------------------------------
>>>>>>> 37fa0285
function validatePassword(sPassword) {
  if(sPassword.trim().length >= 8 && sPassword.trim().length <= 128){
    return '';
  }else{
    return __('Passwords must have at least 8 characters');
  }
}

// ---------------------------------------------------------------------------
function validateEmail(sEmail) {
  var filter = /[^@\s]+@(?:[-a-z0-9]+\.)+[a-z]{2,}$/;
  if(filter.test(sEmail)){
    return '';
  }else{
    return __('Invalid email address');
  }
}<|MERGE_RESOLUTION|>--- conflicted
+++ resolved
@@ -1,6 +1,4 @@
 // ---------------------------------------------------------------------------
-<<<<<<< HEAD
-=======
 function asyncRequest(params, callbacks){
   if(params['url']){
     var defaults = {type: 'GET', 
@@ -41,44 +39,6 @@
   }
 }
 
-// ---------------------------------------------------------------------------
-function toggleAutocompleteError(autocomplete, idbox, errorMessage){
-  if(autocomplete.length > 0 && idbox.length > 0){
-    var err = $(idbox).siblings("span.error-tooltip");
-    if(err.length <= 0){
-      err = $(idbox).siblings("span.error-tooltip-right");
-    }
-  
-    // If an error element is available and the error message is not empty and the field
-    // is not empty
-    if(err.length > 0 && (errorMessage === '' || $(autocomplete).val().trim().length <= 0)){
-      err.html('').attr('role', '');
-      $(autocomplete).removeClass('red-border');
-    }else{
-      err.html(errorMessage).attr('role', 'tooltip');
-      $(autocomplete).addClass('red-border');
-    }
-  }
-}
-
-// ---------------------------------------------------------------------------
-function toggleInputError(input, errorMessage, blankAsError){
-  var err = $(input).siblings("span.error-tooltip");
-  if(err.length <= 0){
-    err = $(input).siblings("span.error-tooltip-right");
-  }
-  
-  // If an error element is available and the error message is not empty and the field
-  // is not empty (unless its a required field!)
-  if(err.length > 0 && (errorMessage === '' || (!blankAsError && $(input).val().trim().length <= 0))){
-    err.html('').attr('role', '');
-    $(input).removeClass('red-border');
-  }else{
-    err.html(errorMessage).attr('role', 'alert');
-    $(input).addClass('red-border');
-  }
-}
-
 // Animate the Notification message section at the top of the page
 // ---------------------------------------------------------------------------
 function animateNotification(message, isAlert){
@@ -95,7 +55,6 @@
 }
 
 // ---------------------------------------------------------------------------
->>>>>>> 37fa0285
 function validatePassword(sPassword) {
   if(sPassword.trim().length >= 8 && sPassword.trim().length <= 128){
     return '';
