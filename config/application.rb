--- conflicted
+++ resolved
@@ -75,18 +75,13 @@
     config.assets.precompile += %w(admin.js)
     config.assets.precompile += %w(admin.css)
  
-<<<<<<< HEAD
+    # Vendor resources
     config.assets.precompile += %w(vendor/jquery-ui.min.css
                                    vendor/jquery-ui.structure.min.css
-                                   vendor/jquery-ui.theme.min.css
-=======
+                                   vendor/jquery-ui.theme.min.css)
+
     config.assets.precompile += %w(bootstrap_listeners.js
-                                   Dmproadmap.js
->>>>>>> 8a68a5aa
-                                   roadmap.css 
-                                   roadmap-tabs.css 
-                                   roadmap-forms.css
-                                   roadmap-tables.css)
+                                   Dmproadmap.js)
                                    
     config.assets.precompile += %w(answers/status.js
                                    contacts/new_contact.js
