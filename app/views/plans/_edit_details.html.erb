--- conflicted
+++ resolved
@@ -101,11 +101,7 @@
             "aria-required": false) %>
         </div>
       </div>
-<<<<<<< HEAD
-      
-=======
-      <hr />
->>>>>>> 33215b54
+
       <h3><%= _('Data Contact Person') %></h3>
       <div class="checkbox">
         <% checked = ((@plan.data_contact.present? || @plan.data_contact_phone.present? || @plan.data_contact_email.present?) ? 1 : 0) %>
