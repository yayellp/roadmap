<%= stylesheet_link_tag "admin" %>
<% javascript 'admin.js' %>

<h1>
	<%= t('org_admin.guidance_label') %>
	<!-- link button to add new guidance -->
	<div class="move_2_right">
		<%= link_to t("org_admin.guidance.add_guidance"),
		            admin_new_guidance_path,
		            :class => 'btn btn-primary' %>
		<%= link_to t("org_admin.guidance.view_all_guidance"),
		            admin_index_guidance_path,
		            :class => 'btn btn-primary' %>
	</div>            
</h1>

<div class="div_clear"></div>

<div class="white_background blue_border">
	<!-- body -->
	<div class="dmp_details">
		<%= form_for(@guidance, :url => admin_update_guidance_path(@guidance), :html => { :method => :put , :id => 'edit_guidance_form'}) do |f| %>
			
				<table class="dmp_details_table guidance_table">
					<tr>
						<td class="first"><%= t('org_admin.guidance.text_label') %></td>
						<td><div class="div_left_icon_g">
								<%= text_area_tag("guidance-text", @guidance.text, class: "tinymce") %>
							</div>
							<div class="div_right_icon_g">
								<%= link_to( image_tag('help_button.png'), '#', :class => 'guidance_text_popover', :rel => "popover", 'data-html' => "true", 'data-content' => t('org_admin.guidance.text_help_text_html'))%>
							</div>
							<div class="clearfix"></div>
						</td>
					</tr>
					<tr>
						<td class="first"><%= t('org_admin.guidance.by_theme_or_by_question') %></td>
						<td><div class="div_left_icon_g">
								<% if !@guidance.question_id.nil? then %>
									<% select_op = 2 %>
								<% else%>
									<% select_op = 1%>
								<%end%>
								<%= hidden_field 'select_op' , :value => select_op,  :id => 'edit_guid_ques_flag' %>
								
								<%= select_tag "g_options", options_for_select({t('org_admin.guidance.by_themes_label') => 1, 
									t('org_admin.guidance.by_question_label') => 2}, select_op) %>
							</div>
							<div class="div_right_icon_g">
								<%= link_to( image_tag('help_button.png'), '#', :class => 'guidance_apply_to_popover', :rel => "popover", 'data-html' => "true", 'data-content' => t('org_admin.guidance.apply_to_help_text_html'))%>
							</div>
							<div class="clearfix"></div>
							
							
							<div class="guindance_by_theme" style="display:none;"> 
								<div class="div_left_icon_g">
									<%= f.collection_select(:theme_ids,
									Theme.all.order('title'),
									:id, :title, {:prompt => false, :include_blank => 'None'}, {:multiple => true})%>
								</div>
								<div class="div_right_icon_g">
									<%= link_to( image_tag('help_button.png'), '#', :class => 'guidance_by_themes_popover', :rel => "popover", 'data-html' => "true", 'data-content' => t('org_admin.guidance.by_themes_help_text_html'))%>
								</div>
								<div class="clearfix"></div>
								
							</div>	
							<div class="guindace_by_question" style="display:none;">
								<div class="div_left_icon_g">
									<% if !@guidance.question_id.nil? then %>
										<% dmp_template_id = @guidance.question.section.version.phase.dmptemplate_id %>
										<% phase_id = @guidance.question.section.version.phase_id %>
										<% version_id = @guidance.question.section.version_id %>
										<% section_id = @guidance.question.section_id %>
<<<<<<< HEAD
										<%= collection_select(:phase, :dmptemplate_id,  Dmptemplate.all.order('title'), :id, :title, {:prompt   => "Select a template", :selected =>  dmp_template_id}, {:id => 'templates_select'}) %>
=======
										<%= collection_select(:phase, :dmptemplate_id,  Dmptemplate.find(:all, :order => 'title ASC'), :id, :title, {:prompt   => I18n.t('helpers.select_template'), :selected =>  dmp_template_id}, {:id => 'templates_select'}) %>
>>>>>>> b93d2642
										<br/>
										<%= collection_select(:version, :phase_id, Phase.where("dmptemplate_id = ?", dmp_template_id).order('title ASC'), :id, :title, {:prompt => I18n.t('helpers.select_phase'), :selected =>  phase_id}, {:id => 'phases_select'}) %>
										<br/>
										<%= collection_select(:section, :version_id, Version.where("phase_id = ?", phase_id).order('title ASC'), :id, :title, {:prompt   => I18n.t('helpers.select_version'), :selected =>  version_id}, {:id => 'versions_select'}) %>
		 								<br/>
										<%= collection_select(:question, :section_id, Section.where("version_id = ?", version_id).order('title ASC'), :id, :title, {:prompt   => I18n.t('helpers.select_section'), :selected =>  section_id }, {:id => 'sections_select'}) %>
										<br/>
										<%= collection_select(:guidance, :question_id, Question.where("section_id = ?", section_id).order('text ASC'), :id, :text, {:prompt   => I18n.t('helpers.select_question')}, {:id => 'questions_select'}) %>
		 							<%else%>
		 								<%= collection_select(nil, :dmptemplate_id,  @dmptemplates, :id, :title, {:prompt   => I18n.t('helpers.select_template')}, {:id => 'templates_select'}) %>
										<br/>
										<%= collection_select(nil, :phase_id, @phases, :id, :title, {:prompt   => I18n.t('helpers.select_phase')}, {:id => 'phases_select'}) %>
										<br/>
										<%= collection_select(nil, :version_id, @versions, :id, :title, {:prompt   => I18n.t('helpers.select_version')}, {:id => 'versions_select'}) %>
		 								<br/>
										<%= collection_select(nil, :section_id, @sections, :id, :title, {:prompt   => I18n.t('helpers.select_section')}, {:id => 'sections_select'}) %>
										<br/>
										<%= collection_select(nil, :question_id, @questions, :id, :text, {:prompt   => I18n.t('helpers.select_question')}, {:id => 'questions_select'}) %>
		  							<%end%>
		  						</div>
								<div class="div_right_icon_g">
									<%= link_to( image_tag('help_button.png'), '#', :class => 'guidance_by_question_popover', :rel => "popover", 'data-html' => "true", 'data-content' => t('org_admin.guidance.by_question_help_text_html'))%>
								</div>
								<div class="clearfix"></div>	
							</div>	
						</td>
					
					</tr>
                    <tr>
                        <td class="first"><%= t('org_admin.guidance.published') %></td>
                        <td><div class="div_left_icon_g">
                                <%= f.check_box :published , :as => :check_boxes%> 
                            </div>
                            <div class="div_right_icon_g">
                                <!--%= link_to( image_tag('help_button.png'), '#', :class => 'guidance_group_subset_popover', :rel => "popover", 'data-html' => "true", 'data-content' => t('org_admin.guidance_group.subset_option_help_text'))%-->
                            </div>
                        </td>
                    </tr>
					<tr>
						<td class="first"><%= t('org_admin.guidance.guidance_group_label') %></td>
						<td><div class="div_left_icon_g">
                                <%= f.collection_select(:guidance_group_ids,
								GuidanceGroup.where("organisation_id = ?", current_user.organisation_id).order('name ASC'),
								:id, :name, {:prompt => false, :include_blank => 'None'}, {:multiple => false})%>
							</div>
							<div class="div_right_icon_g">
								<%= link_to( image_tag('help_button.png'), '#', :class => 'guidance_group_select_popover', :rel => "popover", 'data-html' => "true", 'data-content' => t('org_admin.guidance.guidance_group_select_help_text_html'))%>
							</div>
							<div class="clearfix"></div>
							
						</td>
					</tr>
					
				</table>
			
			<!-- submit buttons -->
			
				<div class="move_2_right">
                    <a id="edit_guidance_submit" data-toggle="modal" href="#edit_guidance_alert_dialog" class="btn btn-primary"><%= t('helpers.submit.save')%></a>
                    <%= link_to t('helpers.submit.cancel'), :back, :class => 'btn cancel' %>
				</div>
			
			<br />
			<%= tinymce :content_css => asset_path('application.css') %>
		<%end%>
	</div>
</div>	


<!-- alert for the default template-->
<div id="edit_guidance_alert_dialog" data-container="body" data-backdrop="static" class="modal hide fade">
	<div class="modal-header">
		<h3><%= t('helpers.before_submitting_consider') %></h3>
	</div>
	<div class="modal-body">
		<ul id="missing_fields_edit_guidance"></ul>
  	</div>
	<div class="modal-footer">
    	<a href="#" id="return_to_edit_guidance" class="btn"><%= t('helpers.ok_label') %></a>
    </div>
</div><|MERGE_RESOLUTION|>--- conflicted
+++ resolved
@@ -71,11 +71,9 @@
 										<% phase_id = @guidance.question.section.version.phase_id %>
 										<% version_id = @guidance.question.section.version_id %>
 										<% section_id = @guidance.question.section_id %>
-<<<<<<< HEAD
+
 										<%= collection_select(:phase, :dmptemplate_id,  Dmptemplate.all.order('title'), :id, :title, {:prompt   => "Select a template", :selected =>  dmp_template_id}, {:id => 'templates_select'}) %>
-=======
-										<%= collection_select(:phase, :dmptemplate_id,  Dmptemplate.find(:all, :order => 'title ASC'), :id, :title, {:prompt   => I18n.t('helpers.select_template'), :selected =>  dmp_template_id}, {:id => 'templates_select'}) %>
->>>>>>> b93d2642
+
 										<br/>
 										<%= collection_select(:version, :phase_id, Phase.where("dmptemplate_id = ?", dmp_template_id).order('title ASC'), :id, :title, {:prompt => I18n.t('helpers.select_phase'), :selected =>  phase_id}, {:id => 'phases_select'}) %>
 										<br/>
