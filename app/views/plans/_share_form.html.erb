--- conflicted
+++ resolved
@@ -125,7 +125,6 @@
   <% end %>
    
 
-<<<<<<< HEAD
   <div class="col-xs-12">
     <% if plan.owner_and_coowners.include?(current_user) && plan.owner.org.feedback_enabled? %>
       <h2><%= _('Request expert feedback') %></h2>
@@ -134,24 +133,13 @@
         <%= sanitize plan.owner.org.feedback_email_msg.to_s % { user_name: current_user.name(false), plan_name: plan.title } %>
       </div>
       <p><%= _('You can continue to edit and download the plan in the interim.') %></p>
-=======
-   <div class="col-xs-12">
-     <% if plan.owner_and_coowners.include?(current_user) && current_user.org.present? && current_user.org.feedback_enabled? %>
-       <h2><%= _('Request expert feedback') %></h2>
-       <p><%= _('Click below to give data management staff at your organisation access to read and comment on your plan.') %></p>
-       <div class="well well-sm">
-         <%= sanitize current_user.org.feedback_email_msg.to_s % { user_name: current_user.name(false), plan_name: plan.title } %>
-       </div>
-       <p><%= _('You can continue to edit and download the plan in the interim.') %></p>
->>>>>>> ebbf5058
-
-       <div class="form-group col-xs-8">
-         <%= link_to _('Request feedback'),
+      <div class="form-group col-xs-8">
+        <%= link_to _('Request feedback'),
                      feedback_requests_path(plan_id: @plan.id),
                      data: { method: 'post' },
                      class: "btn btn-default#{' disabled' if @plan.feedback_requested?}" %>
-         <span><%= _("Feedback has been requested.") if @plan.feedback_requested? %></span>
-       </div>
+        <span><%= _("Feedback has been requested.") if @plan.feedback_requested? %></span>
+      </div>
     <% end %>
   </div>
 <% end %>