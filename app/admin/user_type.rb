<<<<<<< HEAD
# [+Project:+] DMPonline
# [+Description:+] 
#   
# [+Created:+] 03/09/2014
# [+Copyright:+] Digital Curation Centre 

ActiveAdmin.register UserType do
	permit_params :description, :name
	
	menu false
	 #:priority => 5, :label => proc{I18n.t('admin.user_type')}, :parent => "User management"

	index do   
        column I18n.t('admin.user_type'), :sortable => :name do |user_n|
            link_to user_n.name, [:admin, user_n]
        end
     	
        actions
    end
  
  # show Template details
	show do 
		attributes_table do
			row :name
			row :description do |descr|
                if !descr.description.nil? then
                    descr.description.html_safe
                end
            end
			row :created_at
			row :updated_at
        end
    end
  
	 controller do
		def permitted_params
		  params.permit!
		end
  end
  
  	
end
=======
# [+Project:+] DMPRoadmap
# [+Description:+] 
#   
# [+Created:+] 03/09/2014
# [+Copyright:+] Digital Curation Centre and University of California Curation Center

ActiveAdmin.register UserType do
	permit_params :description, :name
	
	menu false
	 #:priority => 5, :label => proc{I18n.t('admin.user_type')}, :parent => "User management"

	index do   
        column I18n.t('admin.user_type'), :sortable => :name do |user_n|
            link_to user_n.name, [:admin, user_n]
        end
     	
        actions
    end
  
  # show Template details
	show do 
		attributes_table do
			row :name
			row :description do |descr|
                if !descr.description.nil? then
                    descr.description.html_safe
                end
            end
			row :created_at
			row :updated_at
        end
    end
  
	 controller do
		def permitted_params
		  params.permit!
		end
  end
  
  	
end
>>>>>>> ae3bb64d
<|MERGE_RESOLUTION|>--- conflicted
+++ resolved
@@ -1,47 +1,3 @@
-<<<<<<< HEAD
-# [+Project:+] DMPonline
-# [+Description:+] 
-#   
-# [+Created:+] 03/09/2014
-# [+Copyright:+] Digital Curation Centre 
-
-ActiveAdmin.register UserType do
-	permit_params :description, :name
-	
-	menu false
-	 #:priority => 5, :label => proc{I18n.t('admin.user_type')}, :parent => "User management"
-
-	index do   
-        column I18n.t('admin.user_type'), :sortable => :name do |user_n|
-            link_to user_n.name, [:admin, user_n]
-        end
-     	
-        actions
-    end
-  
-  # show Template details
-	show do 
-		attributes_table do
-			row :name
-			row :description do |descr|
-                if !descr.description.nil? then
-                    descr.description.html_safe
-                end
-            end
-			row :created_at
-			row :updated_at
-        end
-    end
-  
-	 controller do
-		def permitted_params
-		  params.permit!
-		end
-  end
-  
-  	
-end
-=======
 # [+Project:+] DMPRoadmap
 # [+Description:+] 
 #   
@@ -83,5 +39,4 @@
   end
   
   	
-end
->>>>>>> ae3bb64d
+end